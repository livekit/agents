--- conflicted
+++ resolved
@@ -28,15 +28,6 @@
 livekit-plugins-neuphonic = { workspace = true }
 livekit-plugins-nltk = { workspace = true }
 livekit-plugins-openai = { workspace = true }
-<<<<<<< HEAD
-livekit-plugins-openrouter = { workspace = true }
-livekit-plugins-rime = { workspace = true }
-livekit-plugins-silero = { workspace = true }
-livekit-plugins-speechmatics = { workspace = true }
-livekit-plugins-turn-detector = { workspace = true }
-livekit-plugins-neuphonic = { workspace = true }
-=======
->>>>>>> fe59843e
 livekit-plugins-playai = { workspace = true }
 livekit-plugins-resemble = { workspace = true }
 livekit-plugins-rime = { workspace = true }
