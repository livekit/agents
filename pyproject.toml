[tool.uv]
constraint-dependencies = ['onnxruntime<1.20.0; python_version == "3.9"']

[tool.uv.sources]
livekit-agents = { workspace = true }
livekit-plugins-anam = { workspace = true }
livekit-plugins-anthropic = { workspace = true }
livekit-plugins-assemblyai = { workspace = true }
livekit-plugins-aws = { workspace = true }
livekit-plugins-azure = { workspace = true }
livekit-plugins-baseten = { workspace = true }
livekit-plugins-bey = { workspace = true }
livekit-plugins-bithuman = { workspace = true }
livekit-plugins-cartesia = { workspace = true }
livekit-plugins-clova = { workspace = true }
livekit-plugins-deepgram = { workspace = true }
livekit-plugins-elevenlabs = { workspace = true }
livekit-plugins-fal = { workspace = true }
livekit-plugins-gladia = { workspace = true }
livekit-plugins-google = { workspace = true }
livekit-plugins-groq = { workspace = true }
livekit-plugins-hedra = { workspace = true }
livekit-plugins-hume = { workspace = true }
livekit-plugins-inworld = { workspace = true }
livekit-plugins-langchain = { workspace = true }
livekit-plugins-lmnt = { workspace = true }
livekit-plugins-mistralai = { workspace = true }
livekit-plugins-neuphonic = { workspace = true }
livekit-plugins-nltk = { workspace = true }
livekit-plugins-openai = { workspace = true }
livekit-plugins-playai = { workspace = true }
livekit-plugins-resemble = { workspace = true }
livekit-plugins-rime = { workspace = true }
livekit-plugins-sarvam = { workspace = true }
livekit-plugins-silero = { workspace = true }
livekit-plugins-simli = { workspace = true }
<<<<<<< HEAD
livekit-plugins-avatartalk = { workspace = true }
=======
livekit-plugins-smallestai = { workspace = true }
livekit-plugins-speechify = { workspace = true }
livekit-plugins-speechmatics = { workspace = true }
livekit-plugins-spitch = { workspace = true }
livekit-plugins-tavus = { workspace = true }
livekit-plugins-turn-detector = { workspace = true }
livekit-plugins-upliftai = { workspace = true }
>>>>>>> e442fdd0

[tool.uv.workspace]
members = ["livekit-plugins/*", "livekit-agents"]
exclude = ["livekit-plugins/livekit-plugins-browser", "livekit-plugins/livekit-blingfire"]

[dependency-groups]
dev = [
    "python-dotenv>=1.0.1",
    "mypy",
    "pytest",
    "ruff",
    "pytest-asyncio>=0.25.3",
    "jiwer>=3.1.0",
    "scipy>=1.13.1",
    "tiktoken>=0.9.0",
]
docs = [
    "pdoc3",
    "setuptools",
]

[tool.ruff]
line-length = 100
target-version = "py39"
exclude = [".github"]

[tool.ruff.lint]
select = [
    "E",  # pycodestyle errors
    "W",  # pycodestyle warnings
    "F",  # pyflakes
    "I",  # isort
    "B",  # flake8-bugbear
    "C4", # flake8-comprehensions
    "UP", # pyupgrade
]
ignore = ["E501"]

[tool.ruff.lint.isort]
combine-as-imports = true
known-first-party = ["livekit"]

[tool.ruff.lint.pydocstyle]
convention = "google"


[tool.pytest.ini_options]
asyncio_mode = "auto"
asyncio_default_fixture_loop_scope = "function"
addopts = ["--import-mode=importlib", "--ignore=examples"]


[tool.mypy]
strict = true
disallow_any_generics = false

[[tool.mypy.overrides]]
module = "mcp.*"
ignore_missing_imports = true

[[tool.mypy.overrides]]
module = "google.genai"
follow_imports = "normal"
follow_untyped_imports = true

[[tool.mypy.overrides]]
module = "boto3"
follow_untyped_imports = true

[[tool.mypy.overrides]]
module = "aws_sdk_bedrock_runtime.*"
ignore_missing_imports = true

[[tool.mypy.overrides]]
module = "smithy_aws_core.*"
ignore_missing_imports = true

[[tool.mypy.overrides]]
module = "smithy_core.*"
ignore_missing_imports = true<|MERGE_RESOLUTION|>--- conflicted
+++ resolved
@@ -34,9 +34,7 @@
 livekit-plugins-sarvam = { workspace = true }
 livekit-plugins-silero = { workspace = true }
 livekit-plugins-simli = { workspace = true }
-<<<<<<< HEAD
 livekit-plugins-avatartalk = { workspace = true }
-=======
 livekit-plugins-smallestai = { workspace = true }
 livekit-plugins-speechify = { workspace = true }
 livekit-plugins-speechmatics = { workspace = true }
@@ -44,7 +42,6 @@
 livekit-plugins-tavus = { workspace = true }
 livekit-plugins-turn-detector = { workspace = true }
 livekit-plugins-upliftai = { workspace = true }
->>>>>>> e442fdd0
 
 [tool.uv.workspace]
 members = ["livekit-plugins/*", "livekit-agents"]
