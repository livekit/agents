[tool.uv]
constraint-dependencies = ['onnxruntime<1.20.0; python_version == "3.9"']

[tool.uv.sources]
livekit-agents = { workspace = true }
livekit-plugins-anam = { workspace = true }
livekit-plugins-anthropic = { workspace = true }
livekit-plugins-assemblyai = { workspace = true }
livekit-plugins-aws = { workspace = true }
livekit-plugins-azure = { workspace = true }
livekit-plugins-baseten = { workspace = true }
livekit-plugins-bey = { workspace = true }
livekit-plugins-bithuman = { workspace = true }
livekit-plugins-cartesia = { workspace = true }
livekit-plugins-clova = { workspace = true }
livekit-plugins-deepgram = { workspace = true }
livekit-plugins-elevenlabs = { workspace = true }
livekit-plugins-fal = { workspace = true }
livekit-plugins-fireworksai = { workspace = true }
livekit-plugins-gladia = { workspace = true }
livekit-plugins-google = { workspace = true }
livekit-plugins-groq = { workspace = true }
livekit-plugins-hedra = { workspace = true }
livekit-plugins-hume = { workspace = true }
livekit-plugins-inworld = { workspace = true }
livekit-plugins-langchain = { workspace = true }
livekit-plugins-lmnt = { workspace = true }
livekit-plugins-minimax = { workspace = true }
livekit-plugins-mistralai = { workspace = true }
livekit-plugins-neuphonic = { workspace = true }
livekit-plugins-nltk = { workspace = true }
livekit-plugins-openai = { workspace = true }
livekit-plugins-playai = { workspace = true }
livekit-plugins-resemble = { workspace = true }
livekit-plugins-rime = { workspace = true }
livekit-plugins-sarvam = { workspace = true }
livekit-plugins-silero = { workspace = true }
livekit-plugins-simli = { workspace = true }
<<<<<<< HEAD
livekit-plugins-murfai = { workspace = true }
=======
livekit-plugins-smallestai = { workspace = true }
livekit-plugins-soniox = { workspace = true }
livekit-plugins-speechify = { workspace = true }
livekit-plugins-speechmatics = { workspace = true }
livekit-plugins-spitch = { workspace = true }
livekit-plugins-tavus = { workspace = true }
livekit-plugins-turn-detector = { workspace = true }
livekit-plugins-ultravox = { workspace = true }
livekit-plugins-upliftai = { workspace = true }
>>>>>>> d112f13b

[tool.uv.workspace]
members = ["livekit-plugins/*", "livekit-agents"]
exclude = [
    "livekit-plugins/livekit-plugins-browser",
    "livekit-plugins/livekit-blingfire",
]

[dependency-groups]
dev = [
    "python-dotenv>=1.0.1",
    "mypy",
    "pytest",
    "ruff",
    "pytest-asyncio>=0.25.3",
    "jiwer>=3.1.0",
    "scipy>=1.13.1",
    "tiktoken>=0.9.0",
]
docs = ["pdoc3", "setuptools"]

[tool.ruff]
line-length = 100
target-version = "py39"
exclude = [".github"]

[tool.ruff.lint]
select = [
    "E",  # pycodestyle errors
    "W",  # pycodestyle warnings
    "F",  # pyflakes
    "I",  # isort
    "B",  # flake8-bugbear
    "C4", # flake8-comprehensions
    "UP", # pyupgrade
]
ignore = ["E501"]

[tool.ruff.lint.isort]
combine-as-imports = true
known-first-party = ["livekit"]

[tool.ruff.lint.pydocstyle]
convention = "google"


[tool.pytest.ini_options]
asyncio_mode = "auto"
asyncio_default_fixture_loop_scope = "function"
addopts = ["--import-mode=importlib", "--ignore=examples"]


[tool.mypy]
strict = true
disallow_any_generics = false
plugins = ["pydantic.mypy"]

[[tool.mypy.overrides]]
module = "mcp.*"
ignore_missing_imports = true

[[tool.mypy.overrides]]
module = "google.genai"
follow_imports = "normal"
follow_untyped_imports = true

[[tool.mypy.overrides]]
module = "boto3"
follow_untyped_imports = true

[[tool.mypy.overrides]]
module = "aws_sdk_bedrock_runtime.*"
ignore_missing_imports = true

[[tool.mypy.overrides]]
module = "smithy_aws_core.*"
ignore_missing_imports = true

[[tool.mypy.overrides]]
module = "smithy_core.*"
ignore_missing_imports = true

[[tool.mypy.overrides]]
module = "speechmatics.*"
follow_untyped_imports = true<|MERGE_RESOLUTION|>--- conflicted
+++ resolved
@@ -27,6 +27,7 @@
 livekit-plugins-lmnt = { workspace = true }
 livekit-plugins-minimax = { workspace = true }
 livekit-plugins-mistralai = { workspace = true }
+livekit-plugins-murfai = { workspace = true }
 livekit-plugins-neuphonic = { workspace = true }
 livekit-plugins-nltk = { workspace = true }
 livekit-plugins-openai = { workspace = true }
@@ -36,9 +37,6 @@
 livekit-plugins-sarvam = { workspace = true }
 livekit-plugins-silero = { workspace = true }
 livekit-plugins-simli = { workspace = true }
-<<<<<<< HEAD
-livekit-plugins-murfai = { workspace = true }
-=======
 livekit-plugins-smallestai = { workspace = true }
 livekit-plugins-soniox = { workspace = true }
 livekit-plugins-speechify = { workspace = true }
@@ -48,7 +46,6 @@
 livekit-plugins-turn-detector = { workspace = true }
 livekit-plugins-ultravox = { workspace = true }
 livekit-plugins-upliftai = { workspace = true }
->>>>>>> d112f13b
 
 [tool.uv.workspace]
 members = ["livekit-plugins/*", "livekit-agents"]
