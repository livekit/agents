--- conflicted
+++ resolved
@@ -42,11 +42,8 @@
 livekit-plugins-turn-detector = { workspace = true }
 livekit-plugins-upliftai = { workspace = true }
 livekit-plugins-soniox = { workspace = true }
-<<<<<<< HEAD
 livekit-plugins-minimax = { workspace = true }
-=======
 livekit-plugins-ultravox = { workspace = true }
->>>>>>> fe59843e
 
 [tool.uv.workspace]
 members = ["livekit-plugins/*", "livekit-agents"]
