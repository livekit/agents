import logging

from dotenv import load_dotenv
<<<<<<< HEAD

from livekit import rtc
from livekit.agents import AgentState, JobContext, WorkerOptions, WorkerType, cli
from livekit.agents.llm import ai_function
from livekit.agents.voice import AgentTask, CallContext, VoiceAgent
from livekit.agents.voice.io import PlaybackFinishedEvent
from livekit.plugins import cartesia, deepgram, openai
=======
from livekit.agents import JobContext, WorkerOptions, cli
from livekit.agents.llm import ai_function
from livekit.agents.voice import AgentTask, CallContext, VoiceAgent
from livekit.agents.voice.room_io import RoomInputOptions
from livekit.plugins import cartesia, deepgram, noise_cancellation, openai
>>>>>>> 1971804e

logger = logging.getLogger("roomio-example")
logger.setLevel(logging.INFO)

load_dotenv()


class EchoTask(AgentTask):
    def __init__(self) -> None:
        super().__init__(
            instructions="You are Echo.",
            # llm=openai.realtime.RealtimeModel(voice="echo"),
            stt=deepgram.STT(),
            llm=openai.LLM(model="gpt-4o-mini"),
            tts=cartesia.TTS(),
        )

    @ai_function
    async def talk_to_alloy(self, context: CallContext):
        return AlloyTask(), "Transferring you to Alloy."


class AlloyTask(AgentTask):
    def __init__(self) -> None:
        super().__init__(
            instructions="You are Alloy.",
            llm=openai.realtime.RealtimeModel(voice="alloy"),
        )

    @ai_function
    async def talk_to_echo(self, context: CallContext):
        return EchoTask(), "Transferring you to Echo."


async def entrypoint(ctx: JobContext):
    await ctx.connect()

    agent = VoiceAgent(
        task=AlloyTask(),
    )

<<<<<<< HEAD
    @agent.on("agent_state_changed")
    def on_agent_state_changed(state: AgentState):
        logger.info("agent_state_changed", extra={"state": state})

    await agent.start(room=ctx.room)

    @ctx.room.local_participant.register_rpc_method("toggle_audio_input")
    async def toggle_audio_input(data: rtc.RpcInvocationData) -> None:
        enable = data.payload.lower() == "on"
        if agent.input.set_audio_enabled(enable):
            logger.info("toggled audio input", extra={"enable": enable})

    @ctx.room.local_participant.register_rpc_method("toggle_audio_output")
    async def toggle_audio_output(data: rtc.RpcInvocationData) -> None:
        enable = data.payload.lower() == "on"
        if agent.output.set_audio_enabled(enable):
            logger.info("toggled audio output", extra={"enable": enable})

    @ctx.room.local_participant.register_rpc_method("toggle_transcription_output")
    async def toggle_transcription_output(data: rtc.RpcInvocationData) -> None:
        enable = data.payload.lower() == "on"
        if agent.output.set_transcription_enabled(enable):
            logger.info("toggled transcription output", extra={"enable": enable})

    if agent.output.audio is not None:

        def on_playback_finished(ev: PlaybackFinishedEvent) -> None:
            logger.info(
                "playback_finished",
                extra={
                    "playback_position": ev.playback_position,
                    "interrupted": ev.interrupted,
                },
            )

        agent.output.audio.on("playback_finished", on_playback_finished)
=======
    await agent.start(
        room=ctx.room,
        room_input_options=RoomInputOptions(
            noise_cancellation=noise_cancellation.BVC(),
        ),
    )
>>>>>>> 1971804e


if __name__ == "__main__":
    cli.run_app(WorkerOptions(entrypoint_fnc=entrypoint))<|MERGE_RESOLUTION|>--- conflicted
+++ resolved
@@ -1,21 +1,12 @@
 import logging
 
 from dotenv import load_dotenv
-<<<<<<< HEAD
-
-from livekit import rtc
-from livekit.agents import AgentState, JobContext, WorkerOptions, WorkerType, cli
-from livekit.agents.llm import ai_function
-from livekit.agents.voice import AgentTask, CallContext, VoiceAgent
-from livekit.agents.voice.io import PlaybackFinishedEvent
-from livekit.plugins import cartesia, deepgram, openai
-=======
 from livekit.agents import JobContext, WorkerOptions, cli
 from livekit.agents.llm import ai_function
 from livekit.agents.voice import AgentTask, CallContext, VoiceAgent
 from livekit.agents.voice.room_io import RoomInputOptions
-from livekit.plugins import cartesia, deepgram, noise_cancellation, openai
->>>>>>> 1971804e
+from livekit.plugins import cartesia, deepgram, openai
+# from livekit.plugins import noise_cancellation
 
 logger = logging.getLogger("roomio-example")
 logger.setLevel(logging.INFO)
@@ -57,51 +48,12 @@
         task=AlloyTask(),
     )
 
-<<<<<<< HEAD
-    @agent.on("agent_state_changed")
-    def on_agent_state_changed(state: AgentState):
-        logger.info("agent_state_changed", extra={"state": state})
-
-    await agent.start(room=ctx.room)
-
-    @ctx.room.local_participant.register_rpc_method("toggle_audio_input")
-    async def toggle_audio_input(data: rtc.RpcInvocationData) -> None:
-        enable = data.payload.lower() == "on"
-        if agent.input.set_audio_enabled(enable):
-            logger.info("toggled audio input", extra={"enable": enable})
-
-    @ctx.room.local_participant.register_rpc_method("toggle_audio_output")
-    async def toggle_audio_output(data: rtc.RpcInvocationData) -> None:
-        enable = data.payload.lower() == "on"
-        if agent.output.set_audio_enabled(enable):
-            logger.info("toggled audio output", extra={"enable": enable})
-
-    @ctx.room.local_participant.register_rpc_method("toggle_transcription_output")
-    async def toggle_transcription_output(data: rtc.RpcInvocationData) -> None:
-        enable = data.payload.lower() == "on"
-        if agent.output.set_transcription_enabled(enable):
-            logger.info("toggled transcription output", extra={"enable": enable})
-
-    if agent.output.audio is not None:
-
-        def on_playback_finished(ev: PlaybackFinishedEvent) -> None:
-            logger.info(
-                "playback_finished",
-                extra={
-                    "playback_position": ev.playback_position,
-                    "interrupted": ev.interrupted,
-                },
-            )
-
-        agent.output.audio.on("playback_finished", on_playback_finished)
-=======
     await agent.start(
         room=ctx.room,
         room_input_options=RoomInputOptions(
-            noise_cancellation=noise_cancellation.BVC(),
+            # noise_cancellation=noise_cancellation.BVC(),
         ),
     )
->>>>>>> 1971804e
 
 
 if __name__ == "__main__":
