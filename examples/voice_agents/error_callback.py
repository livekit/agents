import logging
import os
import pathlib

from dotenv import load_dotenv

from livekit.agents import JobContext, WorkerOptions, cli
from livekit.agents.utils.audio import audio_frames_from_file
from livekit.agents.voice import Agent, AgentSession
from livekit.agents.voice.events import CloseEvent, ErrorEvent
from livekit.plugins import cartesia, deepgram, openai, silero
from livekit.rtc import ParticipantKind

logger = logging.getLogger("my-worker")
logger.setLevel(logging.INFO)

load_dotenv()


async def entrypoint(ctx: JobContext):
    await ctx.connect()

    session = AgentSession(
        stt=deepgram.STT(),
        llm=openai.LLM(),
        tts=cartesia.TTS(),
        vad=silero.VAD.load(),
    )

    custom_error_audio = os.path.join(pathlib.Path(__file__).parent.absolute(), "error_message.ogg")

    @session.on("error")
    def on_error(ev: ErrorEvent):
        if ev.error.recoverable:
            return

        logger.info(f"session is closing due to unrecoverable error {ev.error}")

        # To bypass the TTS service in case it's unavailable, we use a custom audio file instead
        session.say(
            "I'm having trouble connecting right now. Let me transfer your call.",
            audio=audio_frames_from_file(custom_error_audio),
            allow_interruptions=False,
        )

<<<<<<< HEAD
    @session.on("close")
    def on_close(_: CloseEvent):
        logger.info("Session is closing")

        # Assume there is only one caller in the room
        participant = ctx.get_sip_participants()[0]

        # See https://docs.livekit.io/sip/ on how to set up SIP participants
        if participant.kind == ParticipantKind.PARTICIPANT_KIND_SIP:
            ctx.transfer_sip_participant(participant, "tel:+18003310500")
        ctx.delete_room()

    await session.start(agent=MyTask(), room=ctx.room)
=======
    await session.start(agent=Agent(instructions="You are a helpful assistant."), room=ctx.room)
>>>>>>> 1ce0b3d8


if __name__ == "__main__":
    # Set agent_name to enable explicit dispatch
    cli.run_app(WorkerOptions(entrypoint_fnc=entrypoint, agent_name="inbound-agent"))<|MERGE_RESOLUTION|>--- conflicted
+++ resolved
@@ -43,7 +43,6 @@
             allow_interruptions=False,
         )
 
-<<<<<<< HEAD
     @session.on("close")
     def on_close(_: CloseEvent):
         logger.info("Session is closing")
@@ -56,10 +55,7 @@
             ctx.transfer_sip_participant(participant, "tel:+18003310500")
         ctx.delete_room()
 
-    await session.start(agent=MyTask(), room=ctx.room)
-=======
     await session.start(agent=Agent(instructions="You are a helpful assistant."), room=ctx.room)
->>>>>>> 1ce0b3d8
 
 
 if __name__ == "__main__":
