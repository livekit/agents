# agent.py

import asyncio
import logging
from typing import AsyncIterable

from dotenv import load_dotenv
from livekit import rtc
from livekit.agents import (
    Agent,
    AgentServer,
    AgentSession,
    JobContext,
    JobProcess,
    MetricsCollectedEvent,
    RunContext,
    cli,
    metrics,
    room_io,
    stt,
)
from livekit.agents.llm import function_tool
from livekit.plugins import silero
from livekit.plugins.turn_detector.multilingual import MultilingualModel
from livekit.plugins import noise_cancellation

from interrupt_gate import InterruptionGate
from config import TTS_DRAIN_SECONDS

logger = logging.getLogger("basic-agent")
load_dotenv()

# -------------------------------------------------
# INTELLIGENT AGENT
# -------------------------------------------------

class MyAgent(Agent):
    def __init__(self) -> None:
        super().__init__(
            instructions=(
                "Your name is Sahbaz. You interact with users via voice. "
                "Be concise, friendly, and helpful. "
                "Do not use emojis or special characters. "
                "Start by greeting the user."
            ),
            allow_interruptions=True,
        )

        self._is_speaking = False
        self._gate = InterruptionGate()

    async def on_enter(self):
<<<<<<< HEAD
        self.session.generate_reply()
=======
        # when the agent is added to the session, it'll generate a reply
        # according to its instructions
        # Keep it uninterruptible so the client has time to calibrate AEC (Acoustic Echo Cancellation).
        self.session.generate_reply(allow_interruptions=False)
>>>>>>> cb9f1823

    # ---------------------------
    # TTS lifecycle tracking
    # ---------------------------
    def tts_node(self, text: AsyncIterable[str], model_settings):
        async def _wrapped():
            stream = super().tts_node(text, model_settings)
            try:
                async for frame in stream:
                    self._is_speaking = True
                    yield frame
            finally:
                await asyncio.sleep(TTS_DRAIN_SECONDS)
                self._is_speaking = False

        return _wrapped()

    # ---------------------------
    # STT interception
    # ---------------------------
    def stt_node(self, audio: AsyncIterable[rtc.AudioFrame], model_settings):
        async def _logic():
            upstream = super().stt_node(audio, model_settings)

            async for event in upstream:

                # VAD start → advisory only
                if event.type == stt.SpeechEventType.START_OF_SPEECH:
                    if self._is_speaking:
                        continue
                    yield event
                    continue

                # Transcript events
                if event.type in (
                    stt.SpeechEventType.INTERIM_TRANSCRIPT,
                    stt.SpeechEventType.FINAL_TRANSCRIPT,
                ):
                    text = event.alternatives[0].text
                    decision = self._gate.classify(text, self._is_speaking)

                    if decision == "IGNORE":
                        continue

                    if decision == "INTERRUPT":
                        if self._activity:
                            await self._activity.interrupt()
                        yield event
                        continue

                    yield event
                    continue

                yield event

        return _logic()

    # ---------------------------
    # Example tool (unchanged)
    # ---------------------------
    @function_tool
    async def lookup_weather(
        self, context: RunContext, location: str, latitude: str, longitude: str
    ):
        logger.info(f"Looking up weather for {location}")
        return "sunny with a temperature of 70 degrees."

# -------------------------------------------------
# SERVER BOOTSTRAP 
# -------------------------------------------------

server = AgentServer()


def prewarm(proc: JobProcess):
    proc.userdata["vad"] = silero.VAD.load()


server.setup_fnc = prewarm


@server.rtc_session()
async def entrypoint(ctx: JobContext):
    ctx.log_context_fields = {"room": ctx.room.name}

    session = AgentSession(
        stt="deepgram/nova-2-phonecall",
        llm="openai/gpt-4.1-mini",
        tts="cartesia/sonic-2:9626c31c-bec5-4cca-baa8-f8ba9e84c8bc",
        turn_detection=MultilingualModel(unlikely_threshold=0.3),
        vad=ctx.proc.userdata["vad"],
        preemptive_generation=False,
        resume_false_interruption=True,
        false_interruption_timeout=0.4,
    )

    # ---- metrics (kept exactly) ----
    usage_collector = metrics.UsageCollector()

    @session.on("metrics_collected")
    def _on_metrics_collected(ev: MetricsCollectedEvent):
        metrics.log_metrics(ev.metrics)
        usage_collector.collect(ev.metrics)

    async def log_usage():
        logger.info(f"Usage: {usage_collector.get_summary()}")

    ctx.add_shutdown_callback(log_usage)

    await session.start(
        agent=MyAgent(),
        room=ctx.room,
        room_options=room_io.RoomOptions(
            audio_input=room_io.AudioInputOptions(
                noise_cancellation=noise_cancellation.BVC(),
            ),
        ),
    )


if __name__ == "__main__":
    cli.run_app(server)<|MERGE_RESOLUTION|>--- conflicted
+++ resolved
@@ -50,14 +50,6 @@
         self._gate = InterruptionGate()
 
     async def on_enter(self):
-<<<<<<< HEAD
-        self.session.generate_reply()
-=======
-        # when the agent is added to the session, it'll generate a reply
-        # according to its instructions
-        # Keep it uninterruptible so the client has time to calibrate AEC (Acoustic Echo Cancellation).
-        self.session.generate_reply(allow_interruptions=False)
->>>>>>> cb9f1823
 
     # ---------------------------
     # TTS lifecycle tracking
