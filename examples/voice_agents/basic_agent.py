--- conflicted
+++ resolved
@@ -9,12 +9,6 @@
     JobContext,
     JobProcess,
     MetricsCollectedEvent,
-<<<<<<< HEAD
-    ModelSettings,
-=======
-    RoomInputOptions,
-    RoomOutputOptions,
->>>>>>> 0bc71b84
     RunContext,
     cli,
     metrics,
