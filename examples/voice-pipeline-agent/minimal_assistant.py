import asyncio
import logging

from dotenv import load_dotenv
from livekit import rtc
from livekit.agents import (
    AutoSubscribe,
    JobContext,
    JobProcess,
    WorkerOptions,
    cli,
    llm,
    metrics,
)
from livekit.agents.pipeline import VoicePipelineAgent
<<<<<<< HEAD
from livekit.plugins import openai, silero, turn_detector
=======
from livekit.plugins import deepgram, openai, silero
>>>>>>> c5897c1b

load_dotenv()
logger = logging.getLogger("voice-assistant")


def prewarm(proc: JobProcess):
    proc.userdata["vad"] = silero.VAD.load()


async def entrypoint(ctx: JobContext):
    initial_ctx = llm.ChatContext().append(
        role="system",
        text=(
            "You are a voice assistant created by LiveKit. Your interface with users will be voice. "
            "You should use short and concise responses, and avoiding usage of unpronouncable punctuation."
        ),
    )

    logger.info(f"connecting to room {ctx.room.name}")
    await ctx.connect(auto_subscribe=AutoSubscribe.AUDIO_ONLY)

    # wait for the first participant to connect
    participant = await ctx.wait_for_participant()
    logger.info(f"starting voice assistant for participant {participant.identity}")

    dg_model = "nova-2-general"
    if participant.kind == rtc.ParticipantKind.PARTICIPANT_KIND_SIP:
        # use a model optimized for telephony
        dg_model = "nova-2-phonecall"

    agent = VoicePipelineAgent(
        vad=ctx.proc.userdata["vad"],
        # stt=deepgram.STT(model=dg_model),
        # stt=assemblyai.STT(),
        stt=openai.STT(),
        llm=openai.LLM(),
        tts=openai.TTS(),
        chat_ctx=initial_ctx,
    )

    agent.start(ctx.room, participant)

    usage_collector = metrics.UsageCollector()

    @agent.on("metrics_collected")
    def _on_metrics_collected(mtrcs: metrics.AgentMetrics):
        metrics.log_metrics(mtrcs)
        usage_collector.collect(mtrcs)

    async def log_usage():
        summary = usage_collector.get_summary()
        logger.info(f"Usage: ${summary}")

    ctx.add_shutdown_callback(log_usage)

    # listen to incoming chat messages, only required if you'd like the agent to
    # answer incoming messages from Chat
    chat = rtc.ChatManager(ctx.room)

    async def answer_from_text(txt: str):
        chat_ctx = agent.chat_ctx.copy()
        chat_ctx.append(role="user", text=txt)
        stream = agent.llm.chat(chat_ctx=chat_ctx)
        await agent.say(stream)

    @chat.on("message_received")
    def on_chat_received(msg: rtc.ChatMessage):
        if msg.message:
            asyncio.create_task(answer_from_text(msg.message))

    await agent.say("Hey, how can I help you today?", allow_interruptions=True)


if __name__ == "__main__":
    cli.run_app(
        WorkerOptions(
            entrypoint_fnc=entrypoint,
            prewarm_fnc=prewarm,
        ),
    )<|MERGE_RESOLUTION|>--- conflicted
+++ resolved
@@ -13,11 +13,7 @@
     metrics,
 )
 from livekit.agents.pipeline import VoicePipelineAgent
-<<<<<<< HEAD
 from livekit.plugins import openai, silero, turn_detector
-=======
-from livekit.plugins import deepgram, openai, silero
->>>>>>> c5897c1b
 
 load_dotenv()
 logger = logging.getLogger("voice-assistant")
@@ -56,6 +52,7 @@
         llm=openai.LLM(),
         tts=openai.TTS(),
         chat_ctx=initial_ctx,
+        turn_detector=turn_detector.EOUModel()
     )
 
     agent.start(ctx.room, participant)
