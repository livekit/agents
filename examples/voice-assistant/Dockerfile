--- conflicted
+++ resolved
@@ -34,11 +34,7 @@
 RUN mkdir -p /home/appuser/.cache
 RUN chown -R appuser /home/appuser/.cache
 
-<<<<<<< HEAD
-RUN python -c "import torch; torch.hub.load(repo_or_dir='snakers4/silero-vad',model='silero_vad',onnx=True)"
-=======
 WORKDIR /home/appuser
->>>>>>> d5ba5abd
 
 COPY requirements.txt .
 RUN python -m pip install --user --no-cache-dir -r requirements.txt
