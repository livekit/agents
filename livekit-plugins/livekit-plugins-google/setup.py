--- conflicted
+++ resolved
@@ -51,12 +51,8 @@
         "google-auth >= 2, < 3",
         "google-cloud-speech >= 2, < 3",
         "google-cloud-texttospeech >= 2, < 3",
-<<<<<<< HEAD
         "google-genai >= 0.3.0",
-        "livekit-agents>=0.11",
-=======
         "livekit-agents>=0.12.3",
->>>>>>> af777bef
     ],
     package_data={"livekit.plugins.google": ["py.typed"]},
     project_urls={
