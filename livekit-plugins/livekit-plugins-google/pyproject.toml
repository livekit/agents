--- conflicted
+++ resolved
@@ -26,13 +26,8 @@
     "google-auth >= 2, < 3",
     "google-cloud-speech >= 2, < 3",
     "google-cloud-texttospeech >= 2, < 3",
-<<<<<<< HEAD
     "google-genai >= 1.10.0",
-    "livekit-agents>=1.0.0.rc9",
-=======
-    "google-genai == 1.5.0",
     "livekit-agents>=1.0.11",
->>>>>>> 4c3d980d
 ]
 
 [project.urls]
