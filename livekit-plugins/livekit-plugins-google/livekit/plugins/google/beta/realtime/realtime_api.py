from __future__ import annotations

import asyncio
import json
import os
from dataclasses import dataclass

from livekit import rtc
from livekit.agents import llm, utils
from livekit.agents.llm.function_context import _create_ai_function_info

from google import genai
from google.genai._api_client import HttpOptions
from google.genai.types import (
    Blob,
    Content,
    FunctionResponse,
    GenerationConfig,
    LiveClientContent,
    LiveClientRealtimeInput,
    LiveClientToolResponse,
    LiveConnectConfig,
    Modality,
    Part,
    PrebuiltVoiceConfig,
    SpeechConfig,
    Tool,
    VoiceConfig,
)

from ...log import logger
from .api_proto import (
    ClientEvents,
    LiveAPIModels,
    Voice,
<<<<<<< HEAD
    _build_gemini_ctx,
    _build_tools,
)
from .transcriber import ModelTranscriber, TranscriberSession, TranscriptionContent

EventTypes = Literal[
    "start_session",
    "input_speech_started",
    "response_content_added",
    "response_content_done",
    "function_calls_collected",
    "function_calls_finished",
    "function_calls_cancelled",
    "input_speech_transcription_completed",
    "agent_speech_transcription_completed",
    "agent_speech_stopped",
]
=======
)

# from .transcriber import TranscriberSession, TranscriptionContent
>>>>>>> 9aa9ab89


@dataclass
class GeminiContent:
    response_id: str
    item_id: str
    transcript: str


@dataclass
class InputTranscription:
    item_id: str
    transcript: str


@dataclass
class Capabilities:
    supports_truncate: bool
    input_audio_sample_rate: int | None = None


@dataclass
class _ModelOptions:
    model: LiveAPIModels | str
    api_key: str | None
    voice: Voice | str
    response_modalities: list[Modality] | None
    vertexai: bool
    project: str | None
    location: str | None
    candidate_count: int
    temperature: float | None
    max_output_tokens: int | None
    top_p: float | None
    top_k: int | None
    presence_penalty: float | None
    frequency_penalty: float | None
    instructions: Content | None
    enable_user_audio_transcription: bool
    enable_agent_audio_transcription: bool


class RealtimeModel:
    def __init__(
        self,
        *,
        instructions: str | None = None,
        model: LiveAPIModels | str = "gemini-2.0-flash-exp",
        api_key: str | None = None,
        voice: Voice | str = "Puck",
        modalities: list[Modality] = ["AUDIO"],
        enable_user_audio_transcription: bool = True,
        enable_agent_audio_transcription: bool = True,
        vertexai: bool = False,
        project: str | None = None,
        location: str | None = None,
        candidate_count: int = 1,
        temperature: float | None = None,
        max_output_tokens: int | None = None,
        top_p: float | None = None,
        top_k: int | None = None,
        presence_penalty: float | None = None,
        frequency_penalty: float | None = None,
        loop: asyncio.AbstractEventLoop | None = None,
    ) -> None:
        """
        Initializes a RealtimeModel instance for interacting with Google's Realtime API.

        Environment Requirements:
        - For VertexAI: Set the `GOOGLE_APPLICATION_CREDENTIALS` environment variable to the path of the service account key file.
        The Google Cloud project and location can be set via `project` and `location` arguments or the environment variables
        `GOOGLE_CLOUD_PROJECT` and `GOOGLE_CLOUD_LOCATION`. By default, the project is inferred from the service account key file,
        and the location defaults to "us-central1".
        - For Google Gemini API: Set the `api_key` argument or the `GOOGLE_API_KEY` environment variable.

        Args:
            instructions (str, optional): Initial system instructions for the model. Defaults to "".
            api_key (str or None, optional): Google Gemini API key. If None, will attempt to read from the environment variable GOOGLE_API_KEY.
            modalities (list[Modality], optional): Modalities to use, such as ["TEXT", "AUDIO"]. Defaults to ["AUDIO"].
            model (str or None, optional): The name of the model to use. Defaults to "gemini-2.0-flash-exp".
            voice (api_proto.Voice, optional): Voice setting for audio outputs. Defaults to "Puck".
            enable_user_audio_transcription (bool, optional): Whether to enable user audio transcription. Defaults to True
            enable_agent_audio_transcription (bool, optional): Whether to enable agent audio transcription. Defaults to True
            temperature (float, optional): Sampling temperature for response generation. Defaults to 0.8.
            vertexai (bool, optional): Whether to use VertexAI for the API. Defaults to False.
                project (str or None, optional): The project id to use for the API. Defaults to None. (for vertexai)
                location (str or None, optional): The location to use for the API. Defaults to None. (for vertexai)
            candidate_count (int, optional): The number of candidate responses to generate. Defaults to 1.
            top_p (float, optional): The top-p value for response generation
            top_k (int, optional): The top-k value for response generation
            presence_penalty (float, optional): The presence penalty for response generation
            frequency_penalty (float, optional): The frequency penalty for response generation
            loop (asyncio.AbstractEventLoop or None, optional): Event loop to use for async operations. If None, the current event loop is used.

        Raises:
            ValueError: If the API key is required but not found.
        """
        super().__init__()
        self._capabilities = Capabilities(
            supports_truncate=False,
            input_audio_sample_rate=16000,
        )
        super().__init__(capabilities=capabilities)
        self._loop = loop or asyncio.get_event_loop()
        self._api_key = api_key or os.environ.get("GOOGLE_API_KEY")
        self._project = project or os.environ.get("GOOGLE_CLOUD_PROJECT")
        self._location = location or os.environ.get("GOOGLE_CLOUD_LOCATION")
        if vertexai:
            if not self._project or not self._location:
                raise ValueError(
                    "Project and location are required for VertexAI either via project and location or GOOGLE_CLOUD_PROJECT and GOOGLE_CLOUD_LOCATION environment variables"
                )
            self._api_key = None  # VertexAI does not require an API key

        else:
            self._project = None
            self._location = None
            if not self._api_key:
                raise ValueError(
                    "API key is required for Google API either via api_key or GOOGLE_API_KEY environment variable"
                )

        instructions_content = (
            Content(parts=[Part(text=instructions)]) if instructions else None
        )

        self._rt_sessions: list[GeminiRealtimeSession] = []
        self._opts = ModelOptions(
            model=model,
            api_key=self._api_key,
            voice=voice,
            enable_user_audio_transcription=enable_user_audio_transcription,
            enable_agent_audio_transcription=enable_agent_audio_transcription,
            response_modalities=modalities,
            vertexai=vertexai,
            project=self._project,
            location=self._location,
            candidate_count=candidate_count,
            temperature=temperature,
            max_output_tokens=max_output_tokens,
            top_p=top_p,
            top_k=top_k,
            presence_penalty=presence_penalty,
            frequency_penalty=frequency_penalty,
            instructions=instructions_content,
        )

    @property
    def sessions(self) -> list[GeminiRealtimeSession]:
        return self._rt_sessions

    @property
    def capabilities(self) -> Capabilities:
        return self._capabilities

    def session(
        self,
        *,
        chat_ctx: llm.ChatContext | None = None,
        fnc_ctx: llm.FunctionContext | None = None,
    ) -> GeminiRealtimeSession:
        session = GeminiRealtimeSession(
            opts=self._opts,
            chat_ctx=chat_ctx or llm.ChatContext(),
            fnc_ctx=fnc_ctx,
            loop=self._loop,
        )

    def session(self) -> "RealtimeSession":
        return RealtimeSession(self)

    async def aclose(self) -> None:
        pass


<<<<<<< HEAD
class GeminiRealtimeSession(utils.EventEmitter[EventTypes]):
    def __init__(
        self,
        *,
        opts: ModelOptions,
        chat_ctx: llm.ChatContext,
        fnc_ctx: llm.FunctionContext | None,
        loop: asyncio.AbstractEventLoop,
    ):
        """
        Initializes a GeminiRealtimeSession instance for interacting with Google's Realtime API.
=======
class RealtimeSession(multimodal.RealtimeSession):
    def __init__(self, realtime_model: RealtimeModel) -> None:
        super().__init__(realtime_model)
        self._opts = realtime_model._opts

        self._fnc_ctx = llm.FunctionContext.empty()
        self._remote_chat_ctx = llm.remote_chat_context.RemoteChatContext()
>>>>>>> 9aa9ab89

        Args:
            opts (ModelOptions): The model options for the session.
            chat_ctx (llm.ChatContext): The chat context for the session.
            fnc_ctx (llm.FunctionContext or None): The function context for the session.
            loop (asyncio.AbstractEventLoop): The event loop for the session.
        """
        super().__init__()
        self._loop = loop
        self._opts = opts
        self._chat_ctx = chat_ctx
        self._fnc_ctx = fnc_ctx
        self._fnc_tasks = utils.aio.TaskSet()
        self._is_interrupted = False

        tools = []
        if self._fnc_ctx is not None:
            functions = _build_tools(self._fnc_ctx)
            tools.append(Tool(function_declarations=functions))

        self._config = LiveConnectConfig(
            response_modalities=self._opts.response_modalities,
            generation_config=GenerationConfig(
                candidate_count=self._opts.candidate_count,
                temperature=self._opts.temperature,
                max_output_tokens=self._opts.max_output_tokens,
                top_p=self._opts.top_p,
                top_k=self._opts.top_k,
                presence_penalty=self._opts.presence_penalty,
                frequency_penalty=self._opts.frequency_penalty,
            ),
            system_instruction=self._opts.instructions,
            speech_config=SpeechConfig(
                voice_config=VoiceConfig(
                    prebuilt_voice_config=PrebuiltVoiceConfig(
                        voice_name=self._opts.voice
                    )
                )
            ),
            tools=tools,
        )
        self._client = genai.Client(
            http_options=HttpOptions(api_version="v1alpha"),
            api_key=self._opts.api_key,
            vertexai=self._opts.vertexai,
            project=self._opts.project,
            location=self._opts.location,
        )
        self._main_atask = asyncio.create_task(
            self._main_task(), name="gemini-realtime-session"
        )
<<<<<<< HEAD
        if self._opts.enable_user_audio_transcription:
            self._transcriber = TranscriberSession(
                client=self._client, model=self._opts.model
            )
            self._transcriber.on("input_speech_done", self._on_input_speech_done)
        if self._opts.enable_agent_audio_transcription:
            self._agent_transcriber = ModelTranscriber(
                client=self._client, model=self._opts.model
            )
            self._agent_transcriber.on("input_speech_done", self._on_agent_speech_done)
        # init dummy task
        self._init_sync_task = asyncio.create_task(asyncio.sleep(0))
        self._send_ch = utils.aio.Chan[ClientEvents]()
=======

        self._current_generation: Optional[_ResponseGeneration] = None
        # self._transcriber: Optional[TranscriberSession] = None
        # self._agent_transcriber: Optional[TranscriberSession] = None

        self._is_interrupted = False
>>>>>>> 9aa9ab89
        self._active_response_id = None
        self._session = None

        # if self._opts.enable_user_audio_transcription:
        #     self._transcriber = TranscriberSession(
        #         client=self._client, model=self._opts.model
        #     )
        #     self._transcriber.on("input_speech_done", self._on_input_speech_done)

        # if self._opts.enable_agent_audio_transcription:
        #     self._agent_transcriber = TranscriberSession(
        #         client=self._client, model=self._opts.model
        #     )
        #     self._agent_transcriber.on("input_speech_done", self._on_agent_speech_done)

    async def update_instructions(self, instructions: str) -> None:
        # No-op for Gemini
        pass

    async def update_chat_ctx(self, chat_ctx: llm.ChatContext) -> None:
        # No-op for Gemini
        pass

    async def update_fnc_ctx(
        self, fnc_ctx: llm.FunctionContext | list[llm.AIFunction]
    ) -> None:
        # No-op for Gemini
        pass

    @property
    def chat_ctx(self) -> llm.ChatContext:
        return self._remote_chat_ctx.to_chat_ctx()

    @property
    def fnc_ctx(self) -> llm.FunctionContext:
        return self._fnc_ctx.copy()

    def push_audio(self, frame: rtc.AudioFrame) -> None:
        # if self._opts.enable_user_audio_transcription and self._transcriber:
        #     self._transcriber._push_audio(frame)

        realtime_input = LiveClientRealtimeInput(
            media_chunks=[Blob(data=frame.data.tobytes(), mime_type="audio/pcm")],
        )
        self._msg_ch.send_nowait(realtime_input)

    def generate_reply(self) -> asyncio.Future[multimodal.GenerationCreatedEvent]:
        fut = asyncio.Future()

        turns, _ = _build_gemini_ctx(self.chat_ctx, id(self))
        ctx = []
        if self._opts.instructions:
            ctx.append(self._opts.instructions)
        ctx.extend(turns)

        if not ctx:
            logger.warning(
                "gemini-realtime-session: No chat context, sending dummy content."
            )
            ctx = [Content(parts=[Part(text=".")])]

        self._msg_ch.send_nowait(LiveClientContent(turns=ctx, turn_complete=True))

        return fut

    def interrupt(self) -> None:
        logger.warning("interrupt() - no direct cancellation in Gemini")
        self._is_interrupted = True

    def truncate(self, *, message_id: str, audio_end_ms: int) -> None:
        logger.warning(f"truncate(...) called for {message_id}, ignoring for Gemini")

    async def aclose(self) -> None:
<<<<<<< HEAD
        if self._send_ch.closed:
            return

        self._send_ch.close()
        await self._main_atask

    @property
    def fnc_ctx(self) -> llm.FunctionContext | None:
        return self._fnc_ctx
=======
        self._msg_ch.close()
        if self._session:
            await self._session.close()
        if self._transcriber:
            await self._transcriber.aclose()
        if self._agent_transcriber:
            await self._agent_transcriber.aclose()
        if self._main_atask:
            await utils.aio.cancel_and_wait(self._main_atask)

    @utils.log_exceptions(logger=logger)
    async def _main_task(self):
        async with self._client.aio.live.connect(
            model=self._opts.model, config=self._config
        ) as session:
            self._session = session

            @utils.log_exceptions(logger=logger)
            async def _send_task():
                async for msg in self._msg_ch:
                    await session.send(input=msg)

                await session.send(input=".", end_of_turn=True)

            @utils.log_exceptions(logger=logger)
            async def _recv_task():
                while True:
                    async for response in session.receive():
                        if self._active_response_id is None:
                            self._start_new_generation()

                        if response.server_content:
                            self._handle_server_content(response.server_content)

                        if response.tool_call:
                            self._handle_tool_calls(response.tool_call)

                        if response.tool_call_cancellation:
                            self._handle_tool_call_cancellation(
                                response.tool_call_cancellation
                            )
>>>>>>> 9aa9ab89

    @fnc_ctx.setter
    def fnc_ctx(self, value: llm.FunctionContext | None) -> None:
        self._fnc_ctx = value

    def _push_audio(self, frame: rtc.AudioFrame) -> None:
        if self._opts.enable_user_audio_transcription:
            self._transcriber._push_audio(frame)
        realtime_input = LiveClientRealtimeInput(
            media_chunks=[Blob(data=frame.data.tobytes(), mime_type="audio/pcm")],
        )
        self._queue_msg(realtime_input)

<<<<<<< HEAD
    def _queue_msg(self, msg: ClientEvents) -> None:
        self._send_ch.send_nowait(msg)
=======
        # We'll assume each chunk belongs to a single message ID self._active_response_id
        item_generation = _MessageGeneration(
            message_id=self._active_response_id,
            text_ch=utils.aio.Chan[str](),
            audio_ch=utils.aio.Chan[rtc.AudioFrame](),
        )
>>>>>>> 9aa9ab89

    def chat_ctx_copy(self) -> llm.ChatContext:
        return self._chat_ctx.copy()

    async def set_chat_ctx(self, ctx: llm.ChatContext) -> None:
        self._chat_ctx = ctx.copy()

    def cancel_response(self) -> None:
        raise NotImplementedError("cancel_response is not supported yet")

    def create_response(
        self,
        on_duplicate: Literal[
            "cancel_existing", "cancel_new", "keep_both"
        ] = "keep_both",
    ) -> None:
        turns, _ = _build_gemini_ctx(self._chat_ctx, id(self))
        ctx = [self._opts.instructions] + turns if self._opts.instructions else turns

        if not ctx:
            logger.warning(
                "gemini-realtime-session: No chat context to send, sending dummy content."
            )
<<<<<<< HEAD
            ctx = [Content(parts=[Part(text=".")])]
=======
            return

        item_generation = self._current_generation.messages[self._active_response_id]

        model_turn = server_content.model_turn
        if model_turn:
            for part in model_turn.parts:
                if part.text:
                    item_generation.text_ch.send_nowait(part.text)
                if part.inline_data:
                    frame_data = part.inline_data.data
                    frame = rtc.AudioFrame(
                        data=frame_data,
                        sample_rate=OUTPUT_AUDIO_SAMPLE_RATE,
                        num_channels=NUM_CHANNELS,
                        samples_per_channel=len(frame_data) // 2,
                    )
                    # if self._opts.enable_agent_audio_transcription:
                    #     self._agent_transcriber._push_audio(frame)
                    item_generation.audio_ch.send_nowait(frame)
>>>>>>> 9aa9ab89

        self._queue_msg(LiveClientContent(turns=ctx, turn_complete=True))

    def commit_audio_buffer(self) -> None:
        raise NotImplementedError("commit_audio_buffer is not supported yet")

    def server_vad_enabled(self) -> bool:
        return True

<<<<<<< HEAD
    def _on_input_speech_done(self, content: TranscriptionContent) -> None:
        if content.response_id and content.text:
            self.emit(
                "input_speech_transcription_completed",
                InputTranscription(
                    item_id=content.response_id,
                    transcript=content.text,
                ),
            )

        # self._chat_ctx.append(text=content.text, role="user")
        # TODO: implement sync mechanism to make sure the transcribed user speech is inside the chat_ctx and always before the generated agent speech

    def _on_agent_speech_done(self, content: TranscriptionContent) -> None:
        if content.response_id and content.text:
            self.emit(
                "agent_speech_transcription_completed",
                InputTranscription(
                    item_id=content.response_id,
                    transcript=content.text,
                ),
            )
            # self._chat_ctx.append(text=content.text, role="assistant")

    @utils.log_exceptions(logger=logger)
    async def _main_task(self):
        @utils.log_exceptions(logger=logger)
        async def _send_task():
            async for msg in self._send_ch:
                await self._session.send(input=msg)

            await self._session.send(input=".", end_of_turn=True)

            @utils.log_exceptions(logger=logger)
            async def _recv_task():
                async for response in session.receive():
                    if self._active_response_id is None:
                        self._is_interrupted = False
                        self._active_response_id = utils.shortuuid()
                        text_stream = utils.aio.Chan[str]()
                        audio_stream = utils.aio.Chan[rtc.AudioFrame]()
                        content = GeminiContent(
                            response_id=self._active_response_id,
                            item_id=self._active_response_id,
                            output_index=0,
                            content_index=0,
                            text="",
                            audio=[],
                            text_stream=text_stream,
                            audio_stream=audio_stream,
                            content_type="audio",
                        )
                        self.emit("response_content_added", content)

                    server_content = response.server_content
                    if server_content:
                        model_turn = server_content.model_turn
                        if model_turn:
                            for part in model_turn.parts:
                                if part.text:
                                    content.text_stream.send_nowait(part.text)
                                if part.inline_data:
                                    frame = rtc.AudioFrame(
                                        data=part.inline_data.data,
                                        sample_rate=24000,
                                        num_channels=1,
                                        samples_per_channel=len(part.inline_data.data)
                                        // 2,
                                    )
                                    if self._opts.enable_agent_audio_transcription:
                                        content.audio.append(frame)
                                    content.audio_stream.send_nowait(frame)

                        if server_content.interrupted or server_content.turn_complete:
                            if self._opts.enable_agent_audio_transcription:
                                self._agent_transcriber._push_audio(content.audio)
                            for stream in (content.text_stream, content.audio_stream):
                                if isinstance(stream, utils.aio.Chan):
                                    stream.close()

                            self.emit("agent_speech_stopped")
                            self._is_interrupted = True

                            self._active_response_id = None

                    if response.tool_call:
                        if self._fnc_ctx is None:
                            raise ValueError("Function context is not set")
                        fnc_calls = []
                        for fnc_call in response.tool_call.function_calls:
                            fnc_call_info = _create_ai_function_info(
                                self._fnc_ctx,
                                fnc_call.id,
                                fnc_call.name,
                                json.dumps(fnc_call.args),
                            )
                            fnc_calls.append(fnc_call_info)

                        self.emit("function_calls_collected", fnc_calls)

                        for fnc_call_info in fnc_calls:
                            self._fnc_tasks.create_task(
                                self._run_fnc_task(fnc_call_info, content.item_id)
                            )

                    # Handle function call cancellations
                    if response.tool_call_cancellation:
                        logger.warning(
                            "function call cancelled",
                            extra={
                                "function_call_ids": response.tool_call_cancellation.function_call_ids,
                            },
                        )
                        self.emit(
                            "function_calls_cancelled",
                            response.tool_call_cancellation.function_call_ids,
                        )

        async with self._client.aio.live.connect(
            model=self._opts.model, config=self._config
        ) as session:
            self._session = session
            tasks = [
                asyncio.create_task(_send_task(), name="gemini-realtime-send"),
                asyncio.create_task(_recv_task(), name="gemini-realtime-recv"),
            ]

            try:
                await asyncio.gather(*tasks)
            finally:
                await utils.aio.gracefully_cancel(*tasks)
                await self._session.close()
                if self._opts.enable_user_audio_transcription:
                    await self._transcriber.aclose()
                if self._opts.enable_agent_audio_transcription:
                    await self._agent_transcriber.aclose()

    @utils.log_exceptions(logger=logger)
    async def _run_fnc_task(self, fnc_call_info: llm.FunctionCallInfo, item_id: str):
        logger.debug(
            "executing ai function",
            extra={
                "function_call_ids": tool_call_cancellation.function_call_ids,
            },
        )

        called_fnc = fnc_call_info.execute()
        try:
            await called_fnc.task
        except Exception as e:
            logger.exception(
                "error executing ai function",
                extra={
                    "function": fnc_call_info.function_info.name,
                },
                exc_info=e,
            )
        tool_call = llm.ChatMessage.create_tool_from_called_function(called_fnc)
        if tool_call.content is not None:
            tool_response = LiveClientToolResponse(
                function_responses=[
                    FunctionResponse(
                        name=tool_call.name,
                        id=tool_call.tool_call_id,
                        response={"result": tool_call.content},
                    )
                ]
            )
            await self._session.send(input=tool_response)

            self.emit("function_calls_finished", [called_fnc])
=======
    # def _on_input_speech_done(self, content: TranscriptionContent) -> None:
    #     if content.response_id and content.text:
    #         self.emit(
    #             "input_speech_transcription_completed",
    #             multimodal.InputTranscriptionCompleted(
    #                 item_id=content.response_id,
    #                 transcript=content.text,
    #             ),
    #         )
    #         # self._chat_ctx.append(text=content.text, role="user")
    #         # TODO: implement sync mechanism to make sure the transcribed user speech is inside the chat_ctx and always before the generated agent speech

    # def _on_agent_speech_done(self, content: TranscriptionContent) -> None:
    #     if not self._is_interrupted and content.response_id and content.text:
    #         self.emit(
    #             "agent_speech_transcription_completed",
    #             multimodal.InputTranscriptionCompleted(
    #                 item_id=content.response_id,
    #                 transcript=content.text,
    #             ),
    #         )
    #         # self._chat_ctx.append(text=content.text, role="assistant")
>>>>>>> 9aa9ab89
<|MERGE_RESOLUTION|>--- conflicted
+++ resolved
@@ -1,24 +1,20 @@
 from __future__ import annotations
 
 import asyncio
-import json
 import os
 from dataclasses import dataclass
 
 from livekit import rtc
 from livekit.agents import llm, utils
-from livekit.agents.llm.function_context import _create_ai_function_info
 
 from google import genai
 from google.genai._api_client import HttpOptions
 from google.genai.types import (
     Blob,
     Content,
-    FunctionResponse,
     GenerationConfig,
     LiveClientContent,
     LiveClientRealtimeInput,
-    LiveClientToolResponse,
     LiveConnectConfig,
     Modality,
     Part,
@@ -33,11 +29,9 @@
     ClientEvents,
     LiveAPIModels,
     Voice,
-<<<<<<< HEAD
-    _build_gemini_ctx,
-    _build_tools,
 )
-from .transcriber import ModelTranscriber, TranscriberSession, TranscriptionContent
+
+# from .transcriber import TranscriberSession, TranscriptionContent
 
 EventTypes = Literal[
     "start_session",
@@ -51,11 +45,6 @@
     "agent_speech_transcription_completed",
     "agent_speech_stopped",
 ]
-=======
-)
-
-# from .transcriber import TranscriberSession, TranscriptionContent
->>>>>>> 9aa9ab89
 
 
 @dataclass
@@ -231,19 +220,6 @@
         pass
 
 
-<<<<<<< HEAD
-class GeminiRealtimeSession(utils.EventEmitter[EventTypes]):
-    def __init__(
-        self,
-        *,
-        opts: ModelOptions,
-        chat_ctx: llm.ChatContext,
-        fnc_ctx: llm.FunctionContext | None,
-        loop: asyncio.AbstractEventLoop,
-    ):
-        """
-        Initializes a GeminiRealtimeSession instance for interacting with Google's Realtime API.
-=======
 class RealtimeSession(multimodal.RealtimeSession):
     def __init__(self, realtime_model: RealtimeModel) -> None:
         super().__init__(realtime_model)
@@ -251,21 +227,8 @@
 
         self._fnc_ctx = llm.FunctionContext.empty()
         self._remote_chat_ctx = llm.remote_chat_context.RemoteChatContext()
->>>>>>> 9aa9ab89
-
-        Args:
-            opts (ModelOptions): The model options for the session.
-            chat_ctx (llm.ChatContext): The chat context for the session.
-            fnc_ctx (llm.FunctionContext or None): The function context for the session.
-            loop (asyncio.AbstractEventLoop): The event loop for the session.
-        """
-        super().__init__()
-        self._loop = loop
-        self._opts = opts
-        self._chat_ctx = chat_ctx
-        self._fnc_ctx = fnc_ctx
-        self._fnc_tasks = utils.aio.TaskSet()
-        self._is_interrupted = False
+
+        self._msg_ch = utils.aio.Chan[ClientEvents]()
 
         tools = []
         if self._fnc_ctx is not None:
@@ -303,28 +266,12 @@
         self._main_atask = asyncio.create_task(
             self._main_task(), name="gemini-realtime-session"
         )
-<<<<<<< HEAD
-        if self._opts.enable_user_audio_transcription:
-            self._transcriber = TranscriberSession(
-                client=self._client, model=self._opts.model
-            )
-            self._transcriber.on("input_speech_done", self._on_input_speech_done)
-        if self._opts.enable_agent_audio_transcription:
-            self._agent_transcriber = ModelTranscriber(
-                client=self._client, model=self._opts.model
-            )
-            self._agent_transcriber.on("input_speech_done", self._on_agent_speech_done)
-        # init dummy task
-        self._init_sync_task = asyncio.create_task(asyncio.sleep(0))
-        self._send_ch = utils.aio.Chan[ClientEvents]()
-=======
 
         self._current_generation: Optional[_ResponseGeneration] = None
         # self._transcriber: Optional[TranscriberSession] = None
         # self._agent_transcriber: Optional[TranscriberSession] = None
 
         self._is_interrupted = False
->>>>>>> 9aa9ab89
         self._active_response_id = None
         self._session = None
 
@@ -398,17 +345,6 @@
         logger.warning(f"truncate(...) called for {message_id}, ignoring for Gemini")
 
     async def aclose(self) -> None:
-<<<<<<< HEAD
-        if self._send_ch.closed:
-            return
-
-        self._send_ch.close()
-        await self._main_atask
-
-    @property
-    def fnc_ctx(self) -> llm.FunctionContext | None:
-        return self._fnc_ctx
-=======
         self._msg_ch.close()
         if self._session:
             await self._session.close()
@@ -450,57 +386,51 @@
                             self._handle_tool_call_cancellation(
                                 response.tool_call_cancellation
                             )
->>>>>>> 9aa9ab89
-
-    @fnc_ctx.setter
-    def fnc_ctx(self, value: llm.FunctionContext | None) -> None:
-        self._fnc_ctx = value
-
-    def _push_audio(self, frame: rtc.AudioFrame) -> None:
-        if self._opts.enable_user_audio_transcription:
-            self._transcriber._push_audio(frame)
-        realtime_input = LiveClientRealtimeInput(
-            media_chunks=[Blob(data=frame.data.tobytes(), mime_type="audio/pcm")],
-        )
-        self._queue_msg(realtime_input)
-
-<<<<<<< HEAD
-    def _queue_msg(self, msg: ClientEvents) -> None:
-        self._send_ch.send_nowait(msg)
-=======
+
+            send_task = asyncio.create_task(_send_task(), name="gemini-realtime-send")
+            recv_task = asyncio.create_task(_recv_task(), name="gemini-realtime-recv")
+            try:
+                await asyncio.gather(send_task, recv_task)
+            finally:
+                await utils.aio.cancel_and_wait(send_task, recv_task)
+
+    def _start_new_generation(self):
+        self._is_interrupted = False
+        self._active_response_id = utils.shortuuid("gemini-turn-")
+        self._current_generation = _ResponseGeneration(
+            message_ch=utils.aio.Chan[multimodal.MessageGeneration](),
+            function_ch=utils.aio.Chan[llm.FunctionCall](),
+            messages={},
+        )
+
         # We'll assume each chunk belongs to a single message ID self._active_response_id
         item_generation = _MessageGeneration(
             message_id=self._active_response_id,
             text_ch=utils.aio.Chan[str](),
             audio_ch=utils.aio.Chan[rtc.AudioFrame](),
         )
->>>>>>> 9aa9ab89
-
-    def chat_ctx_copy(self) -> llm.ChatContext:
-        return self._chat_ctx.copy()
-
-    async def set_chat_ctx(self, ctx: llm.ChatContext) -> None:
-        self._chat_ctx = ctx.copy()
-
-    def cancel_response(self) -> None:
-        raise NotImplementedError("cancel_response is not supported yet")
-
-    def create_response(
-        self,
-        on_duplicate: Literal[
-            "cancel_existing", "cancel_new", "keep_both"
-        ] = "keep_both",
-    ) -> None:
-        turns, _ = _build_gemini_ctx(self._chat_ctx, id(self))
-        ctx = [self._opts.instructions] + turns if self._opts.instructions else turns
-
-        if not ctx:
+
+        self._current_generation.message_ch.send_nowait(
+            multimodal.MessageGeneration(
+                message_id=self._active_response_id,
+                text_stream=item_generation.text_ch,
+                audio_stream=item_generation.audio_ch,
+            )
+        )
+
+        generation_event = multimodal.GenerationCreatedEvent(
+            message_stream=self._current_generation.message_ch,
+            function_stream=self._current_generation.function_ch,
+        )
+        self.emit("generation_created", generation_event)
+
+        self._current_generation.messages[self._active_response_id] = item_generation
+
+    def _handle_server_content(self, server_content):
+        if not self._current_generation or not self._active_response_id:
             logger.warning(
-                "gemini-realtime-session: No chat context to send, sending dummy content."
+                "gemini-realtime-session: No active response ID, skipping server content"
             )
-<<<<<<< HEAD
-            ctx = [Content(parts=[Part(text=".")])]
-=======
             return
 
         item_generation = self._current_generation.messages[self._active_response_id]
@@ -521,9 +451,9 @@
                     # if self._opts.enable_agent_audio_transcription:
                     #     self._agent_transcriber._push_audio(frame)
                     item_generation.audio_ch.send_nowait(frame)
->>>>>>> 9aa9ab89
-
-        self._queue_msg(LiveClientContent(turns=ctx, turn_complete=True))
+
+        if server_content.interrupted or server_content.turn_complete:
+            self._finalize_response(item_generation)
 
     def commit_audio_buffer(self) -> None:
         raise NotImplementedError("commit_audio_buffer is not supported yet")
@@ -531,179 +461,6 @@
     def server_vad_enabled(self) -> bool:
         return True
 
-<<<<<<< HEAD
-    def _on_input_speech_done(self, content: TranscriptionContent) -> None:
-        if content.response_id and content.text:
-            self.emit(
-                "input_speech_transcription_completed",
-                InputTranscription(
-                    item_id=content.response_id,
-                    transcript=content.text,
-                ),
-            )
-
-        # self._chat_ctx.append(text=content.text, role="user")
-        # TODO: implement sync mechanism to make sure the transcribed user speech is inside the chat_ctx and always before the generated agent speech
-
-    def _on_agent_speech_done(self, content: TranscriptionContent) -> None:
-        if content.response_id and content.text:
-            self.emit(
-                "agent_speech_transcription_completed",
-                InputTranscription(
-                    item_id=content.response_id,
-                    transcript=content.text,
-                ),
-            )
-            # self._chat_ctx.append(text=content.text, role="assistant")
-
-    @utils.log_exceptions(logger=logger)
-    async def _main_task(self):
-        @utils.log_exceptions(logger=logger)
-        async def _send_task():
-            async for msg in self._send_ch:
-                await self._session.send(input=msg)
-
-            await self._session.send(input=".", end_of_turn=True)
-
-            @utils.log_exceptions(logger=logger)
-            async def _recv_task():
-                async for response in session.receive():
-                    if self._active_response_id is None:
-                        self._is_interrupted = False
-                        self._active_response_id = utils.shortuuid()
-                        text_stream = utils.aio.Chan[str]()
-                        audio_stream = utils.aio.Chan[rtc.AudioFrame]()
-                        content = GeminiContent(
-                            response_id=self._active_response_id,
-                            item_id=self._active_response_id,
-                            output_index=0,
-                            content_index=0,
-                            text="",
-                            audio=[],
-                            text_stream=text_stream,
-                            audio_stream=audio_stream,
-                            content_type="audio",
-                        )
-                        self.emit("response_content_added", content)
-
-                    server_content = response.server_content
-                    if server_content:
-                        model_turn = server_content.model_turn
-                        if model_turn:
-                            for part in model_turn.parts:
-                                if part.text:
-                                    content.text_stream.send_nowait(part.text)
-                                if part.inline_data:
-                                    frame = rtc.AudioFrame(
-                                        data=part.inline_data.data,
-                                        sample_rate=24000,
-                                        num_channels=1,
-                                        samples_per_channel=len(part.inline_data.data)
-                                        // 2,
-                                    )
-                                    if self._opts.enable_agent_audio_transcription:
-                                        content.audio.append(frame)
-                                    content.audio_stream.send_nowait(frame)
-
-                        if server_content.interrupted or server_content.turn_complete:
-                            if self._opts.enable_agent_audio_transcription:
-                                self._agent_transcriber._push_audio(content.audio)
-                            for stream in (content.text_stream, content.audio_stream):
-                                if isinstance(stream, utils.aio.Chan):
-                                    stream.close()
-
-                            self.emit("agent_speech_stopped")
-                            self._is_interrupted = True
-
-                            self._active_response_id = None
-
-                    if response.tool_call:
-                        if self._fnc_ctx is None:
-                            raise ValueError("Function context is not set")
-                        fnc_calls = []
-                        for fnc_call in response.tool_call.function_calls:
-                            fnc_call_info = _create_ai_function_info(
-                                self._fnc_ctx,
-                                fnc_call.id,
-                                fnc_call.name,
-                                json.dumps(fnc_call.args),
-                            )
-                            fnc_calls.append(fnc_call_info)
-
-                        self.emit("function_calls_collected", fnc_calls)
-
-                        for fnc_call_info in fnc_calls:
-                            self._fnc_tasks.create_task(
-                                self._run_fnc_task(fnc_call_info, content.item_id)
-                            )
-
-                    # Handle function call cancellations
-                    if response.tool_call_cancellation:
-                        logger.warning(
-                            "function call cancelled",
-                            extra={
-                                "function_call_ids": response.tool_call_cancellation.function_call_ids,
-                            },
-                        )
-                        self.emit(
-                            "function_calls_cancelled",
-                            response.tool_call_cancellation.function_call_ids,
-                        )
-
-        async with self._client.aio.live.connect(
-            model=self._opts.model, config=self._config
-        ) as session:
-            self._session = session
-            tasks = [
-                asyncio.create_task(_send_task(), name="gemini-realtime-send"),
-                asyncio.create_task(_recv_task(), name="gemini-realtime-recv"),
-            ]
-
-            try:
-                await asyncio.gather(*tasks)
-            finally:
-                await utils.aio.gracefully_cancel(*tasks)
-                await self._session.close()
-                if self._opts.enable_user_audio_transcription:
-                    await self._transcriber.aclose()
-                if self._opts.enable_agent_audio_transcription:
-                    await self._agent_transcriber.aclose()
-
-    @utils.log_exceptions(logger=logger)
-    async def _run_fnc_task(self, fnc_call_info: llm.FunctionCallInfo, item_id: str):
-        logger.debug(
-            "executing ai function",
-            extra={
-                "function_call_ids": tool_call_cancellation.function_call_ids,
-            },
-        )
-
-        called_fnc = fnc_call_info.execute()
-        try:
-            await called_fnc.task
-        except Exception as e:
-            logger.exception(
-                "error executing ai function",
-                extra={
-                    "function": fnc_call_info.function_info.name,
-                },
-                exc_info=e,
-            )
-        tool_call = llm.ChatMessage.create_tool_from_called_function(called_fnc)
-        if tool_call.content is not None:
-            tool_response = LiveClientToolResponse(
-                function_responses=[
-                    FunctionResponse(
-                        name=tool_call.name,
-                        id=tool_call.tool_call_id,
-                        response={"result": tool_call.content},
-                    )
-                ]
-            )
-            await self._session.send(input=tool_response)
-
-            self.emit("function_calls_finished", [called_fnc])
-=======
     # def _on_input_speech_done(self, content: TranscriptionContent) -> None:
     #     if content.response_id and content.text:
     #         self.emit(
@@ -725,5 +482,4 @@
     #                 transcript=content.text,
     #             ),
     #         )
-    #         # self._chat_ctx.append(text=content.text, role="assistant")
->>>>>>> 9aa9ab89
+    #         # self._chat_ctx.append(text=content.text, role="assistant")