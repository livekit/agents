from __future__ import annotations

import asyncio
import contextlib
import json
import os
import time
import weakref
from collections.abc import Iterator
from dataclasses import dataclass, field

from google import genai
from google.genai import types
from google.genai.live import AsyncSession
from livekit import rtc
from livekit.agents import APIConnectionError, llm, utils
from livekit.agents.metrics import RealtimeModelMetrics
from livekit.agents.types import (
    DEFAULT_API_CONNECT_OPTIONS,
    NOT_GIVEN,
    APIConnectOptions,
    NotGivenOr,
)
from livekit.agents.utils import audio as audio_utils, images, is_given
from livekit.plugins.google.beta.realtime.api_proto import ClientEvents, LiveAPIModels, Voice

from ...log import logger
from ...tools import _LLMTool
from ...utils import create_tools_config, get_tool_results_for_realtime, to_fnc_ctx

INPUT_AUDIO_SAMPLE_RATE = 16000
INPUT_AUDIO_CHANNELS = 1
OUTPUT_AUDIO_SAMPLE_RATE = 24000
OUTPUT_AUDIO_CHANNELS = 1

DEFAULT_IMAGE_ENCODE_OPTIONS = images.EncodeOptions(
    format="JPEG",
    quality=75,
    resize_options=images.ResizeOptions(width=1024, height=1024, strategy="scale_aspect_fit"),
)


@dataclass
class InputTranscription:
    item_id: str
    transcript: str


@dataclass
class _RealtimeOptions:
    model: LiveAPIModels | str
    api_key: str | None
    voice: Voice | str
    language: NotGivenOr[str]
    response_modalities: NotGivenOr[list[types.Modality]]
    vertexai: bool
    project: str | None
    location: str | None
    candidate_count: int
    temperature: NotGivenOr[float]
    max_output_tokens: NotGivenOr[int]
    top_p: NotGivenOr[float]
    top_k: NotGivenOr[int]
    presence_penalty: NotGivenOr[float]
    frequency_penalty: NotGivenOr[float]
    instructions: NotGivenOr[str]
    input_audio_transcription: types.AudioTranscriptionConfig | None
    output_audio_transcription: types.AudioTranscriptionConfig | None
    image_encode_options: NotGivenOr[images.EncodeOptions]
    conn_options: APIConnectOptions
    enable_affective_dialog: NotGivenOr[bool] = NOT_GIVEN
    proactivity: NotGivenOr[bool] = NOT_GIVEN
    realtime_input_config: NotGivenOr[types.RealtimeInputConfig] = NOT_GIVEN
    context_window_compression: NotGivenOr[types.ContextWindowCompressionConfig] = NOT_GIVEN
    api_version: NotGivenOr[str] = NOT_GIVEN
    gemini_tools: NotGivenOr[list[_LLMTool]] = NOT_GIVEN


@dataclass
class _ResponseGeneration:
    message_ch: utils.aio.Chan[llm.MessageGeneration]
    function_ch: utils.aio.Chan[llm.FunctionCall]

    input_id: str
    response_id: str
    text_ch: utils.aio.Chan[str]
    audio_ch: utils.aio.Chan[rtc.AudioFrame]

    input_transcription: str = ""
    output_text: str = ""

    _created_timestamp: float = field(default_factory=time.time)
    """The timestamp when the generation is created"""
    _first_token_timestamp: float | None = None
    """The timestamp when the first audio token is received"""
    _completed_timestamp: float | None = None
    """The timestamp when the generation is completed"""
    _done: bool = False
    """Whether the generation is done (set when the turn is complete)"""

    def push_text(self, text: str) -> None:
        if self.output_text:
            self.output_text += text
        else:
            self.output_text = text

        self.text_ch.send_nowait(text)


class RealtimeModel(llm.RealtimeModel):
    def __init__(
        self,
        *,
        instructions: NotGivenOr[str] = NOT_GIVEN,
        model: NotGivenOr[LiveAPIModels | str] = NOT_GIVEN,
        api_key: NotGivenOr[str] = NOT_GIVEN,
        voice: Voice | str = "Puck",
        language: NotGivenOr[str] = NOT_GIVEN,
        modalities: NotGivenOr[list[types.Modality]] = NOT_GIVEN,
        vertexai: NotGivenOr[bool] = NOT_GIVEN,
        project: NotGivenOr[str] = NOT_GIVEN,
        location: NotGivenOr[str] = NOT_GIVEN,
        candidate_count: int = 1,
        temperature: NotGivenOr[float] = NOT_GIVEN,
        max_output_tokens: NotGivenOr[int] = NOT_GIVEN,
        top_p: NotGivenOr[float] = NOT_GIVEN,
        top_k: NotGivenOr[int] = NOT_GIVEN,
        presence_penalty: NotGivenOr[float] = NOT_GIVEN,
        frequency_penalty: NotGivenOr[float] = NOT_GIVEN,
        input_audio_transcription: NotGivenOr[types.AudioTranscriptionConfig | None] = NOT_GIVEN,
        output_audio_transcription: NotGivenOr[types.AudioTranscriptionConfig | None] = NOT_GIVEN,
        image_encode_options: NotGivenOr[images.EncodeOptions] = NOT_GIVEN,
        enable_affective_dialog: NotGivenOr[bool] = NOT_GIVEN,
        proactivity: NotGivenOr[bool] = NOT_GIVEN,
        realtime_input_config: NotGivenOr[types.RealtimeInputConfig] = NOT_GIVEN,
        context_window_compression: NotGivenOr[types.ContextWindowCompressionConfig] = NOT_GIVEN,
        api_version: NotGivenOr[str] = NOT_GIVEN,
        conn_options: APIConnectOptions = DEFAULT_API_CONNECT_OPTIONS,
        _gemini_tools: NotGivenOr[list[_LLMTool]] = NOT_GIVEN,
    ) -> None:
        """
        Initializes a RealtimeModel instance for interacting with Google's Realtime API.

        Environment Requirements:
        - For VertexAI: Set the `GOOGLE_APPLICATION_CREDENTIALS` environment variable to the path of the service account key file or use any of the other Google Cloud auth methods.
        The Google Cloud project and location can be set via `project` and `location` arguments or the environment variables
        `GOOGLE_CLOUD_PROJECT` and `GOOGLE_CLOUD_LOCATION`. By default, the project is inferred from the service account key file,
        and the location defaults to "us-central1".
        - For Google Gemini API: Set the `api_key` argument or the `GOOGLE_API_KEY` environment variable.

        Args:
            instructions (str, optional): Initial system instructions for the model. Defaults to "".
            api_key (str, optional): Google Gemini API key. If None, will attempt to read from the environment variable GOOGLE_API_KEY.
            modalities (list[Modality], optional): Modalities to use, such as ["TEXT", "AUDIO"]. Defaults to ["AUDIO"].
            model (str, optional): The name of the model to use. Defaults to "gemini-2.0-flash-live-001" or "gemini-2.0-flash-exp" (vertexai).
            voice (api_proto.Voice, optional): Voice setting for audio outputs. Defaults to "Puck".
            language (str, optional): The language(BCP-47 Code) to use for the API. supported languages - https://ai.google.dev/gemini-api/docs/live#supported-languages
            temperature (float, optional): Sampling temperature for response generation. Defaults to 0.8.
            vertexai (bool, optional): Whether to use VertexAI for the API. Defaults to False.
                project (str, optional): The project id to use for the API. Defaults to None. (for vertexai)
                location (str, optional): The location to use for the API. Defaults to None. (for vertexai)
            candidate_count (int, optional): The number of candidate responses to generate. Defaults to 1.
            top_p (float, optional): The top-p value for response generation
            top_k (int, optional): The top-k value for response generation
            presence_penalty (float, optional): The presence penalty for response generation
            frequency_penalty (float, optional): The frequency penalty for response generation
            input_audio_transcription (AudioTranscriptionConfig | None, optional): The configuration for input audio transcription. Defaults to None.)
            output_audio_transcription (AudioTranscriptionConfig | None, optional): The configuration for output audio transcription. Defaults to AudioTranscriptionConfig().
            image_encode_options (images.EncodeOptions, optional): The configuration for image encoding. Defaults to DEFAULT_ENCODE_OPTIONS.
            enable_affective_dialog (bool, optional): Whether to enable affective dialog. Defaults to False.
            proactivity (bool, optional): Whether to enable proactive audio. Defaults to False.
            realtime_input_config (RealtimeInputConfig, optional): The configuration for realtime input. Defaults to None.
            context_window_compression (ContextWindowCompressionConfig, optional): The configuration for context window compression. Defaults to None.
            conn_options (APIConnectOptions, optional): The configuration for the API connection. Defaults to DEFAULT_API_CONNECT_OPTIONS.
            _gemini_tools (list[LLMTool], optional): Gemini-specific tools to use for the session. This parameter is experimental and may change.

        Raises:
            ValueError: If the API key is required but not found.
        """  # noqa: E501
        if not is_given(input_audio_transcription):
            input_audio_transcription = types.AudioTranscriptionConfig()
        if not is_given(output_audio_transcription):
            output_audio_transcription = types.AudioTranscriptionConfig()

        server_turn_detection = True
        if (
            is_given(realtime_input_config)
            and realtime_input_config.automatic_activity_detection
            and realtime_input_config.automatic_activity_detection.disabled
        ):
            server_turn_detection = False

        super().__init__(
            capabilities=llm.RealtimeCapabilities(
                message_truncation=False,
                turn_detection=server_turn_detection,
                user_transcription=input_audio_transcription is not None,
                auto_tool_reply_generation=True,
            )
        )

        if not is_given(model):
            if vertexai:
                model = "gemini-2.0-flash-exp"
            else:
                model = "gemini-2.0-flash-live-001"

        gemini_api_key = api_key if is_given(api_key) else os.environ.get("GOOGLE_API_KEY")
        gcp_project = project if is_given(project) else os.environ.get("GOOGLE_CLOUD_PROJECT")
        gcp_location: str | None = (
            location
            if is_given(location)
            else os.environ.get("GOOGLE_CLOUD_LOCATION") or "us-central1"
        )
        use_vertexai = (
            vertexai
            if is_given(vertexai)
            else os.environ.get("GOOGLE_GENAI_USE_VERTEXAI", "0").lower() in ["true", "1"]
        )

        if use_vertexai:
            if not gcp_project or not gcp_location:
                raise ValueError(
                    "Project is required for VertexAI via project kwarg or GOOGLE_CLOUD_PROJECT environment variable"  # noqa: E501
                )
            gemini_api_key = None  # VertexAI does not require an API key
        else:
            gcp_project = None
            gcp_location = None
            if not gemini_api_key:
                raise ValueError(
                    "API key is required for Google API either via api_key or GOOGLE_API_KEY environment variable"  # noqa: E501
                )

        self._opts = _RealtimeOptions(
            model=model,
            api_key=gemini_api_key,
            voice=voice,
            response_modalities=modalities,
            vertexai=use_vertexai,
            project=gcp_project,
            location=gcp_location,
            candidate_count=candidate_count,
            temperature=temperature,
            max_output_tokens=max_output_tokens,
            top_p=top_p,
            top_k=top_k,
            presence_penalty=presence_penalty,
            frequency_penalty=frequency_penalty,
            instructions=instructions,
            input_audio_transcription=input_audio_transcription,
            output_audio_transcription=output_audio_transcription,
            language=language,
            image_encode_options=image_encode_options,
            enable_affective_dialog=enable_affective_dialog,
            proactivity=proactivity,
            realtime_input_config=realtime_input_config,
            context_window_compression=context_window_compression,
            api_version=api_version,
            gemini_tools=_gemini_tools,
            conn_options=conn_options,
        )

        self._sessions = weakref.WeakSet[RealtimeSession]()

    def session(self) -> RealtimeSession:
        sess = RealtimeSession(self)
        self._sessions.add(sess)
        return sess

    def update_options(
        self,
        *,
        voice: NotGivenOr[str] = NOT_GIVEN,
        temperature: NotGivenOr[float] = NOT_GIVEN,
    ) -> None:
        """
        Update the options for the RealtimeModel.

        Args:
            voice (str, optional): The voice to use for the session.
            temperature (float, optional): The temperature to use for the session.
            tools (list[LLMTool], optional): The tools to use for the session.
        """
        if is_given(voice):
            self._opts.voice = voice

        if is_given(temperature):
            self._opts.temperature = temperature

        for sess in self._sessions:
            sess.update_options(
                voice=self._opts.voice,
                temperature=self._opts.temperature,
            )

    async def aclose(self) -> None:
        pass


class RealtimeSession(llm.RealtimeSession):
    def __init__(self, realtime_model: RealtimeModel) -> None:
        super().__init__(realtime_model)
        self._opts = realtime_model._opts
        self._tools = llm.ToolContext.empty()
        self._gemini_declarations: list[types.FunctionDeclaration] = []
        self._chat_ctx = llm.ChatContext.empty()
        self._msg_ch = utils.aio.Chan[ClientEvents]()
        self._input_resampler: rtc.AudioResampler | None = None

        # 50ms chunks
        self._bstream = audio_utils.AudioByteStream(
            INPUT_AUDIO_SAMPLE_RATE,
            INPUT_AUDIO_CHANNELS,
            samples_per_channel=INPUT_AUDIO_SAMPLE_RATE // 20,
        )

        api_version = self._opts.api_version
        if not api_version and (self._opts.enable_affective_dialog or self._opts.proactivity):
            api_version = "v1alpha"

        http_options = types.HttpOptions(timeout=int(self._opts.conn_options.timeout * 1000))
        if api_version:
            http_options.api_version = api_version

        self._client = genai.Client(
            api_key=self._opts.api_key,
            vertexai=self._opts.vertexai,
            project=self._opts.project,
            location=self._opts.location,
            http_options=http_options,
        )

        self._main_atask = asyncio.create_task(self._main_task(), name="gemini-realtime-session")

        self._current_generation: _ResponseGeneration | None = None
        self._active_session: AsyncSession | None = None
        # indicates if the underlying session should end
        self._session_should_close = asyncio.Event()
        self._response_created_futures: dict[str, asyncio.Future[llm.GenerationCreatedEvent]] = {}
        self._pending_generation_fut: asyncio.Future[llm.GenerationCreatedEvent] | None = None

        self._session_resumption_handle: str | None = None
        self._in_user_activity = False
        self._session_lock = asyncio.Lock()
        self._num_retries = 0

    async def _close_active_session(self) -> None:
        async with self._session_lock:
            if self._active_session:
                try:
                    await self._active_session.close()
                except Exception as e:
                    logger.warning(f"error closing Gemini session: {e}")
                finally:
                    self._active_session = None

    def _mark_restart_needed(self) -> None:
        if not self._session_should_close.is_set():
            self._session_should_close.set()
            # reset the msg_ch, do not send messages from previous session
            self._msg_ch = utils.aio.Chan[ClientEvents]()

    def update_options(
        self,
        *,
        voice: NotGivenOr[str] = NOT_GIVEN,
        temperature: NotGivenOr[float] = NOT_GIVEN,
        tool_choice: NotGivenOr[llm.ToolChoice | None] = NOT_GIVEN,
    ) -> None:
        should_restart = False
        if is_given(voice) and self._opts.voice != voice:
            self._opts.voice = voice
            should_restart = True

        if is_given(temperature) and self._opts.temperature != temperature:
            self._opts.temperature = temperature if is_given(temperature) else NOT_GIVEN
            should_restart = True

        if should_restart:
            self._mark_restart_needed()

    async def update_instructions(self, instructions: str) -> None:
        if not is_given(self._opts.instructions) or self._opts.instructions != instructions:
            self._opts.instructions = instructions
            self._mark_restart_needed()

    async def update_chat_ctx(self, chat_ctx: llm.ChatContext) -> None:
        async with self._session_lock:
            if not self._active_session:
                self._chat_ctx = chat_ctx.copy()
                return

        diff_ops = llm.utils.compute_chat_ctx_diff(self._chat_ctx, chat_ctx)

        if diff_ops.to_remove:
            logger.warning("Gemini Live does not support removing messages")

        append_ctx = llm.ChatContext.empty()
        for _, item_id in diff_ops.to_create:
            item = chat_ctx.get_by_id(item_id)
            if item:
                append_ctx.items.append(item)

        if append_ctx.items:
            turns_dict, _ = append_ctx.copy(
                exclude_function_call=True,
            ).to_provider_format(format="google", inject_dummy_user_message=False)
            # we are not generating, and do not need to inject
            turns = [types.Content.model_validate(turn) for turn in turns_dict]
            tool_results = get_tool_results_for_realtime(append_ctx, vertexai=self._opts.vertexai)
            if turns:
                self._send_client_event(types.LiveClientContent(turns=turns, turn_complete=False))
            if tool_results:
                self._send_client_event(tool_results)

        # since we don't have a view of the history on the server side, we'll assume
        # the current state is accurate. this isn't perfect because removals aren't done.
        self._chat_ctx = chat_ctx.copy()

    async def update_tools(self, tools: list[llm.FunctionTool | llm.RawFunctionTool]) -> None:
        new_declarations: list[types.FunctionDeclaration] = to_fnc_ctx(tools)
        current_tool_names = {f.name for f in self._gemini_declarations}
        new_tool_names = {f.name for f in new_declarations}

        if current_tool_names != new_tool_names:
            self._gemini_declarations = new_declarations
            self._tools = llm.ToolContext(tools)
            self._mark_restart_needed()

    @property
    def chat_ctx(self) -> llm.ChatContext:
        return self._chat_ctx.copy()

    @property
    def tools(self) -> llm.ToolContext:
        return self._tools.copy()

    @property
    def _manual_activity_detection(self) -> bool:
        if (
            is_given(self._opts.realtime_input_config)
            and self._opts.realtime_input_config.automatic_activity_detection is not None
            and self._opts.realtime_input_config.automatic_activity_detection.disabled
        ):
            return True
        return False

    def push_audio(self, frame: rtc.AudioFrame) -> None:
        for f in self._resample_audio(frame):
            for nf in self._bstream.write(f.data.tobytes()):
                realtime_input = types.LiveClientRealtimeInput(
                    media_chunks=[types.Blob(data=nf.data.tobytes(), mime_type="audio/pcm")]
                )
                self._send_client_event(realtime_input)

    def push_video(self, frame: rtc.VideoFrame) -> None:
        encoded_data = images.encode(
            frame, self._opts.image_encode_options or DEFAULT_IMAGE_ENCODE_OPTIONS
        )
        realtime_input = types.LiveClientRealtimeInput(
            media_chunks=[types.Blob(data=encoded_data, mime_type="image/jpeg")]
        )
        self._send_client_event(realtime_input)

    def _send_client_event(self, event: ClientEvents) -> None:
        with contextlib.suppress(utils.aio.channel.ChanClosed):
            self._msg_ch.send_nowait(event)

    def generate_reply(
        self, *, instructions: NotGivenOr[str] = NOT_GIVEN
    ) -> asyncio.Future[llm.GenerationCreatedEvent]:
        if self._pending_generation_fut and not self._pending_generation_fut.done():
            logger.warning(
                "generate_reply called while another generation is pending, cancelling previous."
            )
            self._pending_generation_fut.cancel("Superseded by new generate_reply call")

        fut = asyncio.Future[llm.GenerationCreatedEvent]()
        self._pending_generation_fut = fut

        if self._in_user_activity:
            self._send_client_event(
                types.LiveClientRealtimeInput(
                    activity_end=types.ActivityEnd(),
                )
            )
            self._in_user_activity = False

        # Gemini requires the last message to end with user's turn
        # so we need to add a placeholder user turn in order to trigger a new generation
        turns = []
        if is_given(instructions):
            turns.append(types.Content(parts=[types.Part(text=instructions)], role="model"))
        turns.append(types.Content(parts=[types.Part(text=".")], role="user"))
        self._send_client_event(types.LiveClientContent(turns=turns, turn_complete=True))

        def _on_timeout() -> None:
            if not fut.done():
                fut.set_exception(
                    llm.RealtimeError(
                        "generate_reply timed out waiting for generation_created event."
                    )
                )
                if self._pending_generation_fut is fut:
                    self._pending_generation_fut = None

        timeout_handle = asyncio.get_event_loop().call_later(5.0, _on_timeout)
        fut.add_done_callback(lambda _: timeout_handle.cancel())

        return fut

    def start_user_activity(self) -> None:
        if not self._manual_activity_detection:
            return

        if not self._in_user_activity:
            self._in_user_activity = True
            self._send_client_event(
                types.LiveClientRealtimeInput(
                    activity_start=types.ActivityStart(),
                )
            )

    def interrupt(self) -> None:
        # Gemini Live treats activity start as interruption, so we rely on start_user_activity
        # notifications to handle it
        if (
            self._opts.realtime_input_config
            and self._opts.realtime_input_config.activity_handling
            == types.ActivityHandling.NO_INTERRUPTION
        ):
            return
        self.start_user_activity()

    def truncate(self, *, message_id: str, audio_end_ms: int) -> None:
        logger.warning("truncate is not supported by the Google Realtime API.")
        pass

    async def aclose(self) -> None:
        self._msg_ch.close()
        self._session_should_close.set()

        if self._main_atask:
            await utils.aio.cancel_and_wait(self._main_atask)

        await self._close_active_session()

        if self._pending_generation_fut and not self._pending_generation_fut.done():
            self._pending_generation_fut.cancel("Session closed")

        for fut in self._response_created_futures.values():
            if not fut.done():
                fut.set_exception(llm.RealtimeError("Session closed before response created"))
        self._response_created_futures.clear()

        if self._current_generation:
            self._mark_current_generation_done()

    @utils.log_exceptions(logger=logger)
    async def _main_task(self) -> None:
        max_retries = self._opts.conn_options.max_retry

        while not self._msg_ch.closed:
            # previous session might not be closed yet, we'll do it here.
            await self._close_active_session()

            self._session_should_close.clear()
            config = self._build_connect_config()
            session = None
            try:
                logger.debug("connecting to Gemini Realtime API...")
                async with self._client.aio.live.connect(
                    model=self._opts.model, config=config
                ) as session:
                    async with self._session_lock:
                        self._active_session = session
                        turns_dict, _ = self._chat_ctx.copy(
                            exclude_function_call=True,
                        ).to_provider_format(format="google", inject_dummy_user_message=False)
                        if turns_dict:
                            turns = [types.Content.model_validate(turn) for turn in turns_dict]
                            await session.send_client_content(
                                turns=turns,  # type: ignore
                                turn_complete=False,
                            )
                    # queue up existing chat context
                    send_task = asyncio.create_task(
                        self._send_task(session), name="gemini-realtime-send"
                    )
                    recv_task = asyncio.create_task(
                        self._recv_task(session), name="gemini-realtime-recv"
                    )
                    restart_wait_task = asyncio.create_task(
                        self._session_should_close.wait(), name="gemini-restart-wait"
                    )

                    done, pending = await asyncio.wait(
                        [send_task, recv_task, restart_wait_task],
                        return_when=asyncio.FIRST_COMPLETED,
                    )

                    for task in done:
                        if task is not restart_wait_task and task.exception():
                            logger.error(f"error in task {task.get_name()}: {task.exception()}")
                            raise task.exception() or Exception(f"{task.get_name()} failed")

                    if restart_wait_task not in done and self._msg_ch.closed:
                        break

                    for task in pending:
                        await utils.aio.cancel_and_wait(task)

            except asyncio.CancelledError:
                break
            except Exception as e:
                logger.error(f"Gemini Realtime API error: {e}", exc_info=e)
                if not self._msg_ch.closed:
                    # we shouldn't retry when it's not connected, usually this means incorrect
                    # parameters or setup
                    if not session or max_retries == 0:
                        self._emit_error(e, recoverable=False)
                        raise APIConnectionError(message="Failed to connect to Gemini Live") from e

                    if self._num_retries == max_retries:
                        self._emit_error(e, recoverable=False)
                        raise APIConnectionError(
                            message=f"Failed to connect to Gemini Live after {max_retries} attempts"
                        ) from e

                    retry_interval = self._opts.conn_options._interval_for_retry(self._num_retries)
                    logger.warning(
                        f"Gemini Realtime API connection failed, retrying in {retry_interval}s",
                        exc_info=e,
                        extra={"attempt": self._num_retries, "max_retries": max_retries},
                    )
                    await asyncio.sleep(retry_interval)
                    self._num_retries += 1
            finally:
                await self._close_active_session()

    async def _send_task(self, session: AsyncSession) -> None:
        try:
            async for msg in self._msg_ch:
                async with self._session_lock:
                    if self._session_should_close.is_set() or (
                        not self._active_session or self._active_session != session
                    ):
                        break
                if isinstance(msg, types.LiveClientContent):
                    await session.send_client_content(
                        turns=msg.turns,  # type: ignore
                        turn_complete=msg.turn_complete or True,
                    )
                elif isinstance(msg, types.LiveClientToolResponse) and msg.function_responses:
                    await session.send_tool_response(function_responses=msg.function_responses)
                elif isinstance(msg, types.LiveClientRealtimeInput):
                    if msg.media_chunks:
                        for media_chunk in msg.media_chunks:
                            await session.send_realtime_input(media=media_chunk)
                    elif msg.activity_start:
                        await session.send_realtime_input(activity_start=msg.activity_start)
                    elif msg.activity_end:
                        await session.send_realtime_input(activity_end=msg.activity_end)
                else:
                    logger.warning(f"Warning: Received unhandled message type: {type(msg)}")

        except Exception as e:
            if not self._session_should_close.is_set():
                logger.error(f"error in send task: {e}", exc_info=e)
                self._mark_restart_needed()
        finally:
            logger.debug("send task finished.")

    async def _recv_task(self, session: AsyncSession) -> None:
        try:
            while True:
                async with self._session_lock:
                    if self._session_should_close.is_set() or (
                        not self._active_session or self._active_session != session
                    ):
                        logger.debug("receive task: Session changed or closed, stopping receive.")
                        break

                async for response in session.receive():
                    if (not self._current_generation or self._current_generation._done) and (
                        response.server_content or response.tool_call
                    ):
                        self._start_new_generation()

                    if response.session_resumption_update:
                        if (
                            response.session_resumption_update.resumable
                            and response.session_resumption_update.new_handle
                        ):
                            self._session_resumption_handle = (
                                response.session_resumption_update.new_handle
                            )

                    if response.server_content:
                        self._handle_server_content(response.server_content)
                    if response.tool_call:
                        self._handle_tool_calls(response.tool_call)
                    if response.tool_call_cancellation:
                        self._handle_tool_call_cancellation(response.tool_call_cancellation)
                    if response.usage_metadata:
                        self._handle_usage_metadata(response.usage_metadata)
                    if response.go_away:
                        self._handle_go_away(response.go_away)

                    if self._num_retries > 0:
                        self._num_retries = 0  # reset the retry counter

                # TODO(dz): a server-side turn is complete
        except Exception as e:
            if not self._session_should_close.is_set():
                logger.error(f"error in receive task: {e}", exc_info=e)
                self._mark_restart_needed()
        finally:
            self._mark_current_generation_done()

    def _build_connect_config(self) -> types.LiveConnectConfig:
        temp = self._opts.temperature if is_given(self._opts.temperature) else None

        tools_config = create_tools_config(
            function_tools=self._gemini_declarations,
            gemini_tools=self._opts.gemini_tools if is_given(self._opts.gemini_tools) else None,
        )
        conf = types.LiveConnectConfig(
            response_modalities=self._opts.response_modalities
            if is_given(self._opts.response_modalities)
            else [types.Modality.AUDIO],
            generation_config=types.GenerationConfig(
                candidate_count=self._opts.candidate_count,
                temperature=temp,
                max_output_tokens=self._opts.max_output_tokens
                if is_given(self._opts.max_output_tokens)
                else None,
                top_p=self._opts.top_p if is_given(self._opts.top_p) else None,
                top_k=self._opts.top_k if is_given(self._opts.top_k) else None,
                presence_penalty=self._opts.presence_penalty
                if is_given(self._opts.presence_penalty)
                else None,
                frequency_penalty=self._opts.frequency_penalty
                if is_given(self._opts.frequency_penalty)
                else None,
            ),
            system_instruction=types.Content(parts=[types.Part(text=self._opts.instructions)])
            if is_given(self._opts.instructions)
            else None,
            speech_config=types.SpeechConfig(
                voice_config=types.VoiceConfig(
                    prebuilt_voice_config=types.PrebuiltVoiceConfig(voice_name=self._opts.voice)
                ),
                language_code=self._opts.language if is_given(self._opts.language) else None,
            ),
            tools=tools_config,  # type: ignore
            input_audio_transcription=self._opts.input_audio_transcription,
            output_audio_transcription=self._opts.output_audio_transcription,
            session_resumption=types.SessionResumptionConfig(
                handle=self._session_resumption_handle
            ),
        )

        if is_given(self._opts.proactivity):
            conf.proactivity = types.ProactivityConfig(proactive_audio=self._opts.proactivity)
        if is_given(self._opts.enable_affective_dialog):
            conf.enable_affective_dialog = self._opts.enable_affective_dialog
        if is_given(self._opts.realtime_input_config):
            conf.realtime_input_config = self._opts.realtime_input_config
        if is_given(self._opts.context_window_compression):
            conf.context_window_compression = self._opts.context_window_compression

        return conf

    def _start_new_generation(self) -> None:
        if self._current_generation and not self._current_generation._done:
            logger.warning("starting new generation while another is active. Finalizing previous.")
            self._mark_current_generation_done()

        response_id = utils.shortuuid("GR_")
        self._current_generation = _ResponseGeneration(
            message_ch=utils.aio.Chan[llm.MessageGeneration](),
            function_ch=utils.aio.Chan[llm.FunctionCall](),
            response_id=response_id,
            input_id=utils.shortuuid("GI_"),
            text_ch=utils.aio.Chan[str](),
            audio_ch=utils.aio.Chan[rtc.AudioFrame](),
            _created_timestamp=time.time(),
        )

        self._current_generation.message_ch.send_nowait(
            llm.MessageGeneration(
                message_id=response_id,
                text_stream=self._current_generation.text_ch,
                audio_stream=self._current_generation.audio_ch,
            )
        )

        generation_event = llm.GenerationCreatedEvent(
            message_stream=self._current_generation.message_ch,
            function_stream=self._current_generation.function_ch,
            user_initiated=False,
        )

        if self._pending_generation_fut and not self._pending_generation_fut.done():
            generation_event.user_initiated = True
            self._pending_generation_fut.set_result(generation_event)
            self._pending_generation_fut = None

        self.emit("generation_created", generation_event)

    def _handle_server_content(self, server_content: types.LiveServerContent) -> None:
        current_gen = self._current_generation
        if not current_gen:
            logger.warning("received server content but no active generation.")
            return

        if model_turn := server_content.model_turn:
            for part in model_turn.parts or []:
                if part.text:
                    current_gen.push_text(part.text)
                if part.inline_data:
                    if not current_gen._first_token_timestamp:
                        current_gen._first_token_timestamp = time.time()
                    frame_data = part.inline_data.data
                    try:
                        if not isinstance(frame_data, bytes):
                            raise ValueError("frame_data is not bytes")
                        frame = rtc.AudioFrame(
                            data=frame_data,
                            sample_rate=OUTPUT_AUDIO_SAMPLE_RATE,
                            num_channels=OUTPUT_AUDIO_CHANNELS,
                            samples_per_channel=len(frame_data) // (2 * OUTPUT_AUDIO_CHANNELS),
                        )
                        current_gen.audio_ch.send_nowait(frame)
                    except ValueError as e:
                        logger.error(f"Error creating audio frame from Gemini data: {e}")

        if input_transcription := server_content.input_transcription:
            text = input_transcription.text
            if text:
                if current_gen.input_transcription == "":
                    # gemini would start with a space, which doesn't make sense
                    # at beginning of the transcript
                    text = text.lstrip()
                current_gen.input_transcription += text
                self.emit(
                    "input_audio_transcription_completed",
                    llm.InputTranscriptionCompleted(
                        item_id=current_gen.input_id,
                        transcript=current_gen.input_transcription,
                        is_final=False,
                    ),
                )

        if output_transcription := server_content.output_transcription:
            text = output_transcription.text
            if text:
                current_gen.push_text(text)

        if server_content.generation_complete or server_content.turn_complete:
            current_gen._completed_timestamp = time.time()

        if server_content.interrupted:
            self._handle_input_speech_started()

        if server_content.turn_complete:
            self._mark_current_generation_done()

    def _mark_current_generation_done(self) -> None:
        if not self._current_generation or self._current_generation._done:
            return

        gen = self._current_generation

        # The only way we'd know that the transcription is complete is by when they are
        # done with generation
        if gen.input_transcription:
            self.emit(
                "input_audio_transcription_completed",
                llm.InputTranscriptionCompleted(
                    item_id=gen.input_id,
                    transcript=gen.input_transcription,
                    is_final=True,
                ),
            )

            # since gemini doesn't give us a view of the chat history on the server side,
            # we would handle it manually here
            self._chat_ctx.add_message(
                role="user",
                content=gen.input_transcription,
                id=gen.input_id,
            )

        if gen.output_text:
            self._chat_ctx.add_message(
                role="assistant",
                content=gen.output_text,
                id=gen.response_id,
            )

        if not gen.text_ch.closed:
            gen.text_ch.close()
        if not gen.audio_ch.closed:
            gen.audio_ch.close()

        gen.function_ch.close()
        gen.message_ch.close()
        gen._done = True

    def _handle_input_speech_started(self) -> None:
        self.emit("input_speech_started", llm.InputSpeechStartedEvent())

    def _handle_tool_calls(self, tool_call: types.LiveServerToolCall) -> None:
        if not self._current_generation:
            logger.warning("received tool call but no active generation.")
            return

        gen = self._current_generation
        for fnc_call in tool_call.function_calls or []:
            arguments = json.dumps(fnc_call.args)

            gen.function_ch.send_nowait(
                llm.FunctionCall(
                    call_id=fnc_call.id or utils.shortuuid("fnc-call-"),
                    name=fnc_call.name,  # type: ignore
                    arguments=arguments,
                )
            )
        self._on_final_input_audio_transcription()
        self._mark_current_generation_done()

    def _handle_tool_call_cancellation(
        self, tool_call_cancellation: types.LiveServerToolCallCancellation
    ) -> None:
        logger.warning(
            "server cancelled tool calls",
            extra={"function_call_ids": tool_call_cancellation.ids},
        )

    def _handle_usage_metadata(self, usage_metadata: types.UsageMetadata) -> None:
        current_gen = self._current_generation
        if not current_gen:
            logger.warning("no active generation to report metrics for")
            return

        ttft = (
            current_gen._first_token_timestamp - current_gen._created_timestamp
            if current_gen._first_token_timestamp
            else -1
        )
        duration = (
            current_gen._completed_timestamp or time.time()
        ) - current_gen._created_timestamp

        def _token_details_map(
            token_details: list[types.ModalityTokenCount] | None,
        ) -> dict[str, int]:
            token_details_map = {"audio_tokens": 0, "text_tokens": 0, "image_tokens": 0}
            if not token_details:
                return token_details_map

            for token_detail in token_details:
                if not token_detail.token_count:
                    continue

                if token_detail.modality == types.MediaModality.AUDIO:
                    token_details_map["audio_tokens"] += token_detail.token_count
                elif token_detail.modality == types.MediaModality.TEXT:
                    token_details_map["text_tokens"] += token_detail.token_count
                elif token_detail.modality == types.MediaModality.IMAGE:
                    token_details_map["image_tokens"] += token_detail.token_count
            return token_details_map

        metrics = RealtimeModelMetrics(
            label=self._realtime_model._label,
            request_id=current_gen.response_id,
            timestamp=current_gen._created_timestamp,
            duration=duration,
            ttft=ttft,
            cancelled=False,
            input_tokens=usage_metadata.prompt_token_count or 0,
            output_tokens=usage_metadata.response_token_count or 0,
            total_tokens=usage_metadata.total_token_count or 0,
            tokens_per_second=(usage_metadata.response_token_count or 0) / duration
            if duration > 0
            else 0,
            input_token_details=RealtimeModelMetrics.InputTokenDetails(
                **_token_details_map(usage_metadata.prompt_tokens_details),
                cached_tokens=sum(
                    token_detail.token_count or 0
                    for token_detail in usage_metadata.cache_tokens_details or []
                ),
                cached_tokens_details=RealtimeModelMetrics.CachedTokenDetails(
                    **_token_details_map(usage_metadata.cache_tokens_details),
                ),
            ),
            output_token_details=RealtimeModelMetrics.OutputTokenDetails(
                **_token_details_map(usage_metadata.response_tokens_details),
            ),
        )
        self.emit("metrics_collected", metrics)

    def _handle_go_away(self, go_away: types.LiveServerGoAway) -> None:
        logger.warning(
            f"Gemini server indicates disconnection soon. Time left: {go_away.time_left}"
        )
        # TODO(dz): this isn't a seamless reconnection just yet
        self._session_should_close.set()

    def _on_final_input_audio_transcription(self) -> None:
        if (gen := self._current_generation) and gen.input_transcription:
            self.emit(
                "input_audio_transcription_completed",
                llm.InputTranscriptionCompleted(
                    item_id=gen.response_id, transcript=gen.input_transcription, is_final=True
                ),
            )

    def commit_audio(self) -> None:
        pass

    def clear_audio(self) -> None:
<<<<<<< HEAD
        self._bstream._buf.clear()
=======
        pass
>>>>>>> c458783b

    def _resample_audio(self, frame: rtc.AudioFrame) -> Iterator[rtc.AudioFrame]:
        if self._input_resampler:
            if frame.sample_rate != self._input_resampler._input_rate:
                # input audio changed to a different sample rate
                self._input_resampler = None

        if self._input_resampler is None and (
            frame.sample_rate != INPUT_AUDIO_SAMPLE_RATE
            or frame.num_channels != INPUT_AUDIO_CHANNELS
        ):
            self._input_resampler = rtc.AudioResampler(
                input_rate=frame.sample_rate,
                output_rate=INPUT_AUDIO_SAMPLE_RATE,
                num_channels=INPUT_AUDIO_CHANNELS,
            )

        if self._input_resampler:
            # TODO(long): flush the resampler when the input source is changed
            yield from self._input_resampler.push(frame)
        else:
            yield frame

    def _emit_error(self, error: Exception, recoverable: bool) -> None:
        self.emit(
            "error",
            llm.RealtimeModelError(
                timestamp=time.time(),
                label=self._realtime_model._label,
                error=error,
                recoverable=recoverable,
            ),
        )<|MERGE_RESOLUTION|>--- conflicted
+++ resolved
@@ -1023,11 +1023,7 @@
         pass
 
     def clear_audio(self) -> None:
-<<<<<<< HEAD
-        self._bstream._buf.clear()
-=======
         pass
->>>>>>> c458783b
 
     def _resample_audio(self, frame: rtc.AudioFrame) -> Iterator[rtc.AudioFrame]:
         if self._input_resampler:
