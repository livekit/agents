from __future__ import annotations

import asyncio
import contextlib
import json
import os
import time
import weakref
from collections.abc import Iterator
from dataclasses import dataclass, field

from google import genai
from google.genai import types
from google.genai.live import AsyncSession
from livekit import rtc
from livekit.agents import APIConnectionError, llm, utils
from livekit.agents.metrics import RealtimeModelMetrics
from livekit.agents.types import (
    DEFAULT_API_CONNECT_OPTIONS,
    NOT_GIVEN,
    APIConnectOptions,
    NotGivenOr,
)
from livekit.agents.utils import audio as audio_utils, images, is_given
from livekit.plugins.google.beta.realtime.api_proto import ClientEvents, LiveAPIModels, Voice

from ...log import logger
from ...tools import _LLMTool
from ...utils import create_tools_config, get_tool_results_for_realtime, to_fnc_ctx

INPUT_AUDIO_SAMPLE_RATE = 16000
INPUT_AUDIO_CHANNELS = 1
OUTPUT_AUDIO_SAMPLE_RATE = 24000
OUTPUT_AUDIO_CHANNELS = 1

DEFAULT_IMAGE_ENCODE_OPTIONS = images.EncodeOptions(
    format="JPEG",
    quality=75,
    resize_options=images.ResizeOptions(width=1024, height=1024, strategy="scale_aspect_fit"),
)


@dataclass
class InputTranscription:
    item_id: str
    transcript: str


@dataclass
class _RealtimeOptions:
    model: LiveAPIModels | str
    api_key: str | None
    voice: Voice | str
    language: NotGivenOr[str]
    response_modalities: list[types.Modality]
    vertexai: bool
    project: str | None
    location: str | None
    candidate_count: int
    temperature: NotGivenOr[float]
    max_output_tokens: NotGivenOr[int]
    top_p: NotGivenOr[float]
    top_k: NotGivenOr[int]
    presence_penalty: NotGivenOr[float]
    frequency_penalty: NotGivenOr[float]
    instructions: NotGivenOr[str]
    input_audio_transcription: types.AudioTranscriptionConfig | None
    output_audio_transcription: types.AudioTranscriptionConfig | None
    image_encode_options: NotGivenOr[images.EncodeOptions]
    conn_options: APIConnectOptions
    http_options: NotGivenOr[types.HttpOptions]
    enable_affective_dialog: NotGivenOr[bool] = NOT_GIVEN
    proactivity: NotGivenOr[bool] = NOT_GIVEN
    realtime_input_config: NotGivenOr[types.RealtimeInputConfig] = NOT_GIVEN
    context_window_compression: NotGivenOr[types.ContextWindowCompressionConfig] = NOT_GIVEN
    api_version: NotGivenOr[str] = NOT_GIVEN
    gemini_tools: NotGivenOr[list[_LLMTool]] = NOT_GIVEN


@dataclass
class _ResponseGeneration:
    message_ch: utils.aio.Chan[llm.MessageGeneration]
    function_ch: utils.aio.Chan[llm.FunctionCall]

    input_id: str
    response_id: str
    text_ch: utils.aio.Chan[str]
    audio_ch: utils.aio.Chan[rtc.AudioFrame]

    input_transcription: str = ""
    output_text: str = ""

    _created_timestamp: float = field(default_factory=time.time)
    """The timestamp when the generation is created"""
    _first_token_timestamp: float | None = None
    """The timestamp when the first audio token is received"""
    _completed_timestamp: float | None = None
    """The timestamp when the generation is completed"""
    _done: bool = False
    """Whether the generation is done (set when the turn is complete)"""

    def push_text(self, text: str) -> None:
        if self.output_text:
            self.output_text += text
        else:
            self.output_text = text

        self.text_ch.send_nowait(text)


class RealtimeModel(llm.RealtimeModel):
    def __init__(
        self,
        *,
        instructions: NotGivenOr[str] = NOT_GIVEN,
        model: NotGivenOr[LiveAPIModels | str] = NOT_GIVEN,
        api_key: NotGivenOr[str] = NOT_GIVEN,
        voice: Voice | str = "Puck",
        language: NotGivenOr[str] = NOT_GIVEN,
        modalities: NotGivenOr[list[types.Modality]] = NOT_GIVEN,
        vertexai: NotGivenOr[bool] = NOT_GIVEN,
        project: NotGivenOr[str] = NOT_GIVEN,
        location: NotGivenOr[str] = NOT_GIVEN,
        candidate_count: int = 1,
        temperature: NotGivenOr[float] = NOT_GIVEN,
        max_output_tokens: NotGivenOr[int] = NOT_GIVEN,
        top_p: NotGivenOr[float] = NOT_GIVEN,
        top_k: NotGivenOr[int] = NOT_GIVEN,
        presence_penalty: NotGivenOr[float] = NOT_GIVEN,
        frequency_penalty: NotGivenOr[float] = NOT_GIVEN,
        input_audio_transcription: NotGivenOr[types.AudioTranscriptionConfig | None] = NOT_GIVEN,
        output_audio_transcription: NotGivenOr[types.AudioTranscriptionConfig | None] = NOT_GIVEN,
        image_encode_options: NotGivenOr[images.EncodeOptions] = NOT_GIVEN,
        enable_affective_dialog: NotGivenOr[bool] = NOT_GIVEN,
        proactivity: NotGivenOr[bool] = NOT_GIVEN,
        realtime_input_config: NotGivenOr[types.RealtimeInputConfig] = NOT_GIVEN,
        context_window_compression: NotGivenOr[types.ContextWindowCompressionConfig] = NOT_GIVEN,
        api_version: NotGivenOr[str] = NOT_GIVEN,
        conn_options: APIConnectOptions = DEFAULT_API_CONNECT_OPTIONS,
        http_options: NotGivenOr[types.HttpOptions] = NOT_GIVEN,
        _gemini_tools: NotGivenOr[list[_LLMTool]] = NOT_GIVEN,
    ) -> None:
        """
        Initializes a RealtimeModel instance for interacting with Google's Realtime API.

        Environment Requirements:
        - For VertexAI: Set the `GOOGLE_APPLICATION_CREDENTIALS` environment variable to the path of the service account key file or use any of the other Google Cloud auth methods.
        The Google Cloud project and location can be set via `project` and `location` arguments or the environment variables
        `GOOGLE_CLOUD_PROJECT` and `GOOGLE_CLOUD_LOCATION`. By default, the project is inferred from the service account key file,
        and the location defaults to "us-central1".
        - For Google Gemini API: Set the `api_key` argument or the `GOOGLE_API_KEY` environment variable.

        Args:
            instructions (str, optional): Initial system instructions for the model. Defaults to "".
            api_key (str, optional): Google Gemini API key. If None, will attempt to read from the environment variable GOOGLE_API_KEY.
            modalities (list[Modality], optional): Modalities to use, such as ["TEXT", "AUDIO"]. Defaults to ["AUDIO"].
            model (str, optional): The name of the model to use. Defaults to "gemini-2.0-flash-live-001" or "gemini-2.0-flash-exp" (vertexai).
            voice (api_proto.Voice, optional): Voice setting for audio outputs. Defaults to "Puck".
            language (str, optional): The language(BCP-47 Code) to use for the API. supported languages - https://ai.google.dev/gemini-api/docs/live#supported-languages
            temperature (float, optional): Sampling temperature for response generation. Defaults to 0.8.
            vertexai (bool, optional): Whether to use VertexAI for the API. Defaults to False.
                project (str, optional): The project id to use for the API. Defaults to None. (for vertexai)
                location (str, optional): The location to use for the API. Defaults to None. (for vertexai)
            candidate_count (int, optional): The number of candidate responses to generate. Defaults to 1.
            top_p (float, optional): The top-p value for response generation
            top_k (int, optional): The top-k value for response generation
            presence_penalty (float, optional): The presence penalty for response generation
            frequency_penalty (float, optional): The frequency penalty for response generation
            input_audio_transcription (AudioTranscriptionConfig | None, optional): The configuration for input audio transcription. Defaults to None.)
            output_audio_transcription (AudioTranscriptionConfig | None, optional): The configuration for output audio transcription. Defaults to AudioTranscriptionConfig().
            image_encode_options (images.EncodeOptions, optional): The configuration for image encoding. Defaults to DEFAULT_ENCODE_OPTIONS.
            enable_affective_dialog (bool, optional): Whether to enable affective dialog. Defaults to False.
            proactivity (bool, optional): Whether to enable proactive audio. Defaults to False.
            realtime_input_config (RealtimeInputConfig, optional): The configuration for realtime input. Defaults to None.
            context_window_compression (ContextWindowCompressionConfig, optional): The configuration for context window compression. Defaults to None.
            conn_options (APIConnectOptions, optional): The configuration for the API connection. Defaults to DEFAULT_API_CONNECT_OPTIONS.
            _gemini_tools (list[LLMTool], optional): Gemini-specific tools to use for the session. This parameter is experimental and may change.

        Raises:
            ValueError: If the API key is required but not found.
        """  # noqa: E501
        if not is_given(input_audio_transcription):
            input_audio_transcription = types.AudioTranscriptionConfig()
        if not is_given(output_audio_transcription):
            output_audio_transcription = types.AudioTranscriptionConfig()

        server_turn_detection = True
        if (
            is_given(realtime_input_config)
            and realtime_input_config.automatic_activity_detection
            and realtime_input_config.automatic_activity_detection.disabled
        ):
            server_turn_detection = False

        modalities = modalities if is_given(modalities) else [types.Modality.AUDIO]

        super().__init__(
            capabilities=llm.RealtimeCapabilities(
                message_truncation=False,
                turn_detection=server_turn_detection,
                user_transcription=input_audio_transcription is not None,
                auto_tool_reply_generation=True,
                audio_output=types.Modality.AUDIO in modalities,
            )
        )

        if not is_given(model):
            if vertexai:
                model = "gemini-2.0-flash-exp"
            else:
                model = "gemini-2.0-flash-live-001"

        gemini_api_key = api_key if is_given(api_key) else os.environ.get("GOOGLE_API_KEY")
        gcp_project = project if is_given(project) else os.environ.get("GOOGLE_CLOUD_PROJECT")
        gcp_location: str | None = (
            location
            if is_given(location)
            else os.environ.get("GOOGLE_CLOUD_LOCATION") or "us-central1"
        )
        use_vertexai = (
            vertexai
            if is_given(vertexai)
            else os.environ.get("GOOGLE_GENAI_USE_VERTEXAI", "0").lower() in ["true", "1"]
        )

        if use_vertexai:
            if not gcp_project or not gcp_location:
                raise ValueError(
                    "Project is required for VertexAI via project kwarg or GOOGLE_CLOUD_PROJECT environment variable"  # noqa: E501
                )
            gemini_api_key = None  # VertexAI does not require an API key
        else:
            gcp_project = None
            gcp_location = None
            if not gemini_api_key:
                raise ValueError(
                    "API key is required for Google API either via api_key or GOOGLE_API_KEY environment variable"  # noqa: E501
                )

        self._opts = _RealtimeOptions(
            model=model,
            api_key=gemini_api_key,
            voice=voice,
            response_modalities=modalities,
            vertexai=use_vertexai,
            project=gcp_project,
            location=gcp_location,
            candidate_count=candidate_count,
            temperature=temperature,
            max_output_tokens=max_output_tokens,
            top_p=top_p,
            top_k=top_k,
            presence_penalty=presence_penalty,
            frequency_penalty=frequency_penalty,
            instructions=instructions,
            input_audio_transcription=input_audio_transcription,
            output_audio_transcription=output_audio_transcription,
            language=language,
            image_encode_options=image_encode_options,
            enable_affective_dialog=enable_affective_dialog,
            proactivity=proactivity,
            realtime_input_config=realtime_input_config,
            context_window_compression=context_window_compression,
            api_version=api_version,
            gemini_tools=_gemini_tools,
            conn_options=conn_options,
            http_options=http_options,
        )

        self._sessions = weakref.WeakSet[RealtimeSession]()

    def session(self) -> RealtimeSession:
        sess = RealtimeSession(self)
        self._sessions.add(sess)
        return sess

    def update_options(
        self,
        *,
        voice: NotGivenOr[str] = NOT_GIVEN,
        temperature: NotGivenOr[float] = NOT_GIVEN,
    ) -> None:
        """
        Update the options for the RealtimeModel.

        Args:
            voice (str, optional): The voice to use for the session.
            temperature (float, optional): The temperature to use for the session.
            tools (list[LLMTool], optional): The tools to use for the session.
        """
        if is_given(voice):
            self._opts.voice = voice

        if is_given(temperature):
            self._opts.temperature = temperature

        for sess in self._sessions:
            sess.update_options(
                voice=self._opts.voice,
                temperature=self._opts.temperature,
            )

    async def aclose(self) -> None:
        pass


class RealtimeSession(llm.RealtimeSession):
    def __init__(self, realtime_model: RealtimeModel) -> None:
        super().__init__(realtime_model)
        self._opts = realtime_model._opts
        self._tools = llm.ToolContext.empty()
        self._gemini_declarations: list[types.FunctionDeclaration] = []
        self._chat_ctx = llm.ChatContext.empty()
        self._msg_ch = utils.aio.Chan[ClientEvents]()
        self._input_resampler: rtc.AudioResampler | None = None

        # 50ms chunks
        self._bstream = audio_utils.AudioByteStream(
            INPUT_AUDIO_SAMPLE_RATE,
            INPUT_AUDIO_CHANNELS,
            samples_per_channel=INPUT_AUDIO_SAMPLE_RATE // 20,
        )

        api_version = self._opts.api_version
        if not api_version and (self._opts.enable_affective_dialog or self._opts.proactivity):
            api_version = "v1alpha"

        http_options = self._opts.http_options or types.HttpOptions(
            timeout=int(self._opts.conn_options.timeout * 1000)
        )
        if api_version:
            http_options.api_version = api_version

        self._client = genai.Client(
            api_key=self._opts.api_key,
            vertexai=self._opts.vertexai,
            project=self._opts.project,
            location=self._opts.location,
            http_options=http_options,
        )

        self._main_atask = asyncio.create_task(self._main_task(), name="gemini-realtime-session")

        self._current_generation: _ResponseGeneration | None = None
        self._active_session: AsyncSession | None = None
        # indicates if the underlying session should end
        self._session_should_close = asyncio.Event()
        self._response_created_futures: dict[str, asyncio.Future[llm.GenerationCreatedEvent]] = {}
        self._pending_generation_fut: asyncio.Future[llm.GenerationCreatedEvent] | None = None

        self._session_resumption_handle: str | None = None
        self._in_user_activity = False
        self._session_lock = asyncio.Lock()
        self._num_retries = 0

    async def _close_active_session(self) -> None:
        async with self._session_lock:
            if self._active_session:
                try:
                    await self._active_session.close()
                except Exception as e:
                    logger.warning(f"error closing Gemini session: {e}")
                finally:
                    self._active_session = None

    def _mark_restart_needed(self) -> None:
        if not self._session_should_close.is_set():
            self._session_should_close.set()
            # reset the msg_ch, do not send messages from previous session
            self._msg_ch = utils.aio.Chan[ClientEvents]()

    def update_options(
        self,
        *,
        voice: NotGivenOr[str] = NOT_GIVEN,
        temperature: NotGivenOr[float] = NOT_GIVEN,
        tool_choice: NotGivenOr[llm.ToolChoice | None] = NOT_GIVEN,
    ) -> None:
        should_restart = False
        if is_given(voice) and self._opts.voice != voice:
            self._opts.voice = voice
            should_restart = True

        if is_given(temperature) and self._opts.temperature != temperature:
            self._opts.temperature = temperature if is_given(temperature) else NOT_GIVEN
            should_restart = True

        if should_restart:
            self._mark_restart_needed()

    async def update_instructions(self, instructions: str) -> None:
        if not is_given(self._opts.instructions) or self._opts.instructions != instructions:
            self._opts.instructions = instructions
            self._mark_restart_needed()

    async def update_chat_ctx(self, chat_ctx: llm.ChatContext) -> None:
        async with self._session_lock:
            if not self._active_session:
                self._chat_ctx = chat_ctx.copy()
                return

        diff_ops = llm.utils.compute_chat_ctx_diff(self._chat_ctx, chat_ctx)

        if diff_ops.to_remove:
            logger.warning("Gemini Live does not support removing messages")

        append_ctx = llm.ChatContext.empty()
        for _, item_id in diff_ops.to_create:
            item = chat_ctx.get_by_id(item_id)
            if item:
                append_ctx.items.append(item)

        if append_ctx.items:
            turns_dict, _ = append_ctx.copy(
                exclude_function_call=True,
            ).to_provider_format(format="google", inject_dummy_user_message=False)
            # we are not generating, and do not need to inject
            turns = [types.Content.model_validate(turn) for turn in turns_dict]
            tool_results = get_tool_results_for_realtime(append_ctx, vertexai=self._opts.vertexai)
            if turns:
                self._send_client_event(types.LiveClientContent(turns=turns, turn_complete=False))
            if tool_results:
                self._send_client_event(tool_results)

        # since we don't have a view of the history on the server side, we'll assume
        # the current state is accurate. this isn't perfect because removals aren't done.
        self._chat_ctx = chat_ctx.copy()

    async def update_tools(self, tools: list[llm.FunctionTool | llm.RawFunctionTool]) -> None:
        new_declarations: list[types.FunctionDeclaration] = to_fnc_ctx(tools)
        current_tool_names = {f.name for f in self._gemini_declarations}
        new_tool_names = {f.name for f in new_declarations}

        if current_tool_names != new_tool_names:
            self._gemini_declarations = new_declarations
            self._tools = llm.ToolContext(tools)
            self._mark_restart_needed()

    @property
    def chat_ctx(self) -> llm.ChatContext:
        return self._chat_ctx.copy()

    @property
    def tools(self) -> llm.ToolContext:
        return self._tools.copy()

    @property
    def _manual_activity_detection(self) -> bool:
        if (
            is_given(self._opts.realtime_input_config)
            and self._opts.realtime_input_config.automatic_activity_detection is not None
            and self._opts.realtime_input_config.automatic_activity_detection.disabled
        ):
            return True
        return False

    def push_audio(self, frame: rtc.AudioFrame) -> None:
        for f in self._resample_audio(frame):
            for nf in self._bstream.write(f.data.tobytes()):
                realtime_input = types.LiveClientRealtimeInput(
                    media_chunks=[types.Blob(data=nf.data.tobytes(), mime_type="audio/pcm")]
                )
                self._send_client_event(realtime_input)

    def push_video(self, frame: rtc.VideoFrame) -> None:
        encoded_data = images.encode(
            frame, self._opts.image_encode_options or DEFAULT_IMAGE_ENCODE_OPTIONS
        )
        realtime_input = types.LiveClientRealtimeInput(
            media_chunks=[types.Blob(data=encoded_data, mime_type="image/jpeg")]
        )
        self._send_client_event(realtime_input)

    def _send_client_event(self, event: ClientEvents) -> None:
        with contextlib.suppress(utils.aio.channel.ChanClosed):
            self._msg_ch.send_nowait(event)

    def generate_reply(
        self, *, instructions: NotGivenOr[str] = NOT_GIVEN
    ) -> asyncio.Future[llm.GenerationCreatedEvent]:
        if self._pending_generation_fut and not self._pending_generation_fut.done():
            logger.warning(
                "generate_reply called while another generation is pending, cancelling previous."
            )
            self._pending_generation_fut.cancel("Superseded by new generate_reply call")

        fut = asyncio.Future[llm.GenerationCreatedEvent]()
        self._pending_generation_fut = fut

        if self._in_user_activity:
            self._send_client_event(
                types.LiveClientRealtimeInput(
                    activity_end=types.ActivityEnd(),
                )
            )
            self._in_user_activity = False

        # Gemini requires the last message to end with user's turn
        # so we need to add a placeholder user turn in order to trigger a new generation
        turns = []
        if is_given(instructions):
            turns.append(types.Content(parts=[types.Part(text=instructions)], role="model"))
        turns.append(types.Content(parts=[types.Part(text=".")], role="user"))
        self._send_client_event(types.LiveClientContent(turns=turns, turn_complete=True))

        def _on_timeout() -> None:
            if not fut.done():
                fut.set_exception(
                    llm.RealtimeError(
                        "generate_reply timed out waiting for generation_created event."
                    )
                )
                if self._pending_generation_fut is fut:
                    self._pending_generation_fut = None

        timeout_handle = asyncio.get_event_loop().call_later(5.0, _on_timeout)
        fut.add_done_callback(lambda _: timeout_handle.cancel())

        return fut

    def start_user_activity(self) -> None:
        if not self._manual_activity_detection:
            return

        if not self._in_user_activity:
            self._in_user_activity = True
            self._send_client_event(
                types.LiveClientRealtimeInput(
                    activity_start=types.ActivityStart(),
                )
            )

    def interrupt(self) -> None:
        # Gemini Live treats activity start as interruption, so we rely on start_user_activity
        # notifications to handle it
        if (
            self._opts.realtime_input_config
            and self._opts.realtime_input_config.activity_handling
            == types.ActivityHandling.NO_INTERRUPTION
        ):
            return
        self.start_user_activity()

    def truncate(
        self, *, message_id: str, audio_end_ms: int, audio_transcript: NotGivenOr[str] = NOT_GIVEN
    ) -> None:
        logger.warning("truncate is not supported by the Google Realtime API.")
        pass

    async def aclose(self) -> None:
        self._msg_ch.close()
        self._session_should_close.set()

        if self._main_atask:
            await utils.aio.cancel_and_wait(self._main_atask)

        await self._close_active_session()

        if self._pending_generation_fut and not self._pending_generation_fut.done():
            self._pending_generation_fut.cancel("Session closed")

        for fut in self._response_created_futures.values():
            if not fut.done():
                fut.set_exception(llm.RealtimeError("Session closed before response created"))
        self._response_created_futures.clear()

        if self._current_generation:
            self._mark_current_generation_done()

    @utils.log_exceptions(logger=logger)
    async def _main_task(self) -> None:
        max_retries = self._opts.conn_options.max_retry

        while not self._msg_ch.closed:
            # previous session might not be closed yet, we'll do it here.
            await self._close_active_session()

            self._session_should_close.clear()
            config = self._build_connect_config()
            session = None
            try:
                logger.debug("connecting to Gemini Realtime API...")
                async with self._client.aio.live.connect(
                    model=self._opts.model, config=config
                ) as session:
                    async with self._session_lock:
                        self._active_session = session
                        turns_dict, _ = self._chat_ctx.copy(
                            exclude_function_call=True,
                        ).to_provider_format(format="google", inject_dummy_user_message=False)
                        if turns_dict:
                            turns = [types.Content.model_validate(turn) for turn in turns_dict]
                            await session.send_client_content(
                                turns=turns,  # type: ignore
                                turn_complete=False,
                            )
                    # queue up existing chat context
                    send_task = asyncio.create_task(
                        self._send_task(session), name="gemini-realtime-send"
                    )
                    recv_task = asyncio.create_task(
                        self._recv_task(session), name="gemini-realtime-recv"
                    )
                    restart_wait_task = asyncio.create_task(
                        self._session_should_close.wait(), name="gemini-restart-wait"
                    )

                    done, pending = await asyncio.wait(
                        [send_task, recv_task, restart_wait_task],
                        return_when=asyncio.FIRST_COMPLETED,
                    )

                    for task in done:
                        if task is not restart_wait_task and task.exception():
                            logger.error(f"error in task {task.get_name()}: {task.exception()}")
                            raise task.exception() or Exception(f"{task.get_name()} failed")

                    if restart_wait_task not in done and self._msg_ch.closed:
                        break

                    for task in pending:
                        await utils.aio.cancel_and_wait(task)

            except asyncio.CancelledError:
                break
            except Exception as e:
                logger.error(f"Gemini Realtime API error: {e}", exc_info=e)
                if not self._msg_ch.closed:
                    # we shouldn't retry when it's not connected, usually this means incorrect
                    # parameters or setup
                    if not session or max_retries == 0:
                        self._emit_error(e, recoverable=False)
                        raise APIConnectionError(message="Failed to connect to Gemini Live") from e

                    if self._num_retries == max_retries:
                        self._emit_error(e, recoverable=False)
                        raise APIConnectionError(
                            message=f"Failed to connect to Gemini Live after {max_retries} attempts"
                        ) from e

                    retry_interval = self._opts.conn_options._interval_for_retry(self._num_retries)
                    logger.warning(
                        f"Gemini Realtime API connection failed, retrying in {retry_interval}s",
                        exc_info=e,
                        extra={"attempt": self._num_retries, "max_retries": max_retries},
                    )
                    await asyncio.sleep(retry_interval)
                    self._num_retries += 1
            finally:
                await self._close_active_session()

    async def _send_task(self, session: AsyncSession) -> None:
        try:
            async for msg in self._msg_ch:
                async with self._session_lock:
                    if self._session_should_close.is_set() or (
                        not self._active_session or self._active_session != session
                    ):
                        break
                if isinstance(msg, types.LiveClientContent):
                    await session.send_client_content(
                        turns=msg.turns,  # type: ignore
                        turn_complete=msg.turn_complete or True,
                    )
                elif isinstance(msg, types.LiveClientToolResponse) and msg.function_responses:
                    await session.send_tool_response(function_responses=msg.function_responses)
                elif isinstance(msg, types.LiveClientRealtimeInput):
                    if msg.media_chunks:
                        for media_chunk in msg.media_chunks:
                            await session.send_realtime_input(media=media_chunk)
                    elif msg.activity_start:
                        await session.send_realtime_input(activity_start=msg.activity_start)
                    elif msg.activity_end:
                        await session.send_realtime_input(activity_end=msg.activity_end)
                else:
                    logger.warning(f"Warning: Received unhandled message type: {type(msg)}")

        except Exception as e:
            if not self._session_should_close.is_set():
                logger.error(f"error in send task: {e}", exc_info=e)
                self._mark_restart_needed()
        finally:
            logger.debug("send task finished.")

    async def _recv_task(self, session: AsyncSession) -> None:
        try:
            while True:
                async with self._session_lock:
                    if self._session_should_close.is_set() or (
                        not self._active_session or self._active_session != session
                    ):
                        logger.debug("receive task: Session changed or closed, stopping receive.")
                        break

                async for response in session.receive():
                    if (not self._current_generation or self._current_generation._done) and (
                        response.server_content or response.tool_call
                    ):
                        self._start_new_generation()

                    if response.session_resumption_update:
                        if (
                            response.session_resumption_update.resumable
                            and response.session_resumption_update.new_handle
                        ):
                            self._session_resumption_handle = (
                                response.session_resumption_update.new_handle
                            )

                    if response.server_content:
                        self._handle_server_content(response.server_content)
                    if response.tool_call:
                        self._handle_tool_calls(response.tool_call)
                    if response.tool_call_cancellation:
                        self._handle_tool_call_cancellation(response.tool_call_cancellation)
                    if response.usage_metadata:
                        self._handle_usage_metadata(response.usage_metadata)
                    if response.go_away:
                        self._handle_go_away(response.go_away)

                    if self._num_retries > 0:
                        self._num_retries = 0  # reset the retry counter

                # TODO(dz): a server-side turn is complete
        except Exception as e:
            if not self._session_should_close.is_set():
                logger.error(f"error in receive task: {e}", exc_info=e)
                self._mark_restart_needed()
        finally:
            self._mark_current_generation_done()

    def _build_connect_config(self) -> types.LiveConnectConfig:
        temp = self._opts.temperature if is_given(self._opts.temperature) else None

        tools_config = create_tools_config(
            function_tools=self._gemini_declarations,
            gemini_tools=self._opts.gemini_tools if is_given(self._opts.gemini_tools) else None,
        )
        conf = types.LiveConnectConfig(
            response_modalities=self._opts.response_modalities,
            generation_config=types.GenerationConfig(
                candidate_count=self._opts.candidate_count,
                temperature=temp,
                max_output_tokens=self._opts.max_output_tokens
                if is_given(self._opts.max_output_tokens)
                else None,
                top_p=self._opts.top_p if is_given(self._opts.top_p) else None,
                top_k=self._opts.top_k if is_given(self._opts.top_k) else None,
                presence_penalty=self._opts.presence_penalty
                if is_given(self._opts.presence_penalty)
                else None,
                frequency_penalty=self._opts.frequency_penalty
                if is_given(self._opts.frequency_penalty)
                else None,
            ),
            system_instruction=types.Content(parts=[types.Part(text=self._opts.instructions)])
            if is_given(self._opts.instructions)
            else None,
            speech_config=types.SpeechConfig(
                voice_config=types.VoiceConfig(
                    prebuilt_voice_config=types.PrebuiltVoiceConfig(voice_name=self._opts.voice)
                ),
                language_code=self._opts.language if is_given(self._opts.language) else None,
            ),
            tools=tools_config,  # type: ignore
            input_audio_transcription=self._opts.input_audio_transcription,
            output_audio_transcription=self._opts.output_audio_transcription,
            session_resumption=types.SessionResumptionConfig(
                handle=self._session_resumption_handle
            ),
        )

        if is_given(self._opts.proactivity):
            conf.proactivity = types.ProactivityConfig(proactive_audio=self._opts.proactivity)
        if is_given(self._opts.enable_affective_dialog):
            conf.enable_affective_dialog = self._opts.enable_affective_dialog
        if is_given(self._opts.realtime_input_config):
            conf.realtime_input_config = self._opts.realtime_input_config
        if is_given(self._opts.context_window_compression):
            conf.context_window_compression = self._opts.context_window_compression

        return conf

    def _start_new_generation(self) -> None:
        if self._current_generation and not self._current_generation._done:
            logger.warning("starting new generation while another is active. Finalizing previous.")
            self._mark_current_generation_done()

        # emit input_speech_started event before starting a new generation
        # to interrupt the previous audio playout if any
        self._handle_input_speech_started()

        response_id = utils.shortuuid("GR_")
        self._current_generation = _ResponseGeneration(
            message_ch=utils.aio.Chan[llm.MessageGeneration](),
            function_ch=utils.aio.Chan[llm.FunctionCall](),
            response_id=response_id,
            input_id=utils.shortuuid("GI_"),
            text_ch=utils.aio.Chan[str](),
            audio_ch=utils.aio.Chan[rtc.AudioFrame](),
            _created_timestamp=time.time(),
        )
        if not self._realtime_model.capabilities.audio_output:
            self._current_generation.audio_ch.close()

        self._current_generation.message_ch.send_nowait(
            llm.MessageGeneration(
                message_id=response_id,
                text_stream=self._current_generation.text_ch,
                audio_stream=self._current_generation.audio_ch,
            )
        )

        generation_event = llm.GenerationCreatedEvent(
            message_stream=self._current_generation.message_ch,
            function_stream=self._current_generation.function_ch,
            user_initiated=False,
        )

        if self._pending_generation_fut and not self._pending_generation_fut.done():
            generation_event.user_initiated = True
            self._pending_generation_fut.set_result(generation_event)
            self._pending_generation_fut = None
        else:
            # emit input_speech_started event before starting an agent initiated generation
            # to interrupt the previous audio playout if any
            self._handle_input_speech_started()

        self.emit("generation_created", generation_event)

    def _handle_server_content(self, server_content: types.LiveServerContent) -> None:
        current_gen = self._current_generation
        if not current_gen:
            logger.warning("received server content but no active generation.")
            return

        if model_turn := server_content.model_turn:
            for part in model_turn.parts or []:
                if part.text:
                    current_gen.push_text(part.text)
                if part.inline_data:
                    if not current_gen._first_token_timestamp:
                        current_gen._first_token_timestamp = time.time()
                    frame_data = part.inline_data.data
                    try:
                        if not isinstance(frame_data, bytes):
                            raise ValueError("frame_data is not bytes")
                        frame = rtc.AudioFrame(
                            data=frame_data,
                            sample_rate=OUTPUT_AUDIO_SAMPLE_RATE,
                            num_channels=OUTPUT_AUDIO_CHANNELS,
                            samples_per_channel=len(frame_data) // (2 * OUTPUT_AUDIO_CHANNELS),
                        )
                        current_gen.audio_ch.send_nowait(frame)
                    except ValueError as e:
                        logger.error(f"Error creating audio frame from Gemini data: {e}")

        if input_transcription := server_content.input_transcription:
            text = input_transcription.text
            if text:
                if current_gen.input_transcription == "":
                    # gemini would start with a space, which doesn't make sense
                    # at beginning of the transcript
                    text = text.lstrip()
                current_gen.input_transcription += text
                self.emit(
                    "input_audio_transcription_completed",
                    llm.InputTranscriptionCompleted(
                        item_id=current_gen.input_id,
                        transcript=current_gen.input_transcription,
                        is_final=False,
                    ),
                )

        if output_transcription := server_content.output_transcription:
            text = output_transcription.text
            if text:
                current_gen.push_text(text)

        if server_content.generation_complete or server_content.turn_complete:
            current_gen._completed_timestamp = time.time()

        if server_content.interrupted:
            self._handle_input_speech_started()

        if server_content.turn_complete:
            self._mark_current_generation_done()

    def _mark_current_generation_done(self) -> None:
        if not self._current_generation or self._current_generation._done:
            return

        # emit input_speech_stopped event after the generation is done
        self._handle_input_speech_stopped()

        gen = self._current_generation

        # The only way we'd know that the transcription is complete is by when they are
        # done with generation
        if gen.input_transcription:
            self.emit(
                "input_audio_transcription_completed",
                llm.InputTranscriptionCompleted(
                    item_id=gen.input_id,
                    transcript=gen.input_transcription,
                    is_final=True,
                ),
            )

            # since gemini doesn't give us a view of the chat history on the server side,
            # we would handle it manually here
            self._chat_ctx.add_message(
                role="user",
                content=gen.input_transcription,
                id=gen.input_id,
            )

        if gen.output_text:
            self._chat_ctx.add_message(
                role="assistant",
                content=gen.output_text,
                id=gen.response_id,
            )

        if not gen.text_ch.closed:
            if self._opts.output_audio_transcription is None:
                # close the text data of transcription synchronizer
                gen.text_ch.send_nowait("")
            gen.text_ch.close()
        if not gen.audio_ch.closed:
            gen.audio_ch.close()

        gen.function_ch.close()
        gen.message_ch.close()
        gen._done = True

    def _handle_input_speech_started(self) -> None:
        self.emit("input_speech_started", llm.InputSpeechStartedEvent())

    def _handle_input_speech_stopped(self) -> None:
        self.emit(
            "input_speech_stopped",
<<<<<<< HEAD
            llm.InputSpeechStoppedEvent(
                user_transcription_enabled=self._realtime_model.capabilities.user_transcription
            ),
=======
            llm.InputSpeechStoppedEvent(user_transcription_enabled=False),
>>>>>>> e7787783
        )

    def _handle_tool_calls(self, tool_call: types.LiveServerToolCall) -> None:
        if not self._current_generation:
            logger.warning("received tool call but no active generation.")
            return

        gen = self._current_generation
        for fnc_call in tool_call.function_calls or []:
            arguments = json.dumps(fnc_call.args)

            gen.function_ch.send_nowait(
                llm.FunctionCall(
                    call_id=fnc_call.id or utils.shortuuid("fnc-call-"),
                    name=fnc_call.name,  # type: ignore
                    arguments=arguments,
                )
            )
        self._mark_current_generation_done()

    def _handle_tool_call_cancellation(
        self, tool_call_cancellation: types.LiveServerToolCallCancellation
    ) -> None:
        logger.warning(
            "server cancelled tool calls",
            extra={"function_call_ids": tool_call_cancellation.ids},
        )

    def _handle_usage_metadata(self, usage_metadata: types.UsageMetadata) -> None:
        current_gen = self._current_generation
        if not current_gen:
            logger.warning("no active generation to report metrics for")
            return

        ttft = (
            current_gen._first_token_timestamp - current_gen._created_timestamp
            if current_gen._first_token_timestamp
            else -1
        )
        duration = (
            current_gen._completed_timestamp or time.time()
        ) - current_gen._created_timestamp

        def _token_details_map(
            token_details: list[types.ModalityTokenCount] | None,
        ) -> dict[str, int]:
            token_details_map = {"audio_tokens": 0, "text_tokens": 0, "image_tokens": 0}
            if not token_details:
                return token_details_map

            for token_detail in token_details:
                if not token_detail.token_count:
                    continue

                if token_detail.modality == types.MediaModality.AUDIO:
                    token_details_map["audio_tokens"] += token_detail.token_count
                elif token_detail.modality == types.MediaModality.TEXT:
                    token_details_map["text_tokens"] += token_detail.token_count
                elif token_detail.modality == types.MediaModality.IMAGE:
                    token_details_map["image_tokens"] += token_detail.token_count
            return token_details_map

        metrics = RealtimeModelMetrics(
            label=self._realtime_model._label,
            request_id=current_gen.response_id,
            timestamp=current_gen._created_timestamp,
            duration=duration,
            ttft=ttft,
            cancelled=False,
            input_tokens=usage_metadata.prompt_token_count or 0,
            output_tokens=usage_metadata.response_token_count or 0,
            total_tokens=usage_metadata.total_token_count or 0,
            tokens_per_second=(usage_metadata.response_token_count or 0) / duration
            if duration > 0
            else 0,
            input_token_details=RealtimeModelMetrics.InputTokenDetails(
                **_token_details_map(usage_metadata.prompt_tokens_details),
                cached_tokens=sum(
                    token_detail.token_count or 0
                    for token_detail in usage_metadata.cache_tokens_details or []
                ),
                cached_tokens_details=RealtimeModelMetrics.CachedTokenDetails(
                    **_token_details_map(usage_metadata.cache_tokens_details),
                ),
            ),
            output_token_details=RealtimeModelMetrics.OutputTokenDetails(
                **_token_details_map(usage_metadata.response_tokens_details),
            ),
        )
        self.emit("metrics_collected", metrics)

    def _handle_go_away(self, go_away: types.LiveServerGoAway) -> None:
        logger.warning(
            f"Gemini server indicates disconnection soon. Time left: {go_away.time_left}"
        )
        # TODO(dz): this isn't a seamless reconnection just yet
        self._session_should_close.set()

    def commit_audio(self) -> None:
        pass

    def clear_audio(self) -> None:
        pass

    def _resample_audio(self, frame: rtc.AudioFrame) -> Iterator[rtc.AudioFrame]:
        if self._input_resampler:
            if frame.sample_rate != self._input_resampler._input_rate:
                # input audio changed to a different sample rate
                self._input_resampler = None

        if self._input_resampler is None and (
            frame.sample_rate != INPUT_AUDIO_SAMPLE_RATE
            or frame.num_channels != INPUT_AUDIO_CHANNELS
        ):
            self._input_resampler = rtc.AudioResampler(
                input_rate=frame.sample_rate,
                output_rate=INPUT_AUDIO_SAMPLE_RATE,
                num_channels=INPUT_AUDIO_CHANNELS,
            )

        if self._input_resampler:
            # TODO(long): flush the resampler when the input source is changed
            yield from self._input_resampler.push(frame)
        else:
            yield frame

    def _emit_error(self, error: Exception, recoverable: bool) -> None:
        self.emit(
            "error",
            llm.RealtimeModelError(
                timestamp=time.time(),
                label=self._realtime_model._label,
                error=error,
                recoverable=recoverable,
            ),
        )<|MERGE_RESOLUTION|>--- conflicted
+++ resolved
@@ -786,10 +786,6 @@
             logger.warning("starting new generation while another is active. Finalizing previous.")
             self._mark_current_generation_done()
 
-        # emit input_speech_started event before starting a new generation
-        # to interrupt the previous audio playout if any
-        self._handle_input_speech_started()
-
         response_id = utils.shortuuid("GR_")
         self._current_generation = _ResponseGeneration(
             message_ch=utils.aio.Chan[llm.MessageGeneration](),
@@ -940,13 +936,7 @@
     def _handle_input_speech_stopped(self) -> None:
         self.emit(
             "input_speech_stopped",
-<<<<<<< HEAD
-            llm.InputSpeechStoppedEvent(
-                user_transcription_enabled=self._realtime_model.capabilities.user_transcription
-            ),
-=======
             llm.InputSpeechStoppedEvent(user_transcription_enabled=False),
->>>>>>> e7787783
         )
 
     def _handle_tool_calls(self, tool_call: types.LiveServerToolCall) -> None:
