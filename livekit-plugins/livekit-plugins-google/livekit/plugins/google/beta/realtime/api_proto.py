from __future__ import annotations

from typing import Literal, Sequence, Union

from google.genai import types
<<<<<<< HEAD
=======

# from ..._utils import _build_gemini_ctx, _build_tools
>>>>>>> 9aa9ab89

from ..._utils import _build_gemini_ctx, _build_tools

LiveAPIModels = Literal["gemini-2.0-flash-001",]

Voice = Literal["Puck", "Charon", "Kore", "Fenrir", "Aoede"]

<<<<<<< HEAD
__all__ = ["_build_tools", "ClientEvents", "_build_gemini_ctx"]
=======
# __all__ = ["_build_tools", "ClientEvents", "_build_gemini_ctx"]
>>>>>>> 9aa9ab89

ClientEvents = Union[
    types.ContentListUnion,
    types.ContentListUnionDict,
    types.LiveClientContentOrDict,
    types.LiveClientRealtimeInput,
    types.LiveClientRealtimeInputOrDict,
    types.LiveClientToolResponseOrDict,
    types.FunctionResponseOrDict,
    Sequence[types.FunctionResponseOrDict],
]<|MERGE_RESOLUTION|>--- conflicted
+++ resolved
@@ -3,23 +3,14 @@
 from typing import Literal, Sequence, Union
 
 from google.genai import types
-<<<<<<< HEAD
-=======
 
 # from ..._utils import _build_gemini_ctx, _build_tools
->>>>>>> 9aa9ab89
-
-from ..._utils import _build_gemini_ctx, _build_tools
 
 LiveAPIModels = Literal["gemini-2.0-flash-001",]
 
 Voice = Literal["Puck", "Charon", "Kore", "Fenrir", "Aoede"]
 
-<<<<<<< HEAD
-__all__ = ["_build_tools", "ClientEvents", "_build_gemini_ctx"]
-=======
 # __all__ = ["_build_tools", "ClientEvents", "_build_gemini_ctx"]
->>>>>>> 9aa9ab89
 
 ClientEvents = Union[
     types.ContentListUnion,
