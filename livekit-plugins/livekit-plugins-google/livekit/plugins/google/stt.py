--- conflicted
+++ resolved
@@ -621,16 +621,11 @@
         return None
 
     # not sure why start_offset and end_offset returns a timedelta
-<<<<<<< HEAD
-    start_offset = first_result.words[0].start_offset
-    end_offset = last_result.words[-1].end_offset
-=======
     try:
         start_time = resp.results[0].alternatives[0].words[0].start_offset.total_seconds()  # type: ignore
         end_time = resp.results[-1].alternatives[0].words[-1].end_offset.total_seconds()  # type: ignore
     except IndexError:
         start_time = end_time = 0
->>>>>>> 05b36d66
 
     confidence /= valid_results
     lg = resp.results[0].language_code
