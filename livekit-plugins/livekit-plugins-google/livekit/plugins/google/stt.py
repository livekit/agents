# Copyright 2023 LiveKit, Inc.
#
# Licensed under the Apache License, Version 2.0 (the "License");
# you may not use this file except in compliance with the License.
# You may obtain a copy of the License at
#
#     http://www.apache.org/licenses/LICENSE-2.0
#
# Unless required by applicable law or agreed to in writing, software
# distributed under the License is distributed on an "AS IS" BASIS,
# WITHOUT WARRANTIES OR CONDITIONS OF ANY KIND, either express or implied.
# See the License for the specific language governing permissions and
# limitations under the License.

from __future__ import annotations

import asyncio
import dataclasses
import time
import weakref
from dataclasses import dataclass
from typing import Callable, List, Union

from livekit import rtc
from livekit.agents import (
    DEFAULT_API_CONNECT_OPTIONS,
    APIConnectionError,
    APIConnectOptions,
    APIStatusError,
    APITimeoutError,
    stt,
    utils,
)

from google.api_core.client_options import ClientOptions
from google.api_core.exceptions import DeadlineExceeded, GoogleAPICallError
from google.auth import default as gauth_default
from google.auth.exceptions import DefaultCredentialsError
from google.cloud.speech_v2 import SpeechAsyncClient
from google.cloud.speech_v2.types import cloud_speech

from .log import logger
from .models import SpeechLanguages, SpeechModels

LgType = Union[SpeechLanguages, str]
LanguageCode = Union[LgType, List[LgType]]

# Google STT has a timeout of 5 mins, we'll attempt to restart the session
# before that timeout is reached
_max_session_duration = 240

# Google is very sensitive to background noise, so we'll ignore results with low confidence
_min_confidence = 0.65


# This class is only be used internally to encapsulate the options
@dataclass
class STTOptions:
    languages: List[LgType]
    detect_language: bool
    interim_results: bool
    punctuate: bool
    spoken_punctuation: bool
    model: SpeechModels
    sample_rate: int
    keywords: List[tuple[str, float]] | None

    def build_adaptation(self) -> cloud_speech.SpeechAdaptation | None:
        if self.keywords:
            return cloud_speech.SpeechAdaptation(
                phrase_sets=[
                    cloud_speech.SpeechAdaptation.AdaptationPhraseSet(
                        inline_phrase_set=cloud_speech.PhraseSet(
                            phrases=[
                                cloud_speech.PhraseSet.Phrase(
                                    value=keyword, boost=boost
                                )
                                for keyword, boost in self.keywords
                            ]
                        )
                    )
                ]
            )
        return None


class STT(stt.STT):
    def __init__(
        self,
        *,
        languages: LanguageCode = "en-US",  # Google STT can accept multiple languages
        detect_language: bool = True,
        interim_results: bool = True,
        punctuate: bool = True,
        spoken_punctuation: bool = False,
        model: SpeechModels = "chirp_2",
        location: str = "us-central1",
        sample_rate: int = 16000,
        credentials_info: dict | None = None,
        credentials_file: str | None = None,
        keywords: List[tuple[str, float]] | None = None,
    ):
        """
        Create a new instance of Google STT.

        Credentials must be provided, either by using the ``credentials_info`` dict, or reading
        from the file specified in ``credentials_file`` or via Application Default Credentials as
        described in https://cloud.google.com/docs/authentication/application-default-credentials
        """
        super().__init__(
            capabilities=stt.STTCapabilities(streaming=True, interim_results=True)
        )

        self._location = location
        self._credentials_info = credentials_info
        self._credentials_file = credentials_file

        if credentials_file is None and credentials_info is None:
            try:
                gauth_default()
            except DefaultCredentialsError:
                raise ValueError(
                    "Application default credentials must be available "
                    "when using Google STT without explicitly passing "
                    "credentials through credentials_info or credentials_file."
                )

        if isinstance(languages, str):
            languages = [languages]

        self._config = STTOptions(
            languages=languages,
            detect_language=detect_language,
            interim_results=interim_results,
            punctuate=punctuate,
            spoken_punctuation=spoken_punctuation,
            model=model,
            sample_rate=sample_rate,
            keywords=keywords,
        )
        self._streams = weakref.WeakSet[SpeechStream]()
        self._pool = utils.ConnectionPool[SpeechAsyncClient](
            max_session_duration=_max_session_duration,
            connect_cb=self._create_client,
        )

    async def _create_client(self) -> SpeechAsyncClient:
        # Add support for passing a specific location that matches recognizer
        # see: https://cloud.google.com/speech-to-text/v2/docs/speech-to-text-supported-languages
        client_options = None
        client: SpeechAsyncClient | None = None
        if self._location != "global":
            client_options = ClientOptions(
                api_endpoint=f"{self._location}-speech.googleapis.com"
            )
        if self._credentials_info:
            client = SpeechAsyncClient.from_service_account_info(
                self._credentials_info,
                client_options=client_options,
            )
        elif self._credentials_file:
            client = SpeechAsyncClient.from_service_account_file(
                self._credentials_file,
                client_options=client_options,
            )
        else:
            client = SpeechAsyncClient(
                client_options=client_options,
            )
        assert client is not None
        return client

    def _get_recognizer(self, client: SpeechAsyncClient) -> str:
        # TODO(theomonnom): should we use recognizers?
        # recognizers may improve latency https://cloud.google.com/speech-to-text/v2/docs/recognizers#understand_recognizers

        # TODO(theomonnom): find a better way to access the project_id
        try:
            project_id = client.transport._credentials.project_id  # type: ignore
        except AttributeError:
            from google.auth import default as ga_default

            _, project_id = ga_default()
        return f"projects/{project_id}/locations/{self._location}/recognizers/_"

    def _sanitize_options(self, *, language: str | None = None) -> STTOptions:
        config = dataclasses.replace(self._config)

        if language:
            config.languages = [language]

        if not isinstance(config.languages, list):
            config.languages = [config.languages]
        elif not config.detect_language:
            if len(config.languages) > 1:
                logger.warning(
                    "multiple languages provided, but language detection is disabled"
                )
            config.languages = [config.languages[0]]

        return config

    async def _recognize_impl(
        self,
        buffer: utils.AudioBuffer,
        *,
        language: SpeechLanguages | str | None,
        conn_options: APIConnectOptions,
    ) -> stt.SpeechEvent:
        config = self._sanitize_options(language=language)
        frame = rtc.combine_audio_frames(buffer)

        config = cloud_speech.RecognitionConfig(
            explicit_decoding_config=cloud_speech.ExplicitDecodingConfig(
                encoding=cloud_speech.ExplicitDecodingConfig.AudioEncoding.LINEAR16,
                sample_rate_hertz=frame.sample_rate,
                audio_channel_count=frame.num_channels,
            ),
            adaptation=config.build_adaptation(),
            features=cloud_speech.RecognitionFeatures(
                enable_automatic_punctuation=config.punctuate,
                enable_spoken_punctuation=config.spoken_punctuation,
                enable_word_time_offsets=True,
            ),
            model=config.model,
            language_codes=config.languages,
        )

        try:
            async with self._pool.connection() as client:
                raw = await client.recognize(
                    cloud_speech.RecognizeRequest(
                        recognizer=self._get_recognizer(client),
                        config=config,
                        content=frame.data.tobytes(),
                    ),
                    timeout=conn_options.timeout,
                )

                return _recognize_response_to_speech_event(raw)
        except DeadlineExceeded:
            raise APITimeoutError()
        except GoogleAPICallError as e:
            raise APIStatusError(
                e.message,
                status_code=e.code or -1,
            )
        except Exception as e:
            raise APIConnectionError() from e

    def stream(
        self,
        *,
        language: SpeechLanguages | str | None = None,
        conn_options: APIConnectOptions = DEFAULT_API_CONNECT_OPTIONS,
    ) -> "SpeechStream":
        config = self._sanitize_options(language=language)
        stream = SpeechStream(
            stt=self,
            pool=self._pool,
            recognizer_cb=self._get_recognizer,
            config=config,
            conn_options=conn_options,
        )
        self._streams.add(stream)
        return stream

    def update_options(
        self,
        *,
        languages: LanguageCode | None = None,
        detect_language: bool | None = None,
        interim_results: bool | None = None,
        punctuate: bool | None = None,
        spoken_punctuation: bool | None = None,
        model: SpeechModels | None = None,
        location: str | None = None,
        keywords: List[tuple[str, float]] | None = None,
    ):
        if languages is not None:
            if isinstance(languages, str):
                languages = [languages]
            self._config.languages = languages
        if detect_language is not None:
            self._config.detect_language = detect_language
        if interim_results is not None:
            self._config.interim_results = interim_results
        if punctuate is not None:
            self._config.punctuate = punctuate
        if spoken_punctuation is not None:
            self._config.spoken_punctuation = spoken_punctuation
        if model is not None:
            self._config.model = model
        if location is not None:
            self._location = location
            # if location is changed, fetch a new client and recognizer as per the new location
            self._pool.invalidate()
        if keywords is not None:
            self._config.keywords = keywords

        for stream in self._streams:
            stream.update_options(
                languages=languages,
                detect_language=detect_language,
                interim_results=interim_results,
                punctuate=punctuate,
                spoken_punctuation=spoken_punctuation,
                model=model,
                keywords=keywords,
            )


class SpeechStream(stt.SpeechStream):
    def __init__(
        self,
        *,
        stt: STT,
        conn_options: APIConnectOptions,
        pool: utils.ConnectionPool[SpeechAsyncClient],
        recognizer_cb: Callable[[SpeechAsyncClient], str],
        config: STTOptions,
    ) -> None:
        super().__init__(
            stt=stt, conn_options=conn_options, sample_rate=config.sample_rate
        )

        self._pool = pool
        self._recognizer_cb = recognizer_cb
        self._config = config
        self._reconnect_event = asyncio.Event()
        self._session_connected_at: float = 0

    def update_options(
        self,
        *,
        languages: LanguageCode | None = None,
        detect_language: bool | None = None,
        interim_results: bool | None = None,
        punctuate: bool | None = None,
        spoken_punctuation: bool | None = None,
        model: SpeechModels | None = None,
        keywords: List[tuple[str, float]] | None = None,
    ):
        if languages is not None:
            if isinstance(languages, str):
                languages = [languages]
            self._config.languages = languages
        if detect_language is not None:
            self._config.detect_language = detect_language
        if interim_results is not None:
            self._config.interim_results = interim_results
        if punctuate is not None:
            self._config.punctuate = punctuate
        if spoken_punctuation is not None:
            self._config.spoken_punctuation = spoken_punctuation
        if model is not None:
            self._config.model = model
        if keywords is not None:
            self._config.keywords = keywords

        self._reconnect_event.set()

    async def _run(self) -> None:
        # google requires a async generator when calling streaming_recognize
        # this function basically convert the queue into a async generator
        async def input_generator(
            client: SpeechAsyncClient, should_stop: asyncio.Event
        ):
            try:
                # first request should contain the config
                yield cloud_speech.StreamingRecognizeRequest(
                    recognizer=self._recognizer_cb(client),
                    streaming_config=self._streaming_config,
                )

                async for frame in self._input_ch:
                    # when the stream is aborted due to reconnect, this input_generator
                    # needs to stop consuming frames
                    # when the generator stops, the previous gRPC stream will close
                    if should_stop.is_set():
                        return

                    if isinstance(frame, rtc.AudioFrame):
                        yield cloud_speech.StreamingRecognizeRequest(
                            audio=frame.data.tobytes()
                        )

            except Exception:
                logger.exception(
                    "an error occurred while streaming input to google STT"
                )

        async def process_stream(client: SpeechAsyncClient, stream):
            has_started = False
            async for resp in stream:
                if (
                    resp.speech_event_type
                    == cloud_speech.StreamingRecognizeResponse.SpeechEventType.SPEECH_ACTIVITY_BEGIN
                ):
                    self._event_ch.send_nowait(
                        stt.SpeechEvent(type=stt.SpeechEventType.START_OF_SPEECH)
                    )
                    has_started = True

                if (
                    resp.speech_event_type
                    == cloud_speech.StreamingRecognizeResponse.SpeechEventType.SPEECH_EVENT_TYPE_UNSPECIFIED
                ):
                    result = resp.results[0]
                    speech_data = _streaming_recognize_response_to_speech_data(resp)
                    if speech_data is None:
                        continue

                    if not result.is_final:
                        self._event_ch.send_nowait(
                            stt.SpeechEvent(
                                type=stt.SpeechEventType.INTERIM_TRANSCRIPT,
                                alternatives=[speech_data],
                            )
                        )
                    else:
                        self._event_ch.send_nowait(
                            stt.SpeechEvent(
                                type=stt.SpeechEventType.FINAL_TRANSCRIPT,
                                alternatives=[speech_data],
                            )
                        )
                        if (
                            time.time() - self._session_connected_at
                            > _max_session_duration
                        ):
                            logger.debug(
                                "Google STT maximum connection time reached. Reconnecting..."
                            )
<<<<<<< HEAD
                            self._pool.maybe_remove(client)
=======
                            self._pool.remove(client)
>>>>>>> 9d66f9d2
                            if has_started:
                                self._event_ch.send_nowait(
                                    stt.SpeechEvent(
                                        type=stt.SpeechEventType.END_OF_SPEECH
                                    )
                                )
                                has_started = False
                            self._reconnect_event.set()
                            return

                if (
                    resp.speech_event_type
                    == cloud_speech.StreamingRecognizeResponse.SpeechEventType.SPEECH_ACTIVITY_END
                ):
                    self._event_ch.send_nowait(
                        stt.SpeechEvent(type=stt.SpeechEventType.END_OF_SPEECH)
                    )
                    has_started = False

        while True:
            try:
                async with self._pool.connection() as client:
                    self._streaming_config = cloud_speech.StreamingRecognitionConfig(
                        config=cloud_speech.RecognitionConfig(
                            explicit_decoding_config=cloud_speech.ExplicitDecodingConfig(
                                encoding=cloud_speech.ExplicitDecodingConfig.AudioEncoding.LINEAR16,
                                sample_rate_hertz=self._config.sample_rate,
                                audio_channel_count=1,
                            ),
                            adaptation=self._config.build_adaptation(),
                            language_codes=self._config.languages,
                            model=self._config.model,
                            features=cloud_speech.RecognitionFeatures(
                                enable_automatic_punctuation=self._config.punctuate,
                                enable_word_time_offsets=True,
                            ),
                        ),
                        streaming_features=cloud_speech.StreamingRecognitionFeatures(
                            enable_voice_activity_events=True,
                            interim_results=self._config.interim_results,
                        ),
                    )

                    should_stop = asyncio.Event()
                    stream = await client.streaming_recognize(
                        requests=input_generator(client, should_stop),
                    )
                    self._session_connected_at = time.time()

                    process_stream_task = asyncio.create_task(
                        process_stream(client, stream)
                    )
                    wait_reconnect_task = asyncio.create_task(
                        self._reconnect_event.wait()
                    )

                    try:
                        done, _ = await asyncio.wait(
                            [process_stream_task, wait_reconnect_task],
                            return_when=asyncio.FIRST_COMPLETED,
                        )
                        for task in done:
                            if task != wait_reconnect_task:
                                task.result()
                        if wait_reconnect_task not in done:
                            break
                        self._reconnect_event.clear()
                    finally:
                        await utils.aio.gracefully_cancel(
                            process_stream_task, wait_reconnect_task
                        )
                        should_stop.set()
            except DeadlineExceeded:
                raise APITimeoutError()
            except GoogleAPICallError as e:
                raise APIStatusError(
                    e.message,
                    status_code=e.code or -1,
                )
            except Exception as e:
                raise APIConnectionError() from e


def _recognize_response_to_speech_event(
    resp: cloud_speech.RecognizeResponse,
) -> stt.SpeechEvent:
    text = ""
    confidence = 0.0
    for result in resp.results:
        text += result.alternatives[0].transcript
        confidence += result.alternatives[0].confidence

    # not sure why start_offset and end_offset returns a timedelta
    start_offset = resp.results[0].alternatives[0].words[0].start_offset
    end_offset = resp.results[-1].alternatives[0].words[-1].end_offset

    confidence /= len(resp.results)
    lg = resp.results[0].language_code
    return stt.SpeechEvent(
        type=stt.SpeechEventType.FINAL_TRANSCRIPT,
        alternatives=[
            stt.SpeechData(
                language=lg,
                start_time=start_offset.total_seconds(),  # type: ignore
                end_time=end_offset.total_seconds(),  # type: ignore
                confidence=confidence,
                text=text,
            )
        ],
    )


def _streaming_recognize_response_to_speech_data(
    resp: cloud_speech.StreamingRecognizeResponse,
) -> stt.SpeechData | None:
    text = ""
    confidence = 0.0
    for result in resp.results:
        if len(result.alternatives) == 0:
            continue
        text += result.alternatives[0].transcript
        confidence += result.alternatives[0].confidence

    confidence /= len(resp.results)
    lg = resp.results[0].language_code

    if confidence < _min_confidence:
        return None
    if text == "":
        return None

    data = stt.SpeechData(
        language=lg, start_time=0, end_time=0, confidence=confidence, text=text
    )

    return data<|MERGE_RESOLUTION|>--- conflicted
+++ resolved
@@ -432,11 +432,7 @@
                             logger.debug(
                                 "Google STT maximum connection time reached. Reconnecting..."
                             )
-<<<<<<< HEAD
-                            self._pool.maybe_remove(client)
-=======
                             self._pool.remove(client)
->>>>>>> 9d66f9d2
                             if has_started:
                                 self._event_ch.send_nowait(
                                     stt.SpeechEvent(
