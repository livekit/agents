--- conflicted
+++ resolved
@@ -71,7 +71,7 @@
         credentials_info: NotGivenOr[dict] = NOT_GIVEN,
         credentials_file: NotGivenOr[str] = NOT_GIVEN,
         tokenizer: NotGivenOr[tokenize.SentenceTokenizer] = NOT_GIVEN,
-        use_streaming: NotGivenOr[bool] = NOT_GIVEN,
+        use_streaming: bool = True,
     ) -> None:
         """
         Create a new instance of Google TTS.
@@ -93,16 +93,9 @@
             credentials_file (str, optional): Path to the Google Cloud credentials JSON file. Default is None.
             tokenizer (tokenize.SentenceTokenizer, optional): Tokenizer for the TTS. Default is a basic sentence tokenizer.
             use_streaming (bool, optional): Whether to use streaming synthesis. Default is True.
-        """  # noqa: E501
-        if not is_given(use_streaming):
-            use_streaming = True
-
+        """
         super().__init__(
-<<<<<<< HEAD
-            capabilities=tts.TTSCapabilities(streaming=False),
-=======
             capabilities=tts.TTSCapabilities(streaming=use_streaming),
->>>>>>> 9d8e9a3e
             sample_rate=sample_rate,
             num_channels=1,
         )
