--- conflicted
+++ resolved
@@ -243,13 +243,12 @@
 
     async def _run(self, output_emitter: tts.AudioEmitter) -> None:
         try:
-<<<<<<< HEAD
             # Determine input based on enable_ssml or input_type
             if self._opts.enable_ssml:
                 input = (
-                    texttospeech.SynthesisInput(ssml=self._build_ssml())
+                    texttospeech.SynthesisInput(ssml=self._build_ssml(),custom_pronunciations=self._opts.custom_pronunciations,)
                     if self._opts.enable_ssml
-                    else texttospeech.SynthesisInput(text=self._input_text)
+                    else texttospeech.SynthesisInput(text=self._input_text, custom_pronunciations=self._opts.custom_pronunciations,)
                 )
             else:
                 synthesis_input_params = {}
@@ -260,20 +259,6 @@
                 input = texttospeech.SynthesisInput(**synthesis_input_params)
 
             response: SynthesizeSpeechResponse = await self._client.synthesize_speech(
-=======
-            input = (
-                texttospeech.SynthesisInput(
-                    ssml=self._build_ssml(),
-                    custom_pronunciations=self._opts.custom_pronunciations,
-                )
-                if self._opts.enable_ssml
-                else texttospeech.SynthesisInput(
-                    text=self._input_text,
-                    custom_pronunciations=self._opts.custom_pronunciations,
-                )
-            )
-            response: SynthesizeSpeechResponse = await self._tts._ensure_client().synthesize_speech(
->>>>>>> 849e61ed
                 input=input,
                 voice=self._opts.voice,
                 audio_config=texttospeech.AudioConfig(
