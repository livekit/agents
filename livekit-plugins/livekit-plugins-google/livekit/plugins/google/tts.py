# Copyright 2023 LiveKit, Inc.
#
# Licensed under the Apache License, Version 2.0 (the "License");
# you may not use this file except in compliance with the License.
# You may obtain a copy of the License at
#
#     http://www.apache.org/licenses/LICENSE-2.0
#
# Unless required by applicable law or agreed to in writing, software
# distributed under the License is distributed on an "AS IS" BASIS,
# WITHOUT WARRANTIES OR CONDITIONS OF ANY KIND, either express or implied.
# See the License for the specific language governing permissions and
# limitations under the License.

from __future__ import annotations

import asyncio
import weakref
from dataclasses import dataclass

from google.api_core.client_options import ClientOptions
from google.api_core.exceptions import DeadlineExceeded, GoogleAPICallError
from google.cloud import texttospeech
from google.cloud.texttospeech_v1.types import SsmlVoiceGender, SynthesizeSpeechResponse
from livekit.agents import (
    APIConnectionError,
    APIConnectOptions,
    APIStatusError,
    APITimeoutError,
    tokenize,
    tts,
    utils,
)
from livekit.agents.types import (
    DEFAULT_API_CONNECT_OPTIONS,
    NOT_GIVEN,
    NotGivenOr,
)
from livekit.agents.utils import is_given

from .log import logger
from .models import Gender, SpeechLanguages

BUFFERED_WORDS_COUNT = 8
NUM_CHANNELS = 1
DEFAULT_VOICE_NAME = "en-US-Chirp3-HD-Charon"
DEFAULT_LANGUAGE = "en-US"
DEFAULT_GENDER = "neutral"


@dataclass
class _TTSOptions:
    voice: texttospeech.VoiceSelectionParams
    audio_config: texttospeech.AudioConfig
    tokenizer: tokenize.SentenceTokenizer


class TTS(tts.TTS):
    def __init__(
        self,
        *,
        language: NotGivenOr[SpeechLanguages | str] = NOT_GIVEN,
        gender: NotGivenOr[Gender | str] = NOT_GIVEN,
        voice_name: NotGivenOr[str] = NOT_GIVEN,
        sample_rate: int = 24000,
        pitch: int = 0,
        effects_profile_id: str = "",
        speaking_rate: float = 1.0,
        location: str = "global",
        audio_encoding: texttospeech.AudioEncoding = texttospeech.AudioEncoding.PCM,
        credentials_info: NotGivenOr[dict] = NOT_GIVEN,
        credentials_file: NotGivenOr[str] = NOT_GIVEN,
        tokenizer: NotGivenOr[tokenize.SentenceTokenizer] = NOT_GIVEN,
        use_streaming: bool = True,
    ) -> None:
        """
        Create a new instance of Google TTS.

        Credentials must be provided, either by using the ``credentials_info`` dict, or reading
        from the file specified in ``credentials_file`` or the ``GOOGLE_APPLICATION_CREDENTIALS``
        environmental variable.

        Args:
            language (SpeechLanguages | str, optional): Language code (e.g., "en-US"). Default is "en-US".
            gender (Gender | str, optional): Voice gender ("male", "female", "neutral"). Default is "neutral".
            voice_name (str, optional): Specific voice name. Default is an empty string.
            sample_rate (int, optional): Audio sample rate in Hz. Default is 24000.
            location (str, optional): Location for the TTS client. Default is "global".
            pitch (float, optional): Speaking pitch, ranging from -20.0 to 20.0 semitones relative to the original pitch. Default is 0.
            effects_profile_id (str): Optional identifier for selecting audio effects profiles to apply to the synthesized speech.
            speaking_rate (float, optional): Speed of speech. Default is 1.0.
            credentials_info (dict, optional): Dictionary containing Google Cloud credentials. Default is None.
            credentials_file (str, optional): Path to the Google Cloud credentials JSON file. Default is None.
            tokenizer (tokenize.SentenceTokenizer, optional): Tokenizer for the TTS. Default is a basic sentence tokenizer.
            use_streaming (bool, optional): Whether to use streaming synthesis. Default is True.
        """
        super().__init__(
<<<<<<< HEAD
            capabilities=tts.TTSCapabilities(streaming=False),
=======
            capabilities=tts.TTSCapabilities(streaming=use_streaming),
>>>>>>> 64db393f
            sample_rate=sample_rate,
            num_channels=1,
        )

        self._client: texttospeech.TextToSpeechAsyncClient | None = None
        self._credentials_info = credentials_info
        self._credentials_file = credentials_file
        self._location = location

        lang = language if is_given(language) else DEFAULT_LANGUAGE
        ssml_gender = _gender_from_str(DEFAULT_GENDER if not is_given(gender) else gender)
        name = DEFAULT_VOICE_NAME if not is_given(voice_name) else voice_name

        voice_params = texttospeech.VoiceSelectionParams(
            name=name,
            language_code=lang,
            ssml_gender=ssml_gender,
        )
        if not is_given(tokenizer):
            tokenizer = tokenize.basic.SentenceTokenizer(min_sentence_len=BUFFERED_WORDS_COUNT)

        self._opts = _TTSOptions(
            voice=voice_params,
            audio_config=texttospeech.AudioConfig(
<<<<<<< HEAD
                audio_encoding=texttospeech.AudioEncoding.PCM,
=======
                audio_encoding=audio_encoding,
>>>>>>> 64db393f
                sample_rate_hertz=sample_rate,
                pitch=pitch,
                effects_profile_id=effects_profile_id,
                speaking_rate=speaking_rate,
            ),
            tokenizer=tokenizer,
        )
        self._streams = weakref.WeakSet[SynthesizeStream]()

    def update_options(
        self,
        *,
        language: NotGivenOr[SpeechLanguages | str] = NOT_GIVEN,
        gender: NotGivenOr[Gender | str] = NOT_GIVEN,
        voice_name: NotGivenOr[str] = NOT_GIVEN,
        speaking_rate: NotGivenOr[float] = NOT_GIVEN,
    ) -> None:
        """
        Update the TTS options.

        Args:
            language (SpeechLanguages | str, optional): Language code (e.g., "en-US").
            gender (Gender | str, optional): Voice gender ("male", "female", "neutral").
            voice_name (str, optional): Specific voice name.
            speaking_rate (float, optional): Speed of speech.
        """  # noqa: E501
        params = {}
        if is_given(language):
            params["language_code"] = str(language)
        if is_given(gender):
            params["ssml_gender"] = _gender_from_str(str(gender))
        if is_given(voice_name):
            params["name"] = voice_name

        if params:
            self._opts.voice = texttospeech.VoiceSelectionParams(**params)

        if is_given(speaking_rate):
            self._opts.audio_config.speaking_rate = speaking_rate

    def _ensure_client(self) -> texttospeech.TextToSpeechAsyncClient:
        api_endpoint = "texttospeech.googleapis.com"
        if self._location != "global":
            api_endpoint = f"{self._location}-texttospeech.googleapis.com"

        if self._client is None:
            if self._credentials_info:
                self._client = texttospeech.TextToSpeechAsyncClient.from_service_account_info(
                    self._credentials_info, client_options=ClientOptions(api_endpoint=api_endpoint)
                )

            elif self._credentials_file:
                self._client = texttospeech.TextToSpeechAsyncClient.from_service_account_file(
                    self._credentials_file, client_options=ClientOptions(api_endpoint=api_endpoint)
                )
            else:
                self._client = texttospeech.TextToSpeechAsyncClient(
                    client_options=ClientOptions(api_endpoint=api_endpoint)
                )

        assert self._client is not None
        return self._client

    def stream(
        self, *, conn_options: APIConnectOptions = DEFAULT_API_CONNECT_OPTIONS
    ) -> SynthesizeStream:
        stream = SynthesizeStream(
            tts=self,
            opts=self._opts,
            client=self._ensure_client(),
            conn_options=conn_options,
        )
        self._streams.add(stream)
        return stream

    def synthesize(
        self,
        text: str,
        *,
        conn_options: APIConnectOptions = DEFAULT_API_CONNECT_OPTIONS,
    ) -> ChunkedStream:
        return ChunkedStream(
            tts=self,
            input_text=text,
            conn_options=conn_options,
            opts=self._opts,
            client=self._ensure_client(),
        )

    async def aclose(self) -> None:
        for stream in list(self._streams):
            await stream.aclose()
        self._streams.clear()
        await super().aclose()


class ChunkedStream(tts.ChunkedStream):
    def __init__(
        self,
        *,
        tts: TTS,
        input_text: str,
        opts: _TTSOptions,
        client: texttospeech.TextToSpeechAsyncClient,
        conn_options: APIConnectOptions,
    ) -> None:
        super().__init__(tts=tts, input_text=input_text, conn_options=conn_options)
        self._opts, self._client = opts, client

<<<<<<< HEAD
    async def _run(self, output_emitter: tts.SynthesizedAudioEmitter):
=======
    async def _run(self, output_emitter: tts.AudioEmitter):
>>>>>>> 64db393f
        try:
            response: SynthesizeSpeechResponse = await self._client.synthesize_speech(
                input=texttospeech.SynthesisInput(text=self._input_text),
                voice=self._opts.voice,
                audio_config=self._opts.audio_config,
                timeout=self._conn_options.timeout,
            )

<<<<<<< HEAD
            output_emitter.start(
                request_id=utils.shortuuid(),
                sample_rate=self._opts.audio_config.sample_rate_hertz,
                num_channels=1,
                is_raw_pcm=True,
=======
            output_emitter.initialize(
                request_id=utils.shortuuid(),
                sample_rate=self._opts.audio_config.sample_rate_hertz,
                num_channels=1,
                mime_type="audio/pcm",
>>>>>>> 64db393f
            )

            output_emitter.push(response.audio_content)
            output_emitter.flush()
        except DeadlineExceeded:
            raise APITimeoutError() from None
<<<<<<< HEAD
=======
        except GoogleAPICallError as e:
            raise APIStatusError(
                f"{e.message} {e.details}", status_code=e.code or -1, request_id=None, body=None
            ) from e
        except Exception as e:
            raise APIConnectionError() from e


class SynthesizeStream(tts.SynthesizeStream):
    def __init__(
        self,
        *,
        tts: TTS,
        opts: _TTSOptions,
        client: texttospeech.TextToSpeechAsyncClient,
        conn_options: APIConnectOptions,
    ):
        super().__init__(tts=tts, conn_options=conn_options)
        self._opts, self._client = opts, client
        self._segments_ch = utils.aio.Chan[tokenize.SentenceStream]()

    async def _run(self) -> None:
        request_id = utils.shortuuid()

        @utils.log_exceptions(logger=logger)
        async def _tokenize_input():
            input_stream = None
            async for input in self._input_ch:
                if isinstance(input, str):
                    if input_stream is None:
                        input_stream = self._opts.tokenizer.stream()
                        self._segments_ch.send_nowait(input_stream)
                    input_stream.push_text(input)
                elif isinstance(input, self._FlushSentinel):
                    if input_stream:
                        input_stream.end_input()
                    input_stream = None
            self._segments_ch.close()

        @utils.log_exceptions(logger=logger)
        async def _run_segments():
            async for input_stream in self._segments_ch:
                await self._run_stream(input_stream, request_id)

        tasks = [
            asyncio.create_task(_tokenize_input()),
            asyncio.create_task(_run_segments()),
        ]
        try:
            await asyncio.gather(*tasks)
        except Exception as e:
            raise APIConnectionError() from e

    async def _run_stream(self, input_stream, request_id):
        streaming_config = texttospeech.StreamingSynthesizeConfig(
            voice=self._opts.voice,
            streaming_audio_config=texttospeech.StreamingAudioConfig(
                audio_encoding=texttospeech.AudioEncoding.PCM
            ),
        )
        emitter = tts.SynthesizedAudioEmitter(event_ch=self._event_ch, request_id=request_id)
        audio_bstream = utils.audio.AudioByteStream(
            sample_rate=self._opts.audio_config.sample_rate_hertz,
            num_channels=NUM_CHANNELS,
        )

        @utils.log_exceptions(logger=logger)
        async def input_generator():
            try:
                yield texttospeech.StreamingSynthesizeRequest(streaming_config=streaming_config)
                async for input in input_stream:
                    self._mark_started()
                    yield texttospeech.StreamingSynthesizeRequest(
                        input=texttospeech.StreamingSynthesisInput(text=input.token)
                    )

            except Exception:
                logger.exception("an error occurred while streaming input to google TTS")

        try:
            stream = await self._client.streaming_synthesize(
                input_generator(),
                timeout=self._conn_options.timeout,
            )
            async for resp in stream:
                for frame in audio_bstream.write(resp.audio_content):
                    emitter.push(frame)

            for frame in audio_bstream.flush():
                emitter.push(frame)
            emitter.flush()
        except DeadlineExceeded as e:
            logger.debug(f"google tts deadline exceeded: {e}")
            pass
>>>>>>> 64db393f
        except GoogleAPICallError as e:
            raise APIStatusError(
                f"{e.message} {e.details}",
                status_code=e.code or -1,
                request_id=request_id,
                body=None,
            ) from e
        except Exception as e:
            raise APIConnectionError() from e


def _gender_from_str(gender: str) -> SsmlVoiceGender:
    ssml_gender = SsmlVoiceGender.NEUTRAL
    if gender == "male":
        ssml_gender = SsmlVoiceGender.MALE
    elif gender == "female":
        ssml_gender = SsmlVoiceGender.FEMALE

    return ssml_gender  # type: ignore<|MERGE_RESOLUTION|>--- conflicted
+++ resolved
@@ -95,11 +95,7 @@
             use_streaming (bool, optional): Whether to use streaming synthesis. Default is True.
         """
         super().__init__(
-<<<<<<< HEAD
-            capabilities=tts.TTSCapabilities(streaming=False),
-=======
             capabilities=tts.TTSCapabilities(streaming=use_streaming),
->>>>>>> 64db393f
             sample_rate=sample_rate,
             num_channels=1,
         )
@@ -124,11 +120,7 @@
         self._opts = _TTSOptions(
             voice=voice_params,
             audio_config=texttospeech.AudioConfig(
-<<<<<<< HEAD
-                audio_encoding=texttospeech.AudioEncoding.PCM,
-=======
                 audio_encoding=audio_encoding,
->>>>>>> 64db393f
                 sample_rate_hertz=sample_rate,
                 pitch=pitch,
                 effects_profile_id=effects_profile_id,
@@ -238,11 +230,7 @@
         super().__init__(tts=tts, input_text=input_text, conn_options=conn_options)
         self._opts, self._client = opts, client
 
-<<<<<<< HEAD
-    async def _run(self, output_emitter: tts.SynthesizedAudioEmitter):
-=======
     async def _run(self, output_emitter: tts.AudioEmitter):
->>>>>>> 64db393f
         try:
             response: SynthesizeSpeechResponse = await self._client.synthesize_speech(
                 input=texttospeech.SynthesisInput(text=self._input_text),
@@ -251,27 +239,17 @@
                 timeout=self._conn_options.timeout,
             )
 
-<<<<<<< HEAD
-            output_emitter.start(
-                request_id=utils.shortuuid(),
-                sample_rate=self._opts.audio_config.sample_rate_hertz,
-                num_channels=1,
-                is_raw_pcm=True,
-=======
             output_emitter.initialize(
                 request_id=utils.shortuuid(),
                 sample_rate=self._opts.audio_config.sample_rate_hertz,
                 num_channels=1,
                 mime_type="audio/pcm",
->>>>>>> 64db393f
             )
 
             output_emitter.push(response.audio_content)
             output_emitter.flush()
         except DeadlineExceeded:
             raise APITimeoutError() from None
-<<<<<<< HEAD
-=======
         except GoogleAPICallError as e:
             raise APIStatusError(
                 f"{e.message} {e.details}", status_code=e.code or -1, request_id=None, body=None
@@ -366,7 +344,6 @@
         except DeadlineExceeded as e:
             logger.debug(f"google tts deadline exceeded: {e}")
             pass
->>>>>>> 64db393f
         except GoogleAPICallError as e:
             raise APIStatusError(
                 f"{e.message} {e.details}",
