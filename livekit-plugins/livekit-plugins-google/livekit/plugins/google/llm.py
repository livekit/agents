--- conflicted
+++ resolved
@@ -41,12 +41,8 @@
 
 from .log import logger
 from .models import ChatModels
-<<<<<<< HEAD
-from .tools import LLMTool
-from .utils import create_tools_config, to_chat_ctx, to_fnc_ctx, to_response_format
-=======
-from .utils import to_fnc_ctx, to_response_format
->>>>>>> a67be303
+from .tools import _LLMTool
+from .utils import create_tools_config, to_fnc_ctx, to_response_format
 
 
 @dataclass
@@ -63,7 +59,7 @@
     presence_penalty: NotGivenOr[float]
     frequency_penalty: NotGivenOr[float]
     thinking_config: NotGivenOr[types.ThinkingConfigOrDict]
-    gemini_tools: NotGivenOr[list[LLMTool]]
+    gemini_tools: NotGivenOr[list[_LLMTool]]
 
 
 class LLM(llm.LLM):
@@ -83,7 +79,7 @@
         frequency_penalty: NotGivenOr[float] = NOT_GIVEN,
         tool_choice: NotGivenOr[ToolChoice] = NOT_GIVEN,
         thinking_config: NotGivenOr[types.ThinkingConfigOrDict] = NOT_GIVEN,
-        gemini_tools: NotGivenOr[list[LLMTool]] = NOT_GIVEN,
+        gemini_tools: NotGivenOr[list[_LLMTool]] = NOT_GIVEN,
     ) -> None:
         """
         Create a new instance of Google GenAI LLM.
@@ -190,7 +186,7 @@
             types.SchemaUnion | type[llm_utils.ResponseFormatT]
         ] = NOT_GIVEN,
         extra_kwargs: NotGivenOr[dict[str, Any]] = NOT_GIVEN,
-        gemini_tools: NotGivenOr[list[LLMTool]] = NOT_GIVEN,
+        gemini_tools: NotGivenOr[list[_LLMTool]] = NOT_GIVEN,
     ) -> LLMStream:
         extra = {}
 
@@ -286,7 +282,7 @@
         conn_options: APIConnectOptions,
         tools: list[FunctionTool | RawFunctionTool],
         extra_kwargs: dict[str, Any],
-        gemini_tools: NotGivenOr[list[LLMTool]] = NOT_GIVEN,
+        gemini_tools: NotGivenOr[list[_LLMTool]] = NOT_GIVEN,
     ) -> None:
         super().__init__(llm, chat_ctx=chat_ctx, tools=tools, conn_options=conn_options)
         self._client = client
