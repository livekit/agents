[build-system]
requires = ["hatchling"]
build-backend = "hatchling.build"

[project]
name = "livekit-plugins-lmnt"
dynamic = ["version"]
description = "LMNT TTS plugin for LiveKit agents"
readme = "README.md"
license = "Apache-2.0"
requires-python = ">=3.9.0"
authors = [
    {name = "LiveKit", email = "hello@livekit.io"}
]
keywords = ["webrtc", "realtime", "audio", "livekit", "LMNT", "TTS", "voice"]
classifiers = [
    "Intended Audience :: Developers",
    "License :: OSI Approved :: Apache Software License",
    "Topic :: Multimedia :: Sound/Audio",
    "Topic :: Scientific/Engineering :: Artificial Intelligence",
    "Programming Language :: Python :: 3",
    "Programming Language :: Python :: 3.11",
    "Programming Language :: Python :: 3.12",
    "Programming Language :: Python :: 3 :: Only",
]
<<<<<<< HEAD
dependencies = ["livekit-agents>=1.2.1"]
=======
dependencies = ["livekit-agents>=1.2.2"]
>>>>>>> e7787783

[project.urls]
Documentation = "https://docs.livekit.io"
Website = "https://livekit.io/"
Source = "https://github.com/livekit/agents"

[tool.hatch.version]
path = "livekit/plugins/lmnt/version.py"

[tool.hatch.build.targets.wheel]
packages = ["livekit"]

[tool.hatch.build.targets.sdist]
include = ["/livekit"]<|MERGE_RESOLUTION|>--- conflicted
+++ resolved
@@ -23,11 +23,7 @@
     "Programming Language :: Python :: 3.12",
     "Programming Language :: Python :: 3 :: Only",
 ]
-<<<<<<< HEAD
-dependencies = ["livekit-agents>=1.2.1"]
-=======
 dependencies = ["livekit-agents>=1.2.2"]
->>>>>>> e7787783
 
 [project.urls]
 Documentation = "https://docs.livekit.io"
