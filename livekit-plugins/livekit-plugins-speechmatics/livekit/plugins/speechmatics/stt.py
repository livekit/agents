# Copyright 2025 LiveKit, Inc.
#
# Licensed under the Apache License, Version 2.0 (the "License");
# you may not use this file except in compliance with the License.
# You may obtain a copy of the License at
#
#     http://www.apache.org/licenses/LICENSE-2.0
#
# Unless required by applicable law or agreed to in writing, software
# distributed under the License is distributed on an "AS IS" BASIS,
# WITHOUT WARRANTIES OR CONDITIONS OF ANY KIND, either express or implied.
# See the License for the specific language governing permissions and
# limitations under the License.

from __future__ import annotations

import asyncio
import dataclasses
import datetime
import os
import re
from typing import Any

from livekit.agents import (
    DEFAULT_API_CONNECT_OPTIONS,
    APIConnectionError,
    APIConnectOptions,
    stt,
    utils,
)
from livekit.agents.types import (
    NOT_GIVEN,
    NotGivenOr,
)
from livekit.agents.utils import AudioBuffer, is_given
from speechmatics.rt import (
    AsyncClient,
    AudioEncoding,
    AudioFormat,
    ClientMessageType,
    ConversationConfig,
    OperatingPoint,
    ServerMessageType,
    TranscriptionConfig,
)

from .log import logger
from .types import (
    AdditionalVocabEntry,
    DiarizationFocusMode,
    DiarizationKnownSpeaker,
    EndOfUtteranceMode,
    SpeakerFragments,
    SpeechFragment,
)
from .utils import get_endpoint_url


class STT(stt.STT):
    def __init__(
        self,
        *,
        api_key: str | None = None,
        base_url: str | None = None,
        operating_point: OperatingPoint = OperatingPoint.ENHANCED,
        domain: str | None = None,
        language: str = "en",
        output_locale: str | None = None,
        enable_vad: bool = False,
        enable_partials: bool = True,
        enable_diarization: bool = False,
        max_delay: float = 1.0,
        end_of_utterance_silence_trigger: float = 0.5,
        end_of_utterance_mode: EndOfUtteranceMode = EndOfUtteranceMode.FIXED,
        additional_vocab: list[AdditionalVocabEntry] | None = None,
        diarization_sensitivity: float = 0.5,
        speaker_active_format: str = "{text}",
        speaker_passive_format: str = "{text}",
        prefer_current_speaker: bool = False,
        focus_speakers: list[str] | None = None,
        ignore_speakers: list[str] | None = None,
        focus_mode: DiarizationFocusMode = DiarizationFocusMode.RETAIN,
        known_speakers: list[DiarizationKnownSpeaker] | None = None,
        sample_rate: int = 16000,
        chunk_size: int = 160,
        audio_encoding: AudioEncoding = AudioEncoding.PCM_S16LE,
    ):
        super().__init__(
            capabilities=stt.STTCapabilities(
                streaming=True,
                interim_results=True,
            ),
        )

        # Service parameters
        self._api_key: str = api_key or os.getenv("SPEECHMATICS_API_KEY")
        self._base_url: str = (
            base_url or os.getenv("SPEECHMATICS_RT_URL") or "wss://eu2.rt.speechmatics.com/v2"
        )
        self._operating_point: OperatingPoint = operating_point
        self._domain: str | None = domain

        # Language
        self._language: str | None = language
        self._output_locale: str | None = output_locale

        # Features
        self._enable_vad: bool = enable_vad
        self._enable_partials: bool = enable_partials
        self._enable_diarization: bool = enable_diarization

        # STT parameters
        self._max_delay: float = max_delay
        self._end_of_utterance_silence_trigger: float = end_of_utterance_silence_trigger
        self._end_of_utterance_mode: EndOfUtteranceMode = end_of_utterance_mode
        self._additional_vocab: list[AdditionalVocabEntry] = additional_vocab or []

        # Diarization
        self._diarization_sensitivity: float = diarization_sensitivity
        self._speaker_active_format: str = speaker_active_format
        self._speaker_passive_format: str = speaker_passive_format
        self._prefer_current_speaker: bool = prefer_current_speaker
        self._focus_speakers: list[str] = focus_speakers or []
        self._ignore_speakers: list[str] = ignore_speakers or []
        self._focus_mode: DiarizationFocusMode = focus_mode
        self._known_speakers: list[DiarizationKnownSpeaker] = known_speakers or []

        # Audio settings
        self._sample_rate: int = sample_rate
        self._chunk_size: int = chunk_size
        self._audio_encoding: AudioEncoding = audio_encoding

        # Check we have required attributes
        if not self._api_key:
            raise ValueError("Missing Speechmatics API key")
        if not self._base_url:
            raise ValueError("Missing Speechmatics base URL")

        # Complete configuration objects
        self._transcription_config: TranscriptionConfig = None
        self._process_config()

        # Set the audio settings
        self._audio_format = AudioFormat(
            sample_rate=self._sample_rate,
            chunk_size=self._chunk_size,
            encoding=self._audio_encoding,
        )

        # Set of active stream
        self._stream: stt.RecognizeStream | None = None

    async def _recognize_impl(
        self,
        buffer: AudioBuffer,
        *,
        language: NotGivenOr[str] = NOT_GIVEN,
        conn_options: APIConnectOptions = DEFAULT_API_CONNECT_OPTIONS,
    ) -> stt.SpeechEvent:
        raise NotImplementedError("Not implemented")

    def stream(
        self,
        *,
        language: NotGivenOr[str] = NOT_GIVEN,
        conn_options: APIConnectOptions = DEFAULT_API_CONNECT_OPTIONS,
    ) -> stt.RecognizeStream:
        """Create a new SpeechStream."""

        # Create a copy of the transcription config
        transcription_config = dataclasses.replace(self._transcription_config)

        # Set the language if given
        if is_given(language):
            transcription_config.language = language

        # Create the stream
        self._stream = SpeechStream(
            stt=self,
            conn_options=conn_options,
        )

        # Return the stream
        return self._stream

    def _process_config(self) -> None:
        """Create a formatted STT transcription config.

        Creates a transcription config object based on the service parameters. Aligns
        with the Speechmatics RT API transcription config.
        """
        # Transcription config
        transcription_config = TranscriptionConfig(
            language=self._language,
            domain=self._domain,
            output_locale=self._output_locale,
            operating_point=self._operating_point,
            diarization="speaker" if self._enable_diarization else None,
            enable_partials=self._enable_partials,
            max_delay=self._max_delay,
        )

        # Additional vocab
        if self._additional_vocab:
            transcription_config.additional_vocab = [
                {
                    "content": e.content,
                    "sounds_like": e.sounds_like,
                }
                for e in self._additional_vocab
            ]

        # Diarization
        if self._enable_diarization:
            dz_cfg = {}
            if self._diarization_sensitivity is not None:
                dz_cfg["speaker_sensitivity"] = self._diarization_sensitivity
            if self._prefer_current_speaker is not None:
                dz_cfg["prefer_current_speaker"] = self._prefer_current_speaker
            if self._known_speakers:
                dz_cfg["speakers"] = {s.label: s.speaker_identifiers for s in self._known_speakers}
            if dz_cfg:
                transcription_config.speaker_diarization_config = dz_cfg

        # End of Utterance (for fixed)
        if (
            self._end_of_utterance_silence_trigger
            and self._end_of_utterance_mode == EndOfUtteranceMode.FIXED
        ):
            transcription_config.conversation_config = ConversationConfig(
                end_of_utterance_silence_trigger=self._end_of_utterance_silence_trigger,
            )

        # Set config
        self._transcription_config = transcription_config


class SpeechStream(stt.RecognizeStream):
    def __init__(self, stt: STT, conn_options: APIConnectOptions) -> None:
        super().__init__(stt=stt, conn_options=conn_options, sample_rate=stt._sample_rate)

        # Reference to STT object
        self._stt = stt

        # Speakers
        self._focus_speakers: list[str] = stt._focus_speakers.copy()
        self._ignore_speakers: list[str] = stt._ignore_speakers.copy()
        self._focus_mode: DiarizationFocusMode = stt._focus_mode

        # Session
        self._speech_duration: float = 0
        self._start_time: datetime.datetime | None = None

        # Client
        self._client: AsyncClient | None = None

        # Current utterance speech data
        self._speech_fragments: list[SpeechFragment] = []

        # EndOfUtterance fallback timer
        self._end_of_utterance_timer: asyncio.Task | None = None

    async def _run(self) -> None:
        """Run the STT stream."""

        # Create Speechmatics client
        self._client = AsyncClient(
            api_key=self._stt._api_key,
            url=get_endpoint_url(self._stt._base_url),
        )

        # Log the event
        logger.debug("Connected to Speechmatics STT service")

        # Recognition started event
        @self._client.on(ServerMessageType.RECOGNITION_STARTED)
        def _evt_on_recognition_started(message: dict[str, Any]):
            logger.debug(f"Recognition started (session: {message.get('id')})")
            self._start_time = datetime.datetime.now(datetime.timezone.utc)

        # Partial transcript event
        if self._stt._enable_partials:

            @self._client.on(ServerMessageType.ADD_PARTIAL_TRANSCRIPT)
            def _evt_on_partial_transcript(message: dict[str, Any]):
                self._handle_transcript(message, is_final=False)

<<<<<<< HEAD
        # Final transcript event
        @self._client.on(ServerMessageType.ADD_TRANSCRIPT)
        def _evt_on_final_transcript(message: dict[str, Any]):
            self._handle_transcript(message, is_final=True)

        # End of Utterance
        if self._stt._end_of_utterance_mode == EndOfUtteranceMode.FIXED:

            @self._client.on(ServerMessageType.END_OF_UTTERANCE)
            def _evt_on_end_of_utterance(message: dict[str, Any]):
                logger.debug("End of utterance received from STT")
                asyncio.create_task(self._send_frames(finalized=True))

        # Speaker Result
        if self._stt._enable_diarization:

            @self._client.on(ServerMessageType.SPEAKERS_RESULT)
            def _evt_on_speakers_result(message: dict[str, Any]):
                logger.debug("Speakers result received from STT")
                logger.debug(message)

        # Start session
        await self._client.start_session(
            transcription_config=self._stt._transcription_config,
            audio_format=self._stt._audio_format,
        )

        # Create an audio byte stream
        audio_bstream = utils.audio.AudioByteStream(
            sample_rate=self._stt._audio_format.sample_rate,
            num_channels=1,
        )

        async for data in self._input_ch:
            """Send audio data to the STT client."""

            # If the data is a flush sentinel, flush the audio byte stream
            if isinstance(data, self._FlushSentinel):
                frames = audio_bstream.flush()
            else:
                frames = audio_bstream.write(data.data.tobytes())

            # Send the audio frames to the STT client
            for frame in frames:
                self._speech_duration += frame.duration
                await self._client.send_audio(frame.data.tobytes())

        # TODO - handle the closing of the stream?

    def update_speakers(
        self,
        focus_speakers: list[str] | None = None,
        ignore_speakers: list[str] | None = None,
        focus_mode: DiarizationFocusMode | None = None,
    ) -> None:
        """Updates the speaker configuration.

        This can update the speakers to listen to or ignore during an in-flight
        transcription. Only available if diarization is enabled.

        Args:
            focus_speakers: List of speakers to focus on.
            ignore_speakers: List of speakers to ignore.
            focus_mode: Focus mode to use.
        """
        # Check possible
        if not self._enable_diarization:
            raise ValueError("Diarization is not enabled")

        # Update the diarization configuration
        if focus_speakers is not None:
            self._focus_speakers = focus_speakers
        if ignore_speakers is not None:
            self._ignore_speakers = ignore_speakers
        if focus_mode is not None:
            self._focus_mode = focus_mode

    async def send_message(self, message: ClientMessageType | str, **kwargs: Any) -> None:
        """Send a message to the STT service.

        This sends a message to the STT service via the underlying transport. If the session
        is not running, this will raise an exception. Messages in the wrong format will also
        cause an error.

        Args:
            message: Message to send to the STT service.
            **kwargs: Additional arguments passed to the underlying transport.
        """
        try:
            payload = {"message": message}
            payload.update(kwargs)
            logger.debug(f"Sending message to STT: {payload}")
            asyncio.run_coroutine_threadsafe(
                self._client.send_message(payload), self.get_event_loop()
            )
        except Exception as e:
            raise RuntimeError(f"error sending message to STT: {e}") from e

    def _handle_transcript(self, message: dict[str, Any], is_final: bool) -> None:
        """Handle the partial and final transcript events.

        Args:
            message: The new Partial or Final from the STT engine.
            is_final: Whether the data is final or partial.
        """
        # Add the speech fragments
        has_changed = self._add_speech_fragments(
            message=message,
            is_final=is_final,
        )

        # Skip if unchanged
        if not has_changed:
            return

        # Send frames
        asyncio.create_task(self._send_frames())

    def _end_of_utterance_timer_start(self):
        """Start the timer for the end of utterance.

        This will use the STT's `end_of_utterance_silence_trigger` value and set
        a timer to send the latest transcript to the pipeline. It is used as a
        fallback from the EnfOfUtterance messages from the STT.

        Note that the `end_of_utterance_silence_trigger` will be from when the
        last updated speech was received and this will likely be longer in
        real world time to that inside of the STT engine.
        """
        # Reset the end of utterance timer
        if self._end_of_utterance_timer is not None:
            self._end_of_utterance_timer.cancel()

        # Send after a delay
        async def send_after_delay(delay: float):
            await asyncio.sleep(delay)
            logger.debug("Fallback EndOfUtterance triggered.")
            asyncio.create_task(self._handle_end_of_utterance())

        # Start the timer
        self._end_of_utterance_timer = asyncio.create_task(
            send_after_delay(self._stt._end_of_utterance_silence_trigger * 2)
        )
=======
        async def recv_task(ws: aiohttp.ClientWebSocketResponse) -> None:
            nonlocal closing_ws
            while True:
                msg = await ws.receive()
                if msg.type in (
                    aiohttp.WSMsgType.CLOSED,
                    aiohttp.WSMsgType.CLOSE,
                    aiohttp.WSMsgType.CLOSING,
                ):
                    if closing_ws:  # close is expected, see SpeechStream.aclose
                        return

                    # this will trigger a reconnection, see the _run loop
                    raise APIStatusError(message="Speechmatics connection closed unexpectedly")

                try:
                    data = json.loads(msg.data)
                    self._process_stream_event(data, closing_ws)
                except Exception:
                    logger.exception("failed to process Speechmatics message")

        ws: aiohttp.ClientWebSocketResponse | None = None

        while True:
            try:
                ws = await self._connect_ws()
                tasks = [
                    asyncio.create_task(send_task(ws)),
                    asyncio.create_task(recv_task(ws)),
                ]
                tasks_group = asyncio.gather(*tasks)
                wait_reconnect_task = asyncio.create_task(self._reconnect_event.wait())

                try:
                    done, _ = await asyncio.wait(
                        (tasks_group, wait_reconnect_task),
                        return_when=asyncio.FIRST_COMPLETED,
                    )
                    for task in done:
                        if task != wait_reconnect_task:
                            task.result()

                    if wait_reconnect_task not in done:
                        break

                    self._reconnect_event.clear()
                finally:
                    await utils.aio.gracefully_cancel(*tasks, wait_reconnect_task)
                    tasks_group.cancel()
                    tasks_group.exception()  # retrieve the exception
            finally:
                if ws is not None:
                    await ws.close()

    async def _connect_ws(self) -> aiohttp.ClientWebSocketResponse:
        api_key = self._connection_settings.api_key or os.environ.get("SPEECHMATICS_API_KEY")
        if api_key is None:
            raise ValueError(
                "Speechmatics API key is required. "
                "Pass one in via ConnectionSettings.api_key parameter, "
                "or set `SPEECHMATICS_API_KEY` environment variable"
            )
        if self._connection_settings.get_access_token:
            api_key = await get_access_token(api_key)
        headers = {
            "Authorization": f"Bearer {api_key}",
            **self._extra_headers,
        }
        url = sanitize_url(self._connection_settings.url, self._transcription_config.language)
        try:
            ws = await asyncio.wait_for(
                self._session.ws_connect(
                    url,
                    ssl=self._connection_settings.ssl_context,
                    headers=headers,
                ),
                self._conn_options.timeout,
            )
        except (aiohttp.ClientConnectorError, asyncio.TimeoutError) as e:
            raise APIConnectionError("failed to connect to speechmatics") from e
        return ws
>>>>>>> e7787783

    async def _handle_end_of_utterance(self):
        """Handle the end of utterance event.

        This will check for any running timers for end of utterance, reset them,
        and then send a finalized frame to the pipeline.
        """
        # Send the frames
        await self._send_frames(finalized=True)

        # Reset the end of utterance timer
        if self._end_of_utterance_timer:
            self._end_of_utterance_timer.cancel()
            self._end_of_utterance_timer = None

    async def _send_frames(self, finalized: bool = False) -> None:
        """Send frames to the pipeline.

        Send speech frames to the pipeline. If VAD is enabled, then this will
        also send an interruption and user started speaking frames. When the
        final transcript is received, then this will send a user stopped speaking
        and stop interruption frames.

        Args:
            finalized: Whether the data is final or partial.
        """
        # Get speech frames (InterimTranscriptionFrame)
        speech_frames = self._get_frames_from_fragments()

        # Skip if no frames
        if not speech_frames:
            return

        # Check at least one frame is active
        if not any(frame.is_active for frame in speech_frames):
            return

        # Event type to send
        if not finalized:
            event_type = stt.SpeechEventType.INTERIM_TRANSCRIPT
        else:
            event_type = stt.SpeechEventType.FINAL_TRANSCRIPT

        # Get the speech data and send
        for item in speech_frames:
            final_event = stt.SpeechEvent(
                type=event_type,
                alternatives=[
                    stt.SpeechData(
                        **item._as_speech_data_attributes(
                            self._stt._speaker_active_format, self._stt._speaker_passive_format
                        )
                    )
                ],
            )
            self._event_ch.send_nowait(final_event)

        # Send end of speech
        if finalized:
            # Send End of Speech
            self._event_ch.send_nowait(stt.SpeechEvent(type=stt.SpeechEventType.END_OF_SPEECH))

            # Reset the data
            self._speech_fragments.clear()

            # Send the recognition usage event
            if self._speech_duration > 0:
                usage_event = stt.SpeechEvent(
                    type=stt.SpeechEventType.RECOGNITION_USAGE,
                    alternatives=[],
                    recognition_usage=stt.RecognitionUsage(audio_duration=self._speech_duration),
                )
                self._event_ch.send_nowait(usage_event)
                self._speech_duration = 0

    def _add_speech_fragments(self, message: dict[str, Any], is_final: bool = False) -> bool:
        """Takes a new Partial or Final from the STT engine.

        Accumulates it into the _speech_data list. As new final data is added, all
        partials are removed from the list.

        Note: If a known speaker is `__[A-Z0-9_]{2,}__`, then the words are skipped,
        as this is used to protect against self-interruption by the assistant or to
        block out specific known voices.

        Args:
            message: The new Partial or Final from the STT engine.
            is_final: Whether the data is final or partial.

        Returns:
            bool: True if the speech data was updated, False otherwise.
        """
        # Parsed new speech data from the STT engine
        fragments: list[SpeechFragment] = []

        # Current length of the speech data
        current_length = len(self._speech_fragments)

        # Iterate over the results in the payload
        for result in message.get("results", []):
            alt = result.get("alternatives", [{}])[0]
            if alt.get("content", None):
                # Create the new fragment
                fragment = SpeechFragment(
                    start_time=result.get("start_time", 0),
                    end_time=result.get("end_time", 0),
                    language=alt.get("language", "en"),
                    is_eos=alt.get("is_eos", False),
                    is_final=is_final,
                    attaches_to=result.get("attaches_to", ""),
                    content=alt.get("content", ""),
                    speaker=alt.get("speaker", None),
                    confidence=alt.get("confidence", 1.0),
                    result=result,
                )

                # Speaker filtering
                if fragment.speaker:
                    # Drop `__XX__` speakers
                    if re.match(r"^__[A-Z0-9_]{2,}__$", fragment.speaker):
                        continue

                    # Drop ignored speakers
                    if self._ignore_speakers and fragment.speaker in self._ignore_speakers:
                        continue

                # Add the fragment
                fragments.append(fragment)

        # Remove existing partials, as new partials and finals are provided
        self._speech_fragments = [frag for frag in self._speech_fragments if frag.is_final]

        # Return if no new fragments and length of the existing data is unchanged
        if not fragments and len(self._speech_fragments) == current_length:
            return False

        # Add the fragments to the speech data
        self._speech_fragments.extend(fragments)

        # Data was updated
        return True

    def _get_frames_from_fragments(self) -> list[SpeakerFragments]:
        """Get speech data objects for the current fragment list.

        Each speech fragments is grouped by contiguous speaker and then
        returned as internal SpeakerFragments objects with the `speaker_id` field
        set to the current speaker (string). An utterance may contain speech from
        more than one speaker (e.g. S1, S2, S1, S3, ...), so they are kept
        in strict order for the context of the conversation.

        Returns:
            List[SpeakerFragments]: The list of objects.
        """
        # Speaker groups
        current_speaker: str | None = None
        speaker_groups: list[list[SpeechFragment]] = [[]]

        # Group by speakers
        for frag in self._speech_fragments:
            if frag.speaker != current_speaker:
                current_speaker = frag.speaker
                if speaker_groups[-1]:
                    speaker_groups.append([])
            speaker_groups[-1].append(frag)

        # Create SpeakerFragments objects
        speaker_fragments: list[SpeakerFragments] = []
        for group in speaker_groups:
            sd = self._get_speaker_fragments_from_fragment_group(group)
            if sd:
                speaker_fragments.append(sd)

        # Return the grouped SpeakerFragments objects
        return speaker_fragments

    def _get_speaker_fragments_from_fragment_group(
        self,
        group: list[SpeechFragment],
    ) -> SpeakerFragments | None:
        """Take a group of fragments and piece together into SpeakerFragments.

        Each fragment for a given speaker is assembled into a string,
        taking into consideration whether words are attached to the
        previous or next word (notably punctuation). This ensures that
        the text does not have extra spaces. This will also check for
        any straggling punctuation from earlier utterances that should
        be removed.

        Args:
            group: List of SpeechFragment objects.

        Returns:
            SpeakerFragments: The object for the group.
        """
        # Check for starting fragments that are attached to previous
        if group and group[0].attaches_to == "previous":
            group = group[1:]

        # Check for trailing fragments that are attached to next
        if group and group[-1].attaches_to == "next":
            group = group[:-1]

        # Check there are results
        if not group:
            return None

        # Get the timing extremes
        start_time = min(frag.start_time for frag in group)

        # Timestamp
        ts = (self._start_time + datetime.timedelta(seconds=start_time)).isoformat(
            timespec="milliseconds"
        )

        # Determine if the speaker is considered active
        is_active = True
        if self._stt._enable_diarization and self._focus_speakers:
            is_active = group[0].speaker in self._focus_speakers

        # Return the SpeakerFragments object
        return SpeakerFragments(
            speaker_id=group[0].speaker,
            timestamp=ts,
            language=group[0].language,
            fragments=group,
            is_active=is_active,
        )

    async def aclose(self) -> None:
        """
        End input to the STT engine.

        This will close the STT engine and the WebSocket connection, if established, and
        release any resources.
        """
        await super().aclose()

        # Close the STT session cleanly
        if self._client:
            await self._client.close()
            self._client = None<|MERGE_RESOLUTION|>--- conflicted
+++ resolved
@@ -21,9 +21,10 @@
 import re
 from typing import Any
 
+import aiohttp
+
 from livekit.agents import (
     DEFAULT_API_CONNECT_OPTIONS,
-    APIConnectionError,
     APIConnectOptions,
     stt,
     utils,
@@ -84,6 +85,7 @@
         sample_rate: int = 16000,
         chunk_size: int = 160,
         audio_encoding: AudioEncoding = AudioEncoding.PCM_S16LE,
+        http_session: aiohttp.ClientSession | None = None,
     ):
         super().__init__(
             capabilities=stt.STTCapabilities(
@@ -149,6 +151,9 @@
 
         # Set of active stream
         self._stream: stt.RecognizeStream | None = None
+
+        # HTTP session
+        self._http_session: aiohttp.ClientSession | None = http_session
 
     async def _recognize_impl(
         self,
@@ -234,107 +239,6 @@
         # Set config
         self._transcription_config = transcription_config
 
-
-class SpeechStream(stt.RecognizeStream):
-    def __init__(self, stt: STT, conn_options: APIConnectOptions) -> None:
-        super().__init__(stt=stt, conn_options=conn_options, sample_rate=stt._sample_rate)
-
-        # Reference to STT object
-        self._stt = stt
-
-        # Speakers
-        self._focus_speakers: list[str] = stt._focus_speakers.copy()
-        self._ignore_speakers: list[str] = stt._ignore_speakers.copy()
-        self._focus_mode: DiarizationFocusMode = stt._focus_mode
-
-        # Session
-        self._speech_duration: float = 0
-        self._start_time: datetime.datetime | None = None
-
-        # Client
-        self._client: AsyncClient | None = None
-
-        # Current utterance speech data
-        self._speech_fragments: list[SpeechFragment] = []
-
-        # EndOfUtterance fallback timer
-        self._end_of_utterance_timer: asyncio.Task | None = None
-
-    async def _run(self) -> None:
-        """Run the STT stream."""
-
-        # Create Speechmatics client
-        self._client = AsyncClient(
-            api_key=self._stt._api_key,
-            url=get_endpoint_url(self._stt._base_url),
-        )
-
-        # Log the event
-        logger.debug("Connected to Speechmatics STT service")
-
-        # Recognition started event
-        @self._client.on(ServerMessageType.RECOGNITION_STARTED)
-        def _evt_on_recognition_started(message: dict[str, Any]):
-            logger.debug(f"Recognition started (session: {message.get('id')})")
-            self._start_time = datetime.datetime.now(datetime.timezone.utc)
-
-        # Partial transcript event
-        if self._stt._enable_partials:
-
-            @self._client.on(ServerMessageType.ADD_PARTIAL_TRANSCRIPT)
-            def _evt_on_partial_transcript(message: dict[str, Any]):
-                self._handle_transcript(message, is_final=False)
-
-<<<<<<< HEAD
-        # Final transcript event
-        @self._client.on(ServerMessageType.ADD_TRANSCRIPT)
-        def _evt_on_final_transcript(message: dict[str, Any]):
-            self._handle_transcript(message, is_final=True)
-
-        # End of Utterance
-        if self._stt._end_of_utterance_mode == EndOfUtteranceMode.FIXED:
-
-            @self._client.on(ServerMessageType.END_OF_UTTERANCE)
-            def _evt_on_end_of_utterance(message: dict[str, Any]):
-                logger.debug("End of utterance received from STT")
-                asyncio.create_task(self._send_frames(finalized=True))
-
-        # Speaker Result
-        if self._stt._enable_diarization:
-
-            @self._client.on(ServerMessageType.SPEAKERS_RESULT)
-            def _evt_on_speakers_result(message: dict[str, Any]):
-                logger.debug("Speakers result received from STT")
-                logger.debug(message)
-
-        # Start session
-        await self._client.start_session(
-            transcription_config=self._stt._transcription_config,
-            audio_format=self._stt._audio_format,
-        )
-
-        # Create an audio byte stream
-        audio_bstream = utils.audio.AudioByteStream(
-            sample_rate=self._stt._audio_format.sample_rate,
-            num_channels=1,
-        )
-
-        async for data in self._input_ch:
-            """Send audio data to the STT client."""
-
-            # If the data is a flush sentinel, flush the audio byte stream
-            if isinstance(data, self._FlushSentinel):
-                frames = audio_bstream.flush()
-            else:
-                frames = audio_bstream.write(data.data.tobytes())
-
-            # Send the audio frames to the STT client
-            for frame in frames:
-                self._speech_duration += frame.duration
-                await self._client.send_audio(frame.data.tobytes())
-
-        # TODO - handle the closing of the stream?
-
     def update_speakers(
         self,
         focus_speakers: list[str] | None = None,
@@ -362,6 +266,101 @@
             self._ignore_speakers = ignore_speakers
         if focus_mode is not None:
             self._focus_mode = focus_mode
+
+
+class SpeechStream(stt.RecognizeStream):
+    def __init__(self, stt: STT, conn_options: APIConnectOptions) -> None:
+        super().__init__(stt=stt, conn_options=conn_options, sample_rate=stt._sample_rate)
+
+        # Reference to STT object
+        self._stt = stt
+
+        # Session
+        self._speech_duration: float = 0
+        self._start_time: datetime.datetime | None = None
+
+        # Client
+        self._client: AsyncClient | None = None
+
+        # Current utterance speech data
+        self._speech_fragments: list[SpeechFragment] = []
+
+        # EndOfUtterance fallback timer
+        self._end_of_utterance_timer: asyncio.Task | None = None
+
+    async def _run(self) -> None:
+        """Run the STT stream."""
+
+        # Create Speechmatics client
+        self._client = AsyncClient(
+            api_key=self._stt._api_key,
+            url=get_endpoint_url(self._stt._base_url),
+        )
+
+        # Log the event
+        logger.debug("Connected to Speechmatics STT service")
+
+        # Recognition started event
+        @self._client.on(ServerMessageType.RECOGNITION_STARTED)
+        def _evt_on_recognition_started(message: dict[str, Any]):
+            logger.debug(f"Recognition started (session: {message.get('id')})")
+            self._start_time = datetime.datetime.now(datetime.timezone.utc)
+
+        # Partial transcript event
+        if self._stt._enable_partials:
+
+            @self._client.on(ServerMessageType.ADD_PARTIAL_TRANSCRIPT)
+            def _evt_on_partial_transcript(message: dict[str, Any]):
+                self._handle_transcript(message, is_final=False)
+
+        # Final transcript event
+        @self._client.on(ServerMessageType.ADD_TRANSCRIPT)
+        def _evt_on_final_transcript(message: dict[str, Any]):
+            self._handle_transcript(message, is_final=True)
+
+        # End of Utterance
+        if self._stt._end_of_utterance_mode == EndOfUtteranceMode.FIXED:
+
+            @self._client.on(ServerMessageType.END_OF_UTTERANCE)
+            def _evt_on_end_of_utterance(message: dict[str, Any]):
+                logger.debug("End of utterance received from STT")
+                asyncio.create_task(self._send_frames(finalized=True))
+
+        # Speaker Result
+        if self._stt._enable_diarization:
+
+            @self._client.on(ServerMessageType.SPEAKERS_RESULT)
+            def _evt_on_speakers_result(message: dict[str, Any]):
+                logger.debug("Speakers result received from STT")
+                logger.debug(message)
+
+        # Start session
+        await self._client.start_session(
+            transcription_config=self._stt._transcription_config,
+            audio_format=self._stt._audio_format,
+        )
+
+        # Create an audio byte stream
+        audio_bstream = utils.audio.AudioByteStream(
+            sample_rate=self._stt._audio_format.sample_rate,
+            num_channels=1,
+        )
+
+        async for data in self._input_ch:
+            """Send audio data to the STT client."""
+
+            # If the data is a flush sentinel, flush the audio byte stream
+            if isinstance(data, self._FlushSentinel):
+                frames = audio_bstream.flush()
+            else:
+                frames = audio_bstream.write(data.data.tobytes())
+
+            # Send the audio frames to the STT client
+            for frame in frames:
+                self._speech_duration += frame.duration
+                await self._client.send_audio(frame.data.tobytes())
+
+        # TODO - handle the closing of the stream?
 
     async def send_message(self, message: ClientMessageType | str, **kwargs: Any) -> None:
         """Send a message to the STT service.
@@ -429,89 +428,6 @@
         self._end_of_utterance_timer = asyncio.create_task(
             send_after_delay(self._stt._end_of_utterance_silence_trigger * 2)
         )
-=======
-        async def recv_task(ws: aiohttp.ClientWebSocketResponse) -> None:
-            nonlocal closing_ws
-            while True:
-                msg = await ws.receive()
-                if msg.type in (
-                    aiohttp.WSMsgType.CLOSED,
-                    aiohttp.WSMsgType.CLOSE,
-                    aiohttp.WSMsgType.CLOSING,
-                ):
-                    if closing_ws:  # close is expected, see SpeechStream.aclose
-                        return
-
-                    # this will trigger a reconnection, see the _run loop
-                    raise APIStatusError(message="Speechmatics connection closed unexpectedly")
-
-                try:
-                    data = json.loads(msg.data)
-                    self._process_stream_event(data, closing_ws)
-                except Exception:
-                    logger.exception("failed to process Speechmatics message")
-
-        ws: aiohttp.ClientWebSocketResponse | None = None
-
-        while True:
-            try:
-                ws = await self._connect_ws()
-                tasks = [
-                    asyncio.create_task(send_task(ws)),
-                    asyncio.create_task(recv_task(ws)),
-                ]
-                tasks_group = asyncio.gather(*tasks)
-                wait_reconnect_task = asyncio.create_task(self._reconnect_event.wait())
-
-                try:
-                    done, _ = await asyncio.wait(
-                        (tasks_group, wait_reconnect_task),
-                        return_when=asyncio.FIRST_COMPLETED,
-                    )
-                    for task in done:
-                        if task != wait_reconnect_task:
-                            task.result()
-
-                    if wait_reconnect_task not in done:
-                        break
-
-                    self._reconnect_event.clear()
-                finally:
-                    await utils.aio.gracefully_cancel(*tasks, wait_reconnect_task)
-                    tasks_group.cancel()
-                    tasks_group.exception()  # retrieve the exception
-            finally:
-                if ws is not None:
-                    await ws.close()
-
-    async def _connect_ws(self) -> aiohttp.ClientWebSocketResponse:
-        api_key = self._connection_settings.api_key or os.environ.get("SPEECHMATICS_API_KEY")
-        if api_key is None:
-            raise ValueError(
-                "Speechmatics API key is required. "
-                "Pass one in via ConnectionSettings.api_key parameter, "
-                "or set `SPEECHMATICS_API_KEY` environment variable"
-            )
-        if self._connection_settings.get_access_token:
-            api_key = await get_access_token(api_key)
-        headers = {
-            "Authorization": f"Bearer {api_key}",
-            **self._extra_headers,
-        }
-        url = sanitize_url(self._connection_settings.url, self._transcription_config.language)
-        try:
-            ws = await asyncio.wait_for(
-                self._session.ws_connect(
-                    url,
-                    ssl=self._connection_settings.ssl_context,
-                    headers=headers,
-                ),
-                self._conn_options.timeout,
-            )
-        except (aiohttp.ClientConnectorError, asyncio.TimeoutError) as e:
-            raise APIConnectionError("failed to connect to speechmatics") from e
-        return ws
->>>>>>> e7787783
 
     async def _handle_end_of_utterance(self):
         """Handle the end of utterance event.
@@ -634,8 +550,19 @@
                     if re.match(r"^__[A-Z0-9_]{2,}__$", fragment.speaker):
                         continue
 
+                    # Drop speakers not focussed on
+                    if (
+                        self._stt._focus_mode == DiarizationFocusMode.IGNORE
+                        and self._stt._focus_speakers
+                        and fragment.speaker not in self._stt._focus_speakers
+                    ):
+                        continue
+
                     # Drop ignored speakers
-                    if self._ignore_speakers and fragment.speaker in self._ignore_speakers:
+                    if (
+                        self._stt._ignore_speakers
+                        and fragment.speaker in self._stt._ignore_speakers
+                    ):
                         continue
 
                 # Add the fragment
@@ -729,8 +656,8 @@
 
         # Determine if the speaker is considered active
         is_active = True
-        if self._stt._enable_diarization and self._focus_speakers:
-            is_active = group[0].speaker in self._focus_speakers
+        if self._stt._enable_diarization and self._stt._focus_speakers:
+            is_active = group[0].speaker in self._stt._focus_speakers
 
         # Return the SpeakerFragments object
         return SpeakerFragments(
