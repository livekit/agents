[build-system]
requires = ["hatchling"]
build-backend = "hatchling.build"

[project]
name = "livekit-plugins-speechmatics"
dynamic = ["version"]
description = "Agent Framework plugin for Speechmatics"
readme = "README.md"
license = "Apache-2.0"
requires-python = ">=3.9.0"
authors = [{ name = "LiveKit", email = "hello@livekit.io" }]
keywords = ["webrtc", "realtime", "audio", "video", "livekit", "speechmatics"]
classifiers = [
    "Intended Audience :: Developers",
    "License :: OSI Approved :: Apache Software License",
    "Topic :: Multimedia :: Sound/Audio",
    "Topic :: Multimedia :: Video",
    "Topic :: Scientific/Engineering :: Artificial Intelligence",
    "Programming Language :: Python :: 3",
    "Programming Language :: Python :: 3.9",
    "Programming Language :: Python :: 3.10",
    "Programming Language :: Python :: 3 :: Only",
]
<<<<<<< HEAD
dependencies = ["livekit-agents>=1.2.6", "speechmatics-rt>=0.4.0"]
=======
dependencies = ["livekit-agents>=1.2.14", "speechmatics-rt>=0.4.0"]
>>>>>>> e4e5f8bf

[project.urls]
Documentation = "https://docs.livekit.io"
Website = "https://livekit.io/"
Source = "https://github.com/livekit/agents"

[tool.hatch.version]
path = "livekit/plugins/speechmatics/version.py"

[tool.hatch.build.targets.wheel]
packages = ["livekit"]

[tool.hatch.build.targets.sdist]
include = ["/livekit"]<|MERGE_RESOLUTION|>--- conflicted
+++ resolved
@@ -22,11 +22,8 @@
     "Programming Language :: Python :: 3.10",
     "Programming Language :: Python :: 3 :: Only",
 ]
-<<<<<<< HEAD
-dependencies = ["livekit-agents>=1.2.6", "speechmatics-rt>=0.4.0"]
-=======
+
 dependencies = ["livekit-agents>=1.2.14", "speechmatics-rt>=0.4.0"]
->>>>>>> e4e5f8bf
 
 [project.urls]
 Documentation = "https://docs.livekit.io"
