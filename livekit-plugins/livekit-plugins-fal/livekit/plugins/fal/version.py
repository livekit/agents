# Copyright 2023 LiveKit, Inc.

# Licensed under the Apache License, Version 2.0 (the "License");
# you may not use this file except in compliance with the License.
# You may obtain a copy of the License at
#
#     http://www.apache.org/licenses/LICENSE-2.0
#
# Unless required by applicable law or agreed to in writing, software
# distributed under the License is distributed on an "AS IS" BASIS,
# WITHOUT WARRANTIES OR CONDITIONS OF ANY KIND, either express or implied.
# See the License for the specific language governing permissions and
# limitations under the License.

<<<<<<< HEAD
__version__ = "1.2.1"
=======
__version__ = "1.2.2"
>>>>>>> e7787783
<|MERGE_RESOLUTION|>--- conflicted
+++ resolved
@@ -12,8 +12,4 @@
 # See the License for the specific language governing permissions and
 # limitations under the License.
 
-<<<<<<< HEAD
-__version__ = "1.2.1"
-=======
-__version__ = "1.2.2"
->>>>>>> e7787783
+__version__ = "1.2.2"