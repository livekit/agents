[build-system]
requires = ["hatchling"]
build-backend = "hatchling.build"

[project]
name = "livekit-plugins-playai"
dynamic = ["version"]
description = "Agent Framework plugin for voice synthesis with PlayAI's API."
readme = "README.md"
license = "Apache-2.0"
requires-python = ">=3.9.0"
authors = [{ name = "LiveKit", email = "hello@livekit.io" }]
keywords = ["webrtc", "realtime", "audio", "livekit", "playHT", "playAI"]
classifiers = [
    "Intended Audience :: Developers",
    "Topic :: Multimedia :: Sound/Audio",
    "Topic :: Scientific/Engineering :: Artificial Intelligence",
    "Programming Language :: Python :: 3",
    "Programming Language :: Python :: 3.11",
    "Programming Language :: Python :: 3.12",
    "Programming Language :: Python :: 3 :: Only",
]
dependencies = [
<<<<<<< HEAD
    "livekit-agents[codecs]>=1.2.1",
=======
    "livekit-agents[codecs]>=1.2.2",
>>>>>>> e7787783
    "pyht>=0.1.14",
    "aiohttp",
    "livekit",
]

[project.urls]
Documentation = "https://docs.livekit.io"
Website = "https://livekit.io/"
Source = "https://github.com/livekit/agents"

[tool.hatch.version]
path = "livekit/plugins/playai/version.py"

[tool.hatch.build.targets.wheel]
packages = ["livekit"]

[tool.hatch.build.targets.sdist]
include = ["/livekit"]<|MERGE_RESOLUTION|>--- conflicted
+++ resolved
@@ -21,11 +21,7 @@
     "Programming Language :: Python :: 3 :: Only",
 ]
 dependencies = [
-<<<<<<< HEAD
-    "livekit-agents[codecs]>=1.2.1",
-=======
     "livekit-agents[codecs]>=1.2.2",
->>>>>>> e7787783
     "pyht>=0.1.14",
     "aiohttp",
     "livekit",
