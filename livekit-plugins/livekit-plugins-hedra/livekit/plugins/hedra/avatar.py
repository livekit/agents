--- conflicted
+++ resolved
@@ -116,10 +116,7 @@
             room=room,
             destination_identity=self._avatar_participant_identity,
             wait_remote_track=rtc.TrackKind.KIND_VIDEO,
-<<<<<<< HEAD
-=======
             sample_rate=SAMPLE_RATE,
->>>>>>> e7787783
         )
 
     async def _start_agent(self, livekit_url: str, livekit_token: str) -> None:
