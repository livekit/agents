# Copyright 2023 LiveKit, Inc.
#
# Licensed under the Apache License, Version 2.0 (the "License");
# you may not use this file except in compliance with the License.
# You may obtain a copy of the License at
#
#     http://www.apache.org/licenses/LICENSE-2.0
#
# Unless required by applicable law or agreed to in writing, software
# distributed under the License is distributed on an "AS IS" BASIS,
# WITHOUT WARRANTIES OR CONDITIONS OF ANY KIND, either express or implied.
# See the License for the specific language governing permissions and
# limitations under the License.

import os
import pathlib

import setuptools
import setuptools.command.build_py


here = pathlib.Path(__file__).parent.resolve()
about = {}
with open(os.path.join(here, "livekit", "plugins", "deepgram", "version.py"), "r") as f:
    exec(f.read(), about)


setuptools.setup(
    name="livekit-plugins-deepgram",
    version=about["__version__"],
    description="LiveKit Python Plugins Deepgram services",
    long_description=(here / "README.md").read_text(encoding="utf-8"),
    long_description_content_type="text/markdown",
    url="https://github.com/livekit/python-agents",
    cmdclass={},
    classifiers=[
        "Intended Audience :: Developers",
        "License :: OSI Approved :: Apache Software License",
        "Topic :: Multimedia :: Sound/Audio",
        "Topic :: Multimedia :: Video",
        "Topic :: Scientific/Engineering :: Artificial Intelligence",
        "Programming Language :: Python :: 3",
        "Programming Language :: Python :: 3.9",
        "Programming Language :: Python :: 3.10",
        "Programming Language :: Python :: 3 :: Only",
    ],
    keywords=["webrtc", "realtime", "audio", "video", "livekit"],
    license="Apache-2.0",
    packages=setuptools.find_namespace_packages(include=["livekit.*"]),
    python_requires=">=3.10.0",  # deepgram-sdk requires 3.10
<<<<<<< HEAD
    install_requires=["deepgram-sdk >= 3.0", "livekit", "livekit-agents"],
=======
    install_requires=[
        "deepgram-sdk >= 2.0, < 3.0",
        "livekit ~= 0.7.1",
        "livekit-agents ~= 0.1.0",
    ],
>>>>>>> 5f7475c1
    package_data={},
    project_urls={
        "Documentation": "https://docs.livekit.io",
        "Website": "https://livekit.io/",
        "Source": "https://github.com/livekit/python-agents",
    },
)<|MERGE_RESOLUTION|>--- conflicted
+++ resolved
@@ -48,15 +48,11 @@
     license="Apache-2.0",
     packages=setuptools.find_namespace_packages(include=["livekit.*"]),
     python_requires=">=3.10.0",  # deepgram-sdk requires 3.10
-<<<<<<< HEAD
-    install_requires=["deepgram-sdk >= 3.0", "livekit", "livekit-agents"],
-=======
     install_requires=[
         "deepgram-sdk >= 2.0, < 3.0",
         "livekit ~= 0.7.1",
         "livekit-agents ~= 0.1.0",
     ],
->>>>>>> 5f7475c1
     package_data={},
     project_urls={
         "Documentation": "https://docs.livekit.io",
