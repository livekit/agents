from __future__ import annotations

import asyncio
import dataclasses
from re import I
from typing import List
import io
import json
import logging
import os
<<<<<<< HEAD
=======
from urllib.parse import urlencode
>>>>>>> ff405f5b
import wave
from contextlib import suppress
from urllib.parse import urlencode
from dataclasses import dataclass
from typing import Optional, Union

import aiohttp
from livekit import rtc
from livekit.agents import stt
from livekit.agents.utils import AudioBuffer, merge_frames

from .models import DeepgramLanguages, DeepgramModels


@dataclass
class STTOptions:
    language: DeepgramLanguages | str | None
    detect_language: bool
    interim_results: bool
    punctuate: bool
    model: DeepgramModels
    smart_format: bool
    endpointing: str | None


class STT(stt.STT):
    def __init__(
        self,
        *,
        language: DeepgramLanguages = "en-US",
        detect_language: bool = True,
        interim_results: bool = True,
        punctuate: bool = True,
        smart_format: bool = True,
        model: DeepgramModels = "nova-2-general",
        api_key: str | None = None,
        min_silence_duration: int = 10,
    ) -> None:
        super().__init__(streaming_supported=True)
        api_key = api_key or os.environ.get("DEEPGRAM_API_KEY")
        if api_key is None:
            raise ValueError("Deepgram API key is required")
        self._api_key = api_key

        self._config = STTOptions(
            language=language,
            detect_language=detect_language,
            interim_results=interim_results,
            punctuate=punctuate,
            model=model,
            smart_format=smart_format,
            endpointing=str(min_silence_duration),
        )

    def _sanitize_options(
        self,
        *,
        language: str | None = None,
    ) -> STTOptions:
        config = dataclasses.replace(self._config)
        config.language = language or config.language

        if config.detect_language:
            config.language = None

        return config

    async def recognize(
        self,
        *,
        buffer: AudioBuffer,
        language: DeepgramLanguages | str | None = None,
    ) -> stt.SpeechEvent:
        config = self._sanitize_options(language=language)

        recognize_config = {
            "model": config.model,
            "punctuate": config.punctuate,
            "detect_language": config.detect_language,
            "smart_format": config.smart_format,
        }
        if config.language:
<<<<<<< HEAD
            recognize_config["language"] = config.language

        url = f"https://api.deepgram.com/v1/listen?{urlencode(recognize_config)}"
=======
            params["language"] = config.language
        return urlencode(params).lower()
>>>>>>> ff405f5b

        buffer = merge_frames(buffer)
        io_buffer = io.BytesIO()
        with wave.open(io_buffer, "wb") as wav:
            wav.setnchannels(buffer.num_channels)
            wav.setsampwidth(2)  # 16-bit
            wav.setframerate(buffer.sample_rate)
            wav.writeframes(buffer.data)

        data = io_buffer.getvalue()

        headers = {
            "Authorization": f"Token {self._api_key}",
            "Accept": "application/json",
            "Content-Type": "audio/wav",
        }

        async with aiohttp.ClientSession(headers=headers) as session:
            async with session.post(url, data=data) as res:
                return prerecorded_transcription_to_speech_event(
                    config.language, await res.json()
                )

    def stream(
        self,
        *,
        language: DeepgramLanguages | str | None = None,
    ) -> "SpeechStream":
        config = self._sanitize_options(language=language)
        return SpeechStream(config, api_key=self._api_key)


class SpeechStream(stt.SpeechStream):
    _KEEPALIVE_MSG: str = json.dumps({"type": "KeepAlive"})
    _CLOSE_MSG: str = json.dumps({"type": "CloseStream"})

    def __init__(
        self,
        config: STTOptions,
        api_key: str,
        sample_rate: int = 16000,
        num_channels: int = 1,
    ) -> None:
        super().__init__()
        self._config = config
        self._sample_rate = sample_rate
        self._num_channels = num_channels
        self._api_key = api_key

        self._session = aiohttp.ClientSession()
        self._queue = asyncio.Queue()
        self._event_queue = asyncio.Queue[stt.SpeechEvent]()
        self._closed = False
        self._main_task = asyncio.create_task(self._run(max_retry=32))

        # keep a list of final transcripts to combine them inside the END_OF_SPEECH event
        self._final_events = []

        def log_exception(task: asyncio.Task) -> None:
            if not task.cancelled() and task.exception():
                logging.error(f"deepgram task failed: {task.exception()}")

        self._main_task.add_done_callback(log_exception)

    def push_frame(self, frame: rtc.AudioFrame) -> None:
        if self._closed:
            raise ValueError("cannot push frame to closed stream")

        self._queue.put_nowait(frame)

    async def aclose(self, wait: bool = True) -> None:
        self._queue.put_nowait(SpeechStream._CLOSE_MSG)

        if wait:
            await self._main_task
        else:
            self._main_task.cancel()

        with suppress(asyncio.CancelledError):
            await self._main_task

        await self._session.close()


    async def _run(self, max_retry: int) -> None:
        """Try to connect to Deepgram with exponential backoff and forward frames"""

        closing = False
        live_config = {
            "model": self._config.model,
            "punctuate": self._config.punctuate,
            "smart_format": self._config.smart_format,
            "interim_results": self._config.interim_results,
            "encoding": "linear16",
            "sample_rate": self._sample_rate,
            "vad_events": True,
            "channels": self._num_channels,
            "endpointing": str(self._config.endpointing or "10"),
        }

        if self._config.language:
            live_config["language"] = self._config.language

<<<<<<< HEAD
        headers={"Authorization": f"Token {self._api_key}"}
=======
        query_params = urlencode(live_config).lower()
>>>>>>> ff405f5b

        url = f"wss://api.deepgram.com/v1/listen?{urlencode(live_config)}"
        ws = await self._session.ws_connect(url, headers=headers)

        async def send_task():
            # if we wan't to keep the connection alive even if no audio is sent,
            # Deepgram expects a keepalive message.
            # https://developers.deepgram.com/reference/listen-live#stream-keepalive
            async def keepalive():
                while True:
                    await ws.send_str(SpeechStream._KEEPALIVE_MSG)
                    await asyncio.sleep(5)

            keepalive_task = asyncio.create_task(keepalive())

            # forward inputs to deepgram
            # if we receive a close message, signal it to deepgram and break.
            # the recv task will then make sure to process the remaining audio and stop
            while True:
                data = await self._queue.get()
                self._queue.task_done()

                if isinstance(data, rtc.AudioFrame):
                    frame = data.remix_and_resample(self._sample_rate, self._num_channels)
                    await ws.send_bytes(frame.data.tobytes())
                elif data == SpeechStream._CLOSE_MSG:
                    closing = True
                    await ws.send_str(data) # tell deepgram we are done with inputs
                    break

            keepalive_task.cancel()
            with suppress(asyncio.CancelledError):
                await keepalive_task

        async def recv_task():
            while True:
                msg = await ws.receive()
                if msg.type in (
                    aiohttp.WSMsgType.CLOSED,
                    aiohttp.WSMsgType.CLOSE,
                    aiohttp.WSMsgType.CLOSING,
                ):
                    if closing: # close is expected, see SpeechStream.aclose
                        break
                    
                    logging.warning("deepgram connection closed unexpectedly")
                    # TODO: We should try to reconnect here
                    break

                if msg.type != aiohttp.WSMsgType.TEXT:
                    logging.warning("unexpected deepgram message type %s", msg.type)
                    continue

                try:
                    # received a message from deepgram
                    data = json.loads(msg.data)
                    self._process_stream_event(data)
                except Exception as e:
                    logging.error(f"failed to process deepgram message: {e}")

        await asyncio.gather(send_task(), recv_task())


    def _process_stream_event(self, data: dict) -> None:
        # https://developers.deepgram.com/docs/speech-started
        if data["type"] == "SpeechStarted":
            start_event = stt.SpeechEvent(
                type=stt.SpeechEventType.START_OF_SPEECH
            )
            self._event_queue.put_nowait(start_event)
            return

        # see this page https://developers.deepgram.com/docs/understand-endpointing-interim-results#using-endpointing-speech_final
        # for more information about the different types of events
        if data["type"] == "Results":
            alts = data["channel"]["alternatives"]

            if data["speech_final"]: # end of speech
                if len(self._final_events) == 0:
                    logging.warning("received end of speech without any final transcription")
                    return

                # combine all final transcripts since the start of the speech
                sentence = ""
                confidence = 0
                self._final_events = []
                for alt in self._final_events:
                    sentence += alt.alternatives[0].text
                    confidence += alt.alternatives[0].confidence

                confidence /= len(self._final_events)

                end_event = stt.SpeechEvent(
                    type=stt.SpeechEventType.END_OF_SPEECH,
                    alternatives=[
                        stt.SpeechData(   
                            language=self._config.language,
                            start_time=self._final_events[0].alternatives[0].start_time,
                            end_time=self._final_events[-1].alternatives[0].end_time,
                            confidence=confidence,
                            text=sentence,
                        )
                    ]
                )
                self._event_queue.put_nowait(end_event)
                self._final_events = []
            elif data["is_final"]:
                # final transcription of a segment
                alts = live_transcription_to_speech_data(self._config.language, data)
                final_event = stt.SpeechEvent(
                    type=stt.SpeechEventType.FINAL_TRANSCRIPT,
                    alternatives=alts,
                )
                self._final_events.append(final_event)
                self._event_queue.put_nowait(final_event)
            else:
                # interim transcription
                alts = live_transcription_to_speech_data(self._config.language, data)
                interim_event = stt.SpeechEvent(
                    type=stt.SpeechEventType.INTERIM_TRANSCRIPT,
                    alternatives=alts,
                )
                self._event_queue.put_nowait(interim_event)

            return

        logging.warning("skipping non-results message %s", data)
       
    async def __anext__(self) -> stt.SpeechEvent:
        if self._closed and self._event_queue.empty():
            raise StopAsyncIteration

        return await self._event_queue.get()


def live_transcription_to_speech_data(
    language: str,
    data: dict,
) -> List[stt.SpeechData]:
    dg_alts = data["channel"]["alternatives"]

    return [
        stt.SpeechData(
            language=language,
            start_time=alt["words"][0]["start"] if alt["words"] else 0,
            end_time=alt["words"][-1]["end"] if alt["words"] else 0,
            confidence=alt["confidence"],
            text=alt["transcript"],
        )
        for alt in dg_alts
    ]

def prerecorded_transcription_to_speech_event(
    language: Optional[str], # language should be None when 'detect_language' is enabled
    event: dict,
) -> stt.SpeechEvent:
    # We only support one channel for now
    channel = event["results"]["channels"][0]
    dg_alts = channel["alternatives"]

    # Use the detected language if enabled
    # https://developers.deepgram.com/docs/language-detection
    detected_language = channel.get("detected_language")

    return stt.SpeechEvent(
        type=stt.SpeechEventType.FINAL_TRANSCRIPT,
        alternatives=[
            stt.SpeechData(
                language=language or detected_language,
                start_time=alt["words"][0]["start"] if alt["words"] else 0,
                end_time=alt["words"][-1]["end"] if alt["words"] else 0,
                confidence=alt["confidence"],
                text=alt["transcript"],
            )
            for alt in dg_alts
        ],
    )<|MERGE_RESOLUTION|>--- conflicted
+++ resolved
@@ -8,10 +8,7 @@
 import json
 import logging
 import os
-<<<<<<< HEAD
-=======
 from urllib.parse import urlencode
->>>>>>> ff405f5b
 import wave
 from contextlib import suppress
 from urllib.parse import urlencode
@@ -94,14 +91,9 @@
             "smart_format": config.smart_format,
         }
         if config.language:
-<<<<<<< HEAD
             recognize_config["language"] = config.language
 
         url = f"https://api.deepgram.com/v1/listen?{urlencode(recognize_config)}"
-=======
-            params["language"] = config.language
-        return urlencode(params).lower()
->>>>>>> ff405f5b
 
         buffer = merge_frames(buffer)
         io_buffer = io.BytesIO()
@@ -205,12 +197,7 @@
         if self._config.language:
             live_config["language"] = self._config.language
 
-<<<<<<< HEAD
         headers={"Authorization": f"Token {self._api_key}"}
-=======
-        query_params = urlencode(live_config).lower()
->>>>>>> ff405f5b
-
         url = f"wss://api.deepgram.com/v1/listen?{urlencode(live_config)}"
         ws = await self._session.ws_connect(url, headers=headers)
 
@@ -274,6 +261,8 @@
 
 
     def _process_stream_event(self, data: dict) -> None:
+        assert self._config.language is not None
+
         # https://developers.deepgram.com/docs/speech-started
         if data["type"] == "SpeechStarted":
             start_event = stt.SpeechEvent(
