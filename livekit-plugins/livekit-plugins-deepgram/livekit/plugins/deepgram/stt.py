# Copyright 2023 LiveKit, Inc.
#
# Licensed under the Apache License, Version 2.0 (the "License");
# you may not use this file except in compliance with the License.
# You may obtain a copy of the License at
#
#     http://www.apache.org/licenses/LICENSE-2.0
#
# Unless required by applicable law or agreed to in writing, software
# distributed under the License is distributed on an "AS IS" BASIS,
# WITHOUT WARRANTIES OR CONDITIONS OF ANY KIND, either express or implied.
# See the License for the specific language governing permissions and
# limitations under the License.

from __future__ import annotations

import asyncio
import dataclasses
import json
import os
from dataclasses import dataclass
from enum import Enum
from typing import List, Optional, Tuple
from urllib.parse import urlencode

import aiohttp
import numpy as np
from livekit import rtc
from livekit.agents import (
    DEFAULT_API_CONNECT_OPTIONS,
    APIConnectionError,
    APIConnectOptions,
    APIStatusError,
    APITimeoutError,
    stt,
    utils,
)
from livekit.agents.utils import AudioBuffer

from ._utils import PeriodicCollector
from .log import logger
from .models import DeepgramLanguages, DeepgramModels

BASE_URL = "https://api.deepgram.com/v1/listen"


# This is the magic number during testing that we use to determine if a frame is loud enough
# to possibly contain speech. It's very conservative.
MAGIC_NUMBER_THRESHOLD = 0.004**2


class AudioEnergyFilter:
    class State(Enum):
        START = 0
        SPEAKING = 1
        SILENCE = 2
        END = 3

    def __init__(
        self, *, min_silence: float = 1.5, rms_threshold: float = MAGIC_NUMBER_THRESHOLD
    ):
        self._cooldown_seconds = min_silence
        self._cooldown = min_silence
        self._state = self.State.SILENCE
        self._rms_threshold = rms_threshold

    def update(self, frame: rtc.AudioFrame) -> State:
        arr = np.frombuffer(frame.data, dtype=np.int16)
        float_arr = arr.astype(np.float32) / 32768.0
        rms = np.mean(np.square(float_arr))

        if rms > self._rms_threshold:
            self._cooldown = self._cooldown_seconds
            if self._state in (self.State.SILENCE, self.State.END):
                self._state = self.State.START
            else:
                self._state = self.State.SPEAKING
        else:
            if self._cooldown <= 0:
                if self._state in (self.State.SPEAKING, self.State.START):
                    self._state = self.State.END
                elif self._state == self.State.END:
                    self._state = self.State.SILENCE
            else:
                # keep speaking during cooldown
                self._cooldown -= frame.duration
                self._state = self.State.SPEAKING

        return self._state


@dataclass
class STTOptions:
    language: DeepgramLanguages | str | None
    detect_language: bool
    interim_results: bool
    punctuate: bool
    model: DeepgramModels
    smart_format: bool
    no_delay: bool
    endpointing_ms: int
    filler_words: bool
    sample_rate: int
    num_channels: int
    keywords: list[Tuple[str, float]]
    profanity_filter: bool
    energy_filter: AudioEnergyFilter | bool = False


class STT(stt.STT):
    def __init__(
        self,
        *,
        model: DeepgramModels = "nova-2-general",
        language: DeepgramLanguages = "en-US",
        detect_language: bool = False,
        interim_results: bool = True,
        punctuate: bool = True,
        smart_format: bool = True,
        sample_rate: int = 16000,
        no_delay: bool = True,
        endpointing_ms: int = 25,
        filler_words: bool = False,
        keywords: list[Tuple[str, float]] = [],
        profanity_filter: bool = False,
        api_key: str | None = None,
        http_session: aiohttp.ClientSession | None = None,
        base_url: str = BASE_URL,
        energy_filter: AudioEnergyFilter | bool = False,
    ) -> None:
        """
        Create a new instance of Deepgram STT.

        ``api_key`` must be set to your Deepgram API key, either using the argument or by setting
        the ``DEEPGRAM_API_KEY`` environmental variable.
        """

        super().__init__(
            capabilities=stt.STTCapabilities(
                streaming=True, interim_results=interim_results
            )
        )
        self._base_url = base_url

        api_key = api_key or os.environ.get("DEEPGRAM_API_KEY")
        if api_key is None:
            raise ValueError("Deepgram API key is required")

        if language not in ("en-US", "en") and model in (
            "nova-2-meeting",
            "nova-2-phonecall",
            "nova-2-finance",
            "nova-2-conversationalai",
            "nova-2-voicemail",
            "nova-2-video",
            "nova-2-medical",
            "nova-2-drivethru",
            "nova-2-automotive",
        ):
            logger.warning(
                f"{model} does not support language {language}, falling back to nova-2-general"
            )
            model = "nova-2-general"

        self._api_key = api_key

        self._opts = STTOptions(
            language=language,
            detect_language=detect_language,
            interim_results=interim_results,
            punctuate=punctuate,
            model=model,
            smart_format=smart_format,
            no_delay=no_delay,
            endpointing_ms=endpointing_ms,
            filler_words=filler_words,
            sample_rate=sample_rate,
            num_channels=1,
            keywords=keywords,
            profanity_filter=profanity_filter,
            energy_filter=energy_filter,
        )
        self._session = http_session
        self._active_streams: set[SpeechStream] = set()

    def _ensure_session(self) -> aiohttp.ClientSession:
        if not self._session:
            self._session = utils.http_context.http_session()

        return self._session

    async def _recognize_impl(
        self,
        buffer: AudioBuffer,
        *,
        language: DeepgramLanguages | str | None,
        conn_options: APIConnectOptions,
    ) -> stt.SpeechEvent:
        config = self._sanitize_options(language=language)

        recognize_config = {
            "model": str(config.model),
            "punctuate": config.punctuate,
            "detect_language": config.detect_language,
            "smart_format": config.smart_format,
            "keywords": self._opts.keywords,
            "profanity_filter": config.profanity_filter,
        }
        if config.language:
            recognize_config["language"] = config.language

        try:
            async with self._ensure_session().post(
                url=_to_deepgram_url(recognize_config, self._base_url, websocket=False),
                data=rtc.combine_audio_frames(buffer).to_wav_bytes(),
                headers={
                    "Authorization": f"Token {self._api_key}",
                    "Accept": "application/json",
                    "Content-Type": "audio/wav",
                },
                timeout=aiohttp.ClientTimeout(
                    total=30,
                    sock_connect=conn_options.timeout,
                ),
            ) as res:
                return prerecorded_transcription_to_speech_event(
                    config.language,
                    await res.json(),
                )

        except asyncio.TimeoutError as e:
            raise APITimeoutError() from e
        except aiohttp.ClientResponseError as e:
            raise APIStatusError(
                message=e.message,
                status_code=e.status,
                request_id=None,
                body=None,
            ) from e
        except Exception as e:
            raise APIConnectionError() from e

    def stream(
        self,
        *,
        language: DeepgramLanguages | str | None = None,
        conn_options: APIConnectOptions = DEFAULT_API_CONNECT_OPTIONS,
    ) -> "SpeechStream":
        config = self._sanitize_options(language=language)

        stream = SpeechStream(
            stt=self,
            conn_options=conn_options,
            opts=config,
            api_key=self._api_key,
            http_session=self._ensure_session(),
            base_url=self._base_url,
        )
        self._active_streams.add(stream)
        return stream

    def remove_stream(self, stream: "SpeechStream") -> None:
        """Remove a SpeechStream from the active streams set."""
        self._active_streams.discard(stream)

    def update_options(self, language: DeepgramLanguages | str | None) -> None:
        """Update the STT options and propagate changes to active streams."""
        self._opts.language = language or self._opts.language
        for stream in self._active_streams:
            asyncio.create_task(stream.update_options(language=language))

    def _sanitize_options(self, *, language: str | None = None) -> STTOptions:
        config = dataclasses.replace(self._opts)
        config.language = language or config.language

        if config.detect_language:
            config.language = None

        return config


class SpeechStream(stt.SpeechStream):
    _KEEPALIVE_MSG: str = json.dumps({"type": "KeepAlive"})
    _CLOSE_MSG: str = json.dumps({"type": "CloseStream"})
    _FINALIZE_MSG: str = json.dumps({"type": "Finalize"})

    def __init__(
        self,
        *,
        stt: STT,
        opts: STTOptions,
        conn_options: APIConnectOptions,
        api_key: str,
        http_session: aiohttp.ClientSession,
        base_url: str,
    ) -> None:
        super().__init__(
            stt=stt, conn_options=conn_options, sample_rate=opts.sample_rate
        )

        if opts.detect_language and opts.language is None:
            raise ValueError("language detection is not supported in streaming mode")

        self._opts = opts
        self._api_key = api_key
        self._session = http_session
        self._base_url = base_url
        self._speaking = False
        self._audio_duration_collector = PeriodicCollector(
            callback=self._on_audio_duration_report,
            duration=5.0,
        )

        self._audio_energy_filter: Optional[AudioEnergyFilter] = None
        if opts.energy_filter:
            if isinstance(opts.energy_filter, AudioEnergyFilter):
                self._audio_energy_filter = opts.energy_filter
            else:
                self._audio_energy_filter = AudioEnergyFilter()

        self._pushed_audio_duration = 0.0
        self._request_id = ""

        self._reconnect_event = asyncio.Event()
        self._closed = False
        self._ws: Optional[aiohttp.ClientWebSocketResponse] = None
        self._ws_lock = asyncio.Lock()
        self._stt: STT = stt
        self._stt._active_streams.add(self)

    async def update_options(self, language: DeepgramLanguages | str | None) -> None:
        async with self._ws_lock:
            self._opts.language = language or self._opts.language
            self._reconnect_event.set()
            logger.info("options updated, reconnection requested.")

    async def _run(self) -> None:
        while not self._closed:
            try:
                await self._connect_ws()
                send_task = asyncio.create_task(self._send_task())
                recv_task = asyncio.create_task(self._recv_task())
                keepalive_task = asyncio.create_task(self._keepalive_task())
                reconnect_wait_task = asyncio.create_task(self._reconnect_event.wait())

                tasks = [send_task, recv_task, keepalive_task]
                done, pending = await asyncio.wait(
                    [reconnect_wait_task] + tasks,
                    return_when=asyncio.FIRST_COMPLETED,
                )

                if reconnect_wait_task.done():
                    self._reconnect_event.clear()
                    logger.info("reconnecting with updated options...")
                    for task in tasks:
                        task.cancel()
                    reconnect_wait_task.cancel()
                    await asyncio.gather(*tasks, return_exceptions=True)

                    if self._ws and not self._ws.closed:
                        await self._ws.close()
                    self._ws = None

                    continue
                if recv_task in done:
                    for task in tasks:
                        if task.done() and task.exception():
                            raise task.exception()
                        if not task.done():
                            task.cancel()
                    reconnect_wait_task.cancel()
                    await asyncio.gather(*tasks, return_exceptions=True)
                    break
                if send_task in done:
                    if send_task.exception():
                        raise send_task.exception()
                    continue
                reconnect_wait_task.cancel()
                await asyncio.gather(reconnect_wait_task, return_exceptions=True)
            except Exception:
                logger.exception("Error in SpeechStream _run method")
                for task in tasks + [reconnect_wait_task]:
                    task.cancel()
                    await asyncio.gather(
                        *tasks + [reconnect_wait_task], return_exceptions=True
                    )
                break

        await self._cleanup()

    async def _connect_ws(self):
        """Establish the websocket connection using the current options."""
        async with self._ws_lock:
            if self._ws and not self._ws.closed:
                await self._ws.close()

            live_config = {
                "model": self._opts.model,
                "punctuate": self._opts.punctuate,
                "smart_format": self._opts.smart_format,
                "no_delay": self._opts.no_delay,
                "interim_results": self._opts.interim_results,
                "encoding": "linear16",
                "vad_events": True,
                "sample_rate": self._opts.sample_rate,
                "channels": self._opts.num_channels,
                "endpointing": False
                if self._opts.endpointing_ms == 0
                else self._opts.endpointing_ms,
                "filler_words": self._opts.filler_words,
                "keywords": self._opts.keywords,
                "profanity_filter": self._opts.profanity_filter,
            }

            if self._opts.language:
                live_config["language"] = self._opts.language

            try:
                self._ws = await asyncio.wait_for(
                    self._session.ws_connect(
                        _to_deepgram_url(live_config, websocket=True),
                        headers={"Authorization": f"Token {self._api_key}"},
                    ),
                    self._conn_options.timeout,
                )
                logger.info("WebSocket connection established.")
            except Exception as e:
                logger.exception("Failed to establish WebSocket connection.")
                raise APIConnectionError() from e

    async def _send_task(self):
        """Task for sending audio data to the websocket."""
        # Ensure the websocket is connected
        if not self._ws or self._ws.closed:
            logger.error("WebSocket is not connected in send_task.")
            return

        ws = self._ws
        closing_ws = False

        # Forward audio to deepgram in chunks of 50ms
        samples_50ms = self._opts.sample_rate // 20
        audio_bstream = utils.audio.AudioByteStream(
            sample_rate=self._opts.sample_rate,
            num_channels=self._opts.num_channels,
            samples_per_channel=samples_50ms,
        )

        has_ended = False
        last_frame: Optional[rtc.AudioFrame] = None

        try:
            async for data in self._input_ch:
                frames: list[rtc.AudioFrame] = []
                if isinstance(data, rtc.AudioFrame):
                    state = self._check_energy_state(data)
                    if state in (
                        AudioEnergyFilter.State.START,
                        AudioEnergyFilter.State.SPEAKING,
                    ):
                        if last_frame:
                            frames.extend(
                                audio_bstream.write(last_frame.data.tobytes())
                            )
                            last_frame = None
                        frames.extend(audio_bstream.write(data.data.tobytes()))
                    elif state == AudioEnergyFilter.State.END:
                        # no need to buffer as we have cooldown period
                        frames = audio_bstream.flush()
                        has_ended = True
                    elif state == AudioEnergyFilter.State.SILENCE:
                        # buffer the last silence frame, since it could contain beginning of speech
                        # TODO: improve accuracy by using a ring buffer with longer window
                        last_frame = data
                elif isinstance(data, self._FlushSentinel):
                    frames = audio_bstream.flush()
                    has_ended = True

                for frame in frames:
                    self._audio_duration_collector.push(frame.duration)
                    await ws.send_bytes(frame.data.tobytes())

                    if has_ended:
                        self._audio_duration_collector.flush()
                        await ws.send_str(SpeechStream._FINALIZE_MSG)
                        has_ended = False

            # tell deepgram we are done sending audio/inputs
            closing_ws = True
            await ws.send_str(SpeechStream._CLOSE_MSG)

        except asyncio.CancelledError:
            # Task was cancelled due to reconnection or closure
            pass
        except Exception:
            logger.exception("Error in send_task")
        finally:
            if closing_ws:
                await ws.close()

    async def _recv_task(self):
        """Task for receiving data from the websocket."""
        # Ensure the websocket is connected
        if not self._ws or self._ws.closed:
            logger.error("WebSocket is not connected in recv_task.")
            return

        ws = self._ws
        try:
            while True:
                msg = await ws.receive()
                if msg.type in (
                    aiohttp.WSMsgType.CLOSED,
                    aiohttp.WSMsgType.CLOSE,
                    aiohttp.WSMsgType.CLOSING,
                ):
                    logger.info("WebSocket connection closed.")
                    break

                if msg.type != aiohttp.WSMsgType.TEXT:
                    logger.warning("unexpected deepgram message type %s", msg.type)
                    continue

                try:
                    self._process_stream_event(json.loads(msg.data))
                except Exception:
                    logger.exception("Failed to process message from Deepgram")

<<<<<<< HEAD
        except asyncio.CancelledError:
            # Task was cancelled due to reconnection or closure
            pass
        except Exception:
            logger.exception("Error in recv_task")
=======
            if self._opts.language:
                live_config["language"] = self._opts.language

            ws = await asyncio.wait_for(
                self._session.ws_connect(
                    _to_deepgram_url(
                        live_config, base_url=self._base_url, websocket=True
                    ),
                    headers={"Authorization": f"Token {self._api_key}"},
                ),
                self._conn_options.timeout,
            )

            tasks = [
                asyncio.create_task(send_task(ws)),
                asyncio.create_task(recv_task(ws)),
                asyncio.create_task(keepalive_task(ws)),
            ]

            try:
                await asyncio.gather(*tasks)
            finally:
                await utils.aio.gracefully_cancel(*tasks)
>>>>>>> 415b07af
        finally:
            if not ws.closed:
                await ws.close()

    async def _keepalive_task(self):
        """Task for sending keepalive messages."""
        # Ensure the websocket is connected
        if not self._ws or self._ws.closed:
            logger.error("WebSocket is not connected in keepalive_task.")
            return

        ws = self._ws
        try:
            while True:
                await ws.send_str(SpeechStream._KEEPALIVE_MSG)
                await asyncio.sleep(5)
        except (
            asyncio.CancelledError,
            aiohttp.ClientConnectionError,
            aiohttp.ClientConnectionError,
        ):
            # Task was cancelled due to reconnection or closure
            pass
        except Exception:
            logger.exception("Error in keepalive_task")

    def _check_energy_state(self, frame: rtc.AudioFrame) -> AudioEnergyFilter.State:
        if self._audio_energy_filter:
            return self._audio_energy_filter.update(frame)
        return AudioEnergyFilter.State.SPEAKING

    def _on_audio_duration_report(self, duration: float) -> None:
        usage_event = stt.SpeechEvent(
            type=stt.SpeechEventType.RECOGNITION_USAGE,
            request_id=self._request_id,
            alternatives=[],
            recognition_usage=stt.RecognitionUsage(audio_duration=duration),
        )
        self._event_ch.send_nowait(usage_event)

    def _process_stream_event(self, data: dict) -> None:
        assert self._opts.language is not None

        if data["type"] == "SpeechStarted":
            # This is a normal case. Deepgram's SpeechStarted events
            # are not correlated with speech_final or utterance end.
            # It's possible that we receive two in a row without an endpoint
            # It's also possible we receive a transcript without a SpeechStarted event.
            if self._speaking:
                return

            self._speaking = True
            start_event = stt.SpeechEvent(type=stt.SpeechEventType.START_OF_SPEECH)
            self._event_ch.send_nowait(start_event)

        # see this page:
        # https://developers.deepgram.com/docs/understand-endpointing-interim-results#using-endpointing-speech_final
        # for more information about the different types of events
        elif data["type"] == "Results":
            metadata = data["metadata"]
            request_id = metadata["request_id"]
            is_final_transcript = data["is_final"]
            is_endpoint = data["speech_final"]
            self._request_id = request_id

            alts = live_transcription_to_speech_data(self._opts.language, data)
            # If, for some reason, we didn't get a SpeechStarted event but we got
            # a transcript with text, we should start speaking. It's rare but has
            # been observed.
            if len(alts) > 0 and alts[0].text:
                if not self._speaking:
                    self._speaking = True
                    start_event = stt.SpeechEvent(
                        type=stt.SpeechEventType.START_OF_SPEECH
                    )
                    self._event_ch.send_nowait(start_event)

                if is_final_transcript:
                    final_event = stt.SpeechEvent(
                        type=stt.SpeechEventType.FINAL_TRANSCRIPT,
                        request_id=request_id,
                        alternatives=alts,
                    )
                    self._event_ch.send_nowait(final_event)
                else:
                    interim_event = stt.SpeechEvent(
                        type=stt.SpeechEventType.INTERIM_TRANSCRIPT,
                        request_id=request_id,
                        alternatives=alts,
                    )
                    self._event_ch.send_nowait(interim_event)

            # if we receive an endpoint, only end the speech if
            # we either had a SpeechStarted event or we have a seen
            # a non-empty transcript (deepgram doesn't have a SpeechEnded event)
            if is_endpoint and self._speaking:
                self._speaking = False
                self._event_ch.send_nowait(
                    stt.SpeechEvent(type=stt.SpeechEventType.END_OF_SPEECH)
                )

        elif data["type"] == "Metadata":
            pass  # metadata is too noisy
        else:
            logger.warning("received unexpected message from deepgram %s", data)

    async def aclose(self) -> None:
        """Close the stream and clean up resources."""
        self._closed = True
        self._reconnect_event.set()
        self._stt.remove_stream(self)
        await super().aclose()
        await self._task
        await self._cleanup()

    async def _cleanup(self):
        """Cleanup resources."""
        if self._ws and not self._ws.closed:
            await self._ws.close()
        self._ws = None


def live_transcription_to_speech_data(
    language: str, data: dict
) -> List[stt.SpeechData]:
    dg_alts = data["channel"]["alternatives"]

    return [
        stt.SpeechData(
            language=language,
            start_time=alt["words"][0]["start"] if alt["words"] else 0,
            end_time=alt["words"][-1]["end"] if alt["words"] else 0,
            confidence=alt["confidence"],
            text=alt["transcript"],
        )
        for alt in dg_alts
    ]


def prerecorded_transcription_to_speech_event(
    language: str | None,  # language should be None when 'detect_language' is enabled
    data: dict,
) -> stt.SpeechEvent:
    # We only support one channel for now
    request_id = data["metadata"]["request_id"]
    channel = data["results"]["channels"][0]
    dg_alts = channel["alternatives"]

    # Use the detected language if enabled
    # https://developers.deepgram.com/docs/language-detection
    detected_language = channel.get("detected_language")

    return stt.SpeechEvent(
        request_id=request_id,
        type=stt.SpeechEventType.FINAL_TRANSCRIPT,
        alternatives=[
            stt.SpeechData(
                language=language or detected_language,
                start_time=alt["words"][0]["start"] if alt["words"] else 0,
                end_time=alt["words"][-1]["end"] if alt["words"] else 0,
                confidence=alt["confidence"],
                text=alt["transcript"],
            )
            for alt in dg_alts
        ],
    )


def _to_deepgram_url(opts: dict, base_url: str, *, websocket: bool) -> str:
    if opts.get("keywords"):
        # convert keywords to a list of "keyword:intensifier"
        opts["keywords"] = [
            f"{keyword}:{intensifier}" for (keyword, intensifier) in opts["keywords"]
        ]

    # lowercase bools
    opts = {k: str(v).lower() if isinstance(v, bool) else v for k, v in opts.items()}

    if websocket and base_url.startswith("http"):
        base_url = base_url.replace("http", "ws", 1)

    elif not websocket and base_url.startswith("ws"):
        base_url = base_url.replace("ws", "http", 1)

    return f"{base_url}?{urlencode(opts, doseq=True)}"<|MERGE_RESOLUTION|>--- conflicted
+++ resolved
@@ -526,37 +526,11 @@
                 except Exception:
                     logger.exception("Failed to process message from Deepgram")
 
-<<<<<<< HEAD
         except asyncio.CancelledError:
             # Task was cancelled due to reconnection or closure
             pass
         except Exception:
             logger.exception("Error in recv_task")
-=======
-            if self._opts.language:
-                live_config["language"] = self._opts.language
-
-            ws = await asyncio.wait_for(
-                self._session.ws_connect(
-                    _to_deepgram_url(
-                        live_config, base_url=self._base_url, websocket=True
-                    ),
-                    headers={"Authorization": f"Token {self._api_key}"},
-                ),
-                self._conn_options.timeout,
-            )
-
-            tasks = [
-                asyncio.create_task(send_task(ws)),
-                asyncio.create_task(recv_task(ws)),
-                asyncio.create_task(keepalive_task(ws)),
-            ]
-
-            try:
-                await asyncio.gather(*tasks)
-            finally:
-                await utils.aio.gracefully_cancel(*tasks)
->>>>>>> 415b07af
         finally:
             if not ws.closed:
                 await ws.close()
