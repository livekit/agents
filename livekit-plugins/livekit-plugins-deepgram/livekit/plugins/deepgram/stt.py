# Copyright 2023 LiveKit, Inc.
#
# Licensed under the Apache License, Version 2.0 (the "License");
# you may not use this file except in compliance with the License.
# You may obtain a copy of the License at
#
#     http://www.apache.org/licenses/LICENSE-2.0
#
# Unless required by applicable law or agreed to in writing, software
# distributed under the License is distributed on an "AS IS" BASIS,
# WITHOUT WARRANTIES OR CONDITIONS OF ANY KIND, either express or implied.
# See the License for the specific language governing permissions and
# limitations under the License.

from __future__ import annotations

import asyncio
import dataclasses
import io
import json
import os
import wave
from dataclasses import dataclass
from enum import Enum
from typing import List, Optional, Tuple
from urllib.parse import urlencode

import aiohttp
import numpy as np
from livekit import rtc
from livekit.agents import (
    APIConnectionError,
    APIStatusError,
    APITimeoutError,
    metrics,
    stt,
    utils,
)
from livekit.agents.utils import AudioBuffer, merge_frames

from .log import logger
from .models import DeepgramLanguages, DeepgramModels

BASE_URL = "https://api.deepgram.com/v1/listen"
BASE_URL_WS = "wss://api.deepgram.com/v1/listen"


# This is the magic number during testing that we use to determine if a frame is loud enough
# to possibly contain speech. It's very conservative.
MAGIC_NUMBER_THRESHOLD = 0.004**2


class AudioEnergyFilter:
    class State(Enum):
        START = 0
        SPEAKING = 1
        SILENCE = 2
        END = 3

    def __init__(
        self, *, min_silence: float = 1.5, rms_threshold: float = MAGIC_NUMBER_THRESHOLD
    ):
        self._cooldown_seconds = min_silence
        self._cooldown = min_silence
        self._state = self.State.SILENCE
        self._rms_threshold = rms_threshold

    def update(self, frame: rtc.AudioFrame) -> State:
        arr = np.frombuffer(frame.data, dtype=np.int16)
        float_arr = arr.astype(np.float32) / 32768.0
        rms = np.mean(np.square(float_arr))

        if rms > self._rms_threshold:
            self._cooldown = self._cooldown_seconds
            if self._state in (self.State.SILENCE, self.State.END):
                self._state = self.State.START
            else:
                self._state = self.State.SPEAKING
        else:
            if self._cooldown <= 0:
                if self._state in (self.State.SPEAKING, self.State.START):
                    self._state = self.State.END
                elif self._state == self.State.END:
                    self._state = self.State.SILENCE
            else:
                # keep speaking during cooldown
                self._cooldown -= frame.duration
                self._state = self.State.SPEAKING

        return self._state


@dataclass
class STTOptions:
    language: DeepgramLanguages | str | None
    detect_language: bool
    interim_results: bool
    punctuate: bool
    model: DeepgramModels
    smart_format: bool
    no_delay: bool
    endpointing_ms: int
    filler_words: bool
    sample_rate: int
    num_channels: int
    keywords: list[Tuple[str, float]]
    profanity_filter: bool
    energy_filter: AudioEnergyFilter | bool = False


class STT(stt.STT):
    def __init__(
        self,
        *,
        model: DeepgramModels = "nova-2-general",
        language: DeepgramLanguages = "en-US",
        detect_language: bool = False,
        interim_results: bool = True,
        punctuate: bool = True,
        smart_format: bool = True,
        sample_rate: int = 16000,
        no_delay: bool = True,
        endpointing_ms: int = 25,
        filler_words: bool = False,
        keywords: list[Tuple[str, float]] = [],
        profanity_filter: bool = False,
        api_key: str | None = None,
        http_session: aiohttp.ClientSession | None = None,
<<<<<<< HEAD
        base_url: str = BASE_URL,
        base_url_ws: str = BASE_URL_WS,
=======
        energy_filter: AudioEnergyFilter | bool = False,
>>>>>>> e4ba8183
    ) -> None:
        """
        Create a new instance of Deepgram STT.

        ``api_key`` must be set to your Deepgram API key, either using the argument or by setting
        the ``DEEPGRAM_API_KEY`` environmental variable.
        """

        super().__init__(
            capabilities=stt.STTCapabilities(
                streaming=True, interim_results=interim_results
            )
        )
        self._base_url = base_url
        self._base_url_ws = base_url_ws

        api_key = api_key or os.environ.get("DEEPGRAM_API_KEY")
        if api_key is None:
            raise ValueError("Deepgram API key is required")

        if language not in ("en-US", "en") and model in (
            "nova-2-meeting",
            "nova-2-phonecall",
            "nova-2-finance",
            "nova-2-conversationalai",
            "nova-2-voicemail",
            "nova-2-video",
            "nova-2-medical",
            "nova-2-drivethru",
            "nova-2-automotive",
        ):
            logger.warning(
                f"{model} does not support language {language}, falling back to nova-2-general"
            )
            model = "nova-2-general"

        self._api_key = api_key

        self._opts = STTOptions(
            language=language,
            detect_language=detect_language,
            interim_results=interim_results,
            punctuate=punctuate,
            model=model,
            smart_format=smart_format,
            no_delay=no_delay,
            endpointing_ms=endpointing_ms,
            filler_words=filler_words,
            sample_rate=sample_rate,
            num_channels=1,
            keywords=keywords,
            profanity_filter=profanity_filter,
            energy_filter=energy_filter,
        )
        self._session = http_session

    def _ensure_session(self) -> aiohttp.ClientSession:
        if not self._session:
            self._session = utils.http_context.http_session()

        return self._session

    async def _recognize_impl(
        self, buffer: AudioBuffer, *, language: DeepgramLanguages | str | None = None
    ) -> stt.SpeechEvent:
        config = self._sanitize_options(language=language)

        recognize_config = {
            "model": str(config.model),
            "punctuate": config.punctuate,
            "detect_language": config.detect_language,
            "smart_format": config.smart_format,
            "keywords": self._opts.keywords,
            "profanity_filter": config.profanity_filter,
        }
        if config.language:
            recognize_config["language"] = config.language

        buffer = merge_frames(buffer)
        io_buffer = io.BytesIO()
        with wave.open(io_buffer, "wb") as wav:
            wav.setnchannels(buffer.num_channels)
            wav.setsampwidth(2)  # 16-bit
            wav.setframerate(buffer.sample_rate)
            wav.writeframes(buffer.data)

        data = io_buffer.getvalue()

        try:
            async with self._ensure_session().post(
                url=_to_deepgram_url(
                    recognize_config, self._base_url, self._base_url_ws
                ),
                data=data,
                headers={
                    "Authorization": f"Token {self._api_key}",
                    "Accept": "application/json",
                    "Content-Type": "audio/wav",
                },
            ) as res:
                return prerecorded_transcription_to_speech_event(
                    config.language,
                    await res.json(),
                )

        except asyncio.TimeoutError as e:
            raise APITimeoutError() from e
        except aiohttp.ClientResponseError as e:
            raise APIStatusError(
                message=e.message,
                status_code=e.status,
                request_id=None,
                body=None,
            ) from e
        except Exception as e:
            raise APIConnectionError() from e

    def stream(
        self, *, language: DeepgramLanguages | str | None = None
    ) -> "SpeechStream":
        config = self._sanitize_options(language=language)
        return SpeechStream(
            self,
            config,
            self._api_key,
            self._ensure_session(),
            self._base_url,
            self._base_url_ws,
        )

    def _sanitize_options(self, *, language: str | None = None) -> STTOptions:
        config = dataclasses.replace(self._opts)
        config.language = language or config.language

        if config.detect_language:
            config.language = None

        return config


class SpeechStream(stt.SpeechStream):
    _KEEPALIVE_MSG: str = json.dumps({"type": "KeepAlive"})
    _CLOSE_MSG: str = json.dumps({"type": "CloseStream"})
    _FINALIZE_MSG: str = json.dumps({"type": "Finalize"})

    def __init__(
        self,
        stt: STT,
        opts: STTOptions,
        api_key: str,
        http_session: aiohttp.ClientSession,
        base_url: str,
        base_url_ws: str,
        max_retry: int = 32,
    ) -> None:
        super().__init__(stt, sample_rate=opts.sample_rate)

        if opts.detect_language and opts.language is None:
            raise ValueError("language detection is not supported in streaming mode")

        self._opts = opts
        self._api_key = api_key
        self._session = http_session
        self._base_url = base_url
        self._base_url_ws = base_url_ws
        self._speaking = False
        self._max_retry = max_retry
        self._audio_duration_collector = metrics.PeriodicCollector(
            callback=self._on_audio_duration_report,
            duration=5.0,
        )

        self._audio_energy_filter: Optional[AudioEnergyFilter] = None
        if opts.energy_filter:
            if isinstance(opts.energy_filter, AudioEnergyFilter):
                self._audio_energy_filter = opts.energy_filter
            else:
                self._audio_energy_filter = AudioEnergyFilter()

        self._pushed_audio_duration = 0.0
        self._request_id = ""

    @utils.log_exceptions(logger=logger)
    async def _main_task(self) -> None:
        await self._run(self._max_retry)

    async def _run(self, max_retry: int) -> None:
        """
        Run a single websocket connection to Deepgram and make sure to reconnect
        when something went wrong.
        """

        retry_count = 0
        while self._input_ch.qsize() or not self._input_ch.closed:
            try:
                live_config = {
                    "model": self._opts.model,
                    "punctuate": self._opts.punctuate,
                    "smart_format": self._opts.smart_format,
                    "no_delay": self._opts.no_delay,
                    "interim_results": self._opts.interim_results,
                    "encoding": "linear16",
                    "vad_events": True,
                    "sample_rate": self._opts.sample_rate,
                    "channels": self._opts.num_channels,
                    "endpointing": False
                    if self._opts.endpointing_ms == 0
                    else self._opts.endpointing_ms,
                    "filler_words": self._opts.filler_words,
                    "keywords": self._opts.keywords,
                    "profanity_filter": self._opts.profanity_filter,
                }

                if self._opts.language:
                    live_config["language"] = self._opts.language

                headers = {"Authorization": f"Token {self._api_key}"}
                ws = await self._session.ws_connect(
                    _to_deepgram_url(
                        live_config, self._base_url, self._base_url_ws, websocket=True
                    ),
                    headers=headers,
                )
                retry_count = 0  # connected successfully, reset the retry_count

                await self._run_ws(ws)
            except Exception as e:
                if self._session.closed:
                    break

                if retry_count >= max_retry:
                    logger.exception(
                        f"failed to connect to deepgram after {max_retry} tries"
                    )
                    break

                retry_delay = min(retry_count * 2, 10)  # max 10s
                retry_count += 1  # increment after calculating the delay, the first retry should happen directly

                logger.warning(
                    f"deepgram connection failed, retrying in {retry_delay}s",
                    exc_info=e,
                )
                await asyncio.sleep(retry_delay)

    async def _run_ws(self, ws: aiohttp.ClientWebSocketResponse) -> None:
        """This method could throw ws errors, these are handled inside the _run method"""

        closing_ws = False

        async def keepalive_task():
            # if we want to keep the connection alive even if no audio is sent,
            # Deepgram expects a keepalive message.
            # https://developers.deepgram.com/reference/listen-live#stream-keepalive
            try:
                while True:
                    await ws.send_str(SpeechStream._KEEPALIVE_MSG)
                    await asyncio.sleep(5)
            except Exception:
                return

        async def send_task():
            nonlocal closing_ws

            # forward audio to deepgram in chunks of 50ms
            samples_50ms = self._opts.sample_rate // 20
            audio_bstream = utils.audio.AudioByteStream(
                sample_rate=self._opts.sample_rate,
                num_channels=self._opts.num_channels,
                samples_per_channel=samples_50ms,
            )

            has_ended = False
            last_frame: Optional[rtc.AudioFrame] = None
            async for data in self._input_ch:
                frames: list[rtc.AudioFrame] = []
                if isinstance(data, rtc.AudioFrame):
                    state = self._check_energy_state(data)
                    if state in (
                        AudioEnergyFilter.State.START,
                        AudioEnergyFilter.State.SPEAKING,
                    ):
                        if last_frame:
                            frames.extend(
                                audio_bstream.write(last_frame.data.tobytes())
                            )
                            last_frame = None
                        frames.extend(audio_bstream.write(data.data.tobytes()))
                    elif state == AudioEnergyFilter.State.END:
                        # no need to buffer as we have cooldown period
                        frames = audio_bstream.flush()
                        has_ended = True
                    elif state == AudioEnergyFilter.State.SILENCE:
                        # buffer the last silence frame, since it could contain beginning of speech
                        # TODO: improve accuracy by using a ring buffer with longer window
                        last_frame = data
                elif isinstance(data, self._FlushSentinel):
                    frames = audio_bstream.flush()
                    has_ended = True

                for frame in frames:
                    self._audio_duration_collector.push(frame.duration)
                    await ws.send_bytes(frame.data.tobytes())

                    if has_ended:
                        self._audio_duration_collector.flush()
                        await ws.send_str(SpeechStream._FINALIZE_MSG)
                        has_ended = False

            # tell deepgram we are done sending audio/inputs
            closing_ws = True
            await ws.send_str(SpeechStream._CLOSE_MSG)

        async def recv_task():
            nonlocal closing_ws
            while True:
                msg = await ws.receive()
                if msg.type in (
                    aiohttp.WSMsgType.CLOSED,
                    aiohttp.WSMsgType.CLOSE,
                    aiohttp.WSMsgType.CLOSING,
                ):
                    if closing_ws:  # close is expected, see SpeechStream.aclose
                        return

                    # this will trigger a reconnection, see the _run loop
                    raise Exception("deepgram connection closed unexpectedly")

                if msg.type != aiohttp.WSMsgType.TEXT:
                    logger.warning("unexpected deepgram message type %s", msg.type)
                    continue

                try:
                    self._process_stream_event(json.loads(msg.data))
                except Exception:
                    logger.exception("failed to process deepgram message")

        tasks = [
            asyncio.create_task(send_task()),
            asyncio.create_task(recv_task()),
            asyncio.create_task(keepalive_task()),
        ]

        try:
            await asyncio.gather(*tasks)
        finally:
            await utils.aio.gracefully_cancel(*tasks)

    def _check_energy_state(self, frame: rtc.AudioFrame) -> AudioEnergyFilter.State:
        if self._audio_energy_filter:
            return self._audio_energy_filter.update(frame)
        return AudioEnergyFilter.State.SPEAKING

    def _on_audio_duration_report(self, duration: float) -> None:
        usage_event = stt.SpeechEvent(
            type=stt.SpeechEventType.RECOGNITION_USAGE,
            request_id=self._request_id,
            alternatives=[],
            recognition_usage=stt.RecognitionUsage(audio_duration=duration),
        )
        self._event_ch.send_nowait(usage_event)

    def _process_stream_event(self, data: dict) -> None:
        assert self._opts.language is not None

        if data["type"] == "SpeechStarted":
            # This is a normal case. Deepgram's SpeechStarted events
            # are not correlated with speech_final or utterance end.
            # It's possible that we receive two in a row without an endpoint
            # It's also possible we receive a transcript without a SpeechStarted event.
            if self._speaking:
                return

            self._speaking = True
            start_event = stt.SpeechEvent(type=stt.SpeechEventType.START_OF_SPEECH)
            self._event_ch.send_nowait(start_event)

        # see this page:
        # https://developers.deepgram.com/docs/understand-endpointing-interim-results#using-endpointing-speech_final
        # for more information about the different types of events
        elif data["type"] == "Results":
            metadata = data["metadata"]
            request_id = metadata["request_id"]
            is_final_transcript = data["is_final"]
            is_endpoint = data["speech_final"]
            self._request_id = request_id

            alts = live_transcription_to_speech_data(self._opts.language, data)
            # If, for some reason, we didn't get a SpeechStarted event but we got
            # a transcript with text, we should start speaking. It's rare but has
            # been observed.
            if len(alts) > 0 and alts[0].text:
                if not self._speaking:
                    self._speaking = True
                    start_event = stt.SpeechEvent(
                        type=stt.SpeechEventType.START_OF_SPEECH
                    )
                    self._event_ch.send_nowait(start_event)

                if is_final_transcript:
                    final_event = stt.SpeechEvent(
                        type=stt.SpeechEventType.FINAL_TRANSCRIPT,
                        request_id=request_id,
                        alternatives=alts,
                    )
                    self._event_ch.send_nowait(final_event)
                else:
                    interim_event = stt.SpeechEvent(
                        type=stt.SpeechEventType.INTERIM_TRANSCRIPT,
                        request_id=request_id,
                        alternatives=alts,
                    )
                    self._event_ch.send_nowait(interim_event)

            # if we receive an endpoint, only end the speech if
            # we either had a SpeechStarted event or we have a seen
            # a non-empty transcript (deepgram doesn't have a SpeechEnded event)
            if is_endpoint and self._speaking:
                self._speaking = False
                self._event_ch.send_nowait(
                    stt.SpeechEvent(type=stt.SpeechEventType.END_OF_SPEECH)
                )

        elif data["type"] == "Metadata":
            pass  # metadata is too noisy
        else:
            logger.warning("received unexpected message from deepgram %s", data)


def live_transcription_to_speech_data(
    language: str, data: dict
) -> List[stt.SpeechData]:
    dg_alts = data["channel"]["alternatives"]

    return [
        stt.SpeechData(
            language=language,
            start_time=alt["words"][0]["start"] if alt["words"] else 0,
            end_time=alt["words"][-1]["end"] if alt["words"] else 0,
            confidence=alt["confidence"],
            text=alt["transcript"],
        )
        for alt in dg_alts
    ]


def prerecorded_transcription_to_speech_event(
    language: str | None,  # language should be None when 'detect_language' is enabled
    data: dict,
) -> stt.SpeechEvent:
    # We only support one channel for now
    request_id = data["metadata"]["request_id"]
    channel = data["results"]["channels"][0]
    dg_alts = channel["alternatives"]

    # Use the detected language if enabled
    # https://developers.deepgram.com/docs/language-detection
    detected_language = channel.get("detected_language")

    return stt.SpeechEvent(
        request_id=request_id,
        type=stt.SpeechEventType.FINAL_TRANSCRIPT,
        alternatives=[
            stt.SpeechData(
                language=language or detected_language,
                start_time=alt["words"][0]["start"] if alt["words"] else 0,
                end_time=alt["words"][-1]["end"] if alt["words"] else 0,
                confidence=alt["confidence"],
                text=alt["transcript"],
            )
            for alt in dg_alts
        ],
    )


def _to_deepgram_url(
    opts: dict, base_url: str, base_url_ws: str, *, websocket: bool = False
) -> str:
    if opts.get("keywords"):
        # convert keywords to a list of "keyword:intensifier"
        opts["keywords"] = [
            f"{keyword}:{intensifier}" for (keyword, intensifier) in opts["keywords"]
        ]

    # lowercase bools
    opts = {k: str(v).lower() if isinstance(v, bool) else v for k, v in opts.items()}
    base_url = base_url_ws if websocket else base_url
    return f"{base_url}?{urlencode(opts, doseq=True)}"<|MERGE_RESOLUTION|>--- conflicted
+++ resolved
@@ -126,12 +126,9 @@
         profanity_filter: bool = False,
         api_key: str | None = None,
         http_session: aiohttp.ClientSession | None = None,
-<<<<<<< HEAD
         base_url: str = BASE_URL,
         base_url_ws: str = BASE_URL_WS,
-=======
         energy_filter: AudioEnergyFilter | bool = False,
->>>>>>> e4ba8183
     ) -> None:
         """
         Create a new instance of Deepgram STT.
