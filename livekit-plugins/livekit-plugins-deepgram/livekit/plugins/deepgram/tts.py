--- conflicted
+++ resolved
@@ -40,10 +40,7 @@
     word_tokenizer: tokenize.WordTokenizer
     base_url: str
     api_key: str
-<<<<<<< HEAD
-=======
     mip_opt_out: bool = False
->>>>>>> 64db393f
 
 
 class TTS(tts.TTS):
@@ -92,10 +89,7 @@
             word_tokenizer=word_tokenizer,
             base_url=base_url,
             api_key=api_key,
-<<<<<<< HEAD
-=======
             mip_opt_out=mip_opt_out,
->>>>>>> 64db393f
         )
         self._session = http_session
         self._streams = weakref.WeakSet[SynthesizeStream]()
@@ -173,25 +167,16 @@
         self._tts = tts
         self._opts = replace(tts._opts)
 
-<<<<<<< HEAD
-    async def _run(self, output_emitter: tts.SynthesizedAudioEmitter):
-=======
     async def _run(self, output_emitter: tts.AudioEmitter):
->>>>>>> 64db393f
         try:
             async with self._tts._ensure_session().post(
                 _to_deepgram_url(
                     {
                         "encoding": self._opts.encoding,
-<<<<<<< HEAD
-                        "model": self._opts.model,
-                        "sample_rate": self._opts.sample_rate,
-=======
                         "container": "none",
                         "model": self._opts.model,
                         "sample_rate": self._opts.sample_rate,
                         "mip_opt_out": self._opts.mip_opt_out,
->>>>>>> 64db393f
                     },
                     self._opts.base_url,
                     websocket=False,
@@ -205,19 +190,11 @@
             ) as resp:
                 resp.raise_for_status()
 
-<<<<<<< HEAD
-                output_emitter.start(
-                    request_id=utils.shortuuid(),
-                    sample_rate=self._opts.sample_rate,
-                    num_channels=NUM_CHANNELS,
-                    is_raw_pcm=True,
-=======
                 output_emitter.initialize(
                     request_id=utils.shortuuid(),
                     sample_rate=self._opts.sample_rate,
                     num_channels=NUM_CHANNELS,
                     mime_type="audio/pcm",
->>>>>>> 64db393f
                 )
 
                 async for data, _ in resp.content.iter_chunks():
@@ -229,14 +206,7 @@
             raise APITimeoutError() from None
         except aiohttp.ClientResponseError as e:
             raise APIStatusError(
-<<<<<<< HEAD
-                message=e.message,
-                status_code=e.status,
-                request_id=None,
-                body=None,
-=======
                 message=e.message, status_code=e.status, request_id=None, body=None
->>>>>>> 64db393f
             ) from None
         except Exception as e:
             raise APIConnectionError() from e
