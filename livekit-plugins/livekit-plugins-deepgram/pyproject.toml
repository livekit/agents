[build-system]
requires = ["hatchling"]
build-backend = "hatchling.build"

[project]
name = "livekit-plugins-deepgram"
dynamic = ["version"]
description = "Agent Framework plugin for services using Deepgram's API."
readme = "README.md"
license = "Apache-2.0"
requires-python = ">=3.9.0"
authors = [{ name = "LiveKit", email = "hello@livekit.io" }]
keywords = ["webrtc", "realtime", "audio", "video", "livekit"]
classifiers = [
    "Intended Audience :: Developers",
    "License :: OSI Approved :: Apache Software License",
    "Topic :: Multimedia :: Sound/Audio",
    "Topic :: Multimedia :: Video",
    "Topic :: Scientific/Engineering :: Artificial Intelligence",
    "Programming Language :: Python :: 3",
    "Programming Language :: Python :: 3.9",
    "Programming Language :: Python :: 3.10",
    "Programming Language :: Python :: 3 :: Only",
]
<<<<<<< HEAD
dependencies = ["livekit-agents[codecs]>=1.2.1", "numpy>=1.26"]
=======
dependencies = ["livekit-agents[codecs]>=1.2.2", "numpy>=1.26"]
>>>>>>> e7787783

[project.urls]
Documentation = "https://docs.livekit.io"
Website = "https://livekit.io/"
Source = "https://github.com/livekit/agents"

[tool.hatch.version]
path = "livekit/plugins/deepgram/version.py"

[tool.hatch.build.targets.wheel]
packages = ["livekit"]

[tool.hatch.build.targets.sdist]
include = ["/livekit"]<|MERGE_RESOLUTION|>--- conflicted
+++ resolved
@@ -22,11 +22,7 @@
     "Programming Language :: Python :: 3.10",
     "Programming Language :: Python :: 3 :: Only",
 ]
-<<<<<<< HEAD
-dependencies = ["livekit-agents[codecs]>=1.2.1", "numpy>=1.26"]
-=======
 dependencies = ["livekit-agents[codecs]>=1.2.2", "numpy>=1.26"]
->>>>>>> e7787783
 
 [project.urls]
 Documentation = "https://docs.livekit.io"
