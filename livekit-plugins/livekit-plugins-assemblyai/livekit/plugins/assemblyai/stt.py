# Copyright 2023 LiveKit, Inc.
#
# Licensed under the Apache License, Version 2.0 (the "License");
# you may not use this file except in compliance with the License.
# You may obtain a copy of the License at
#
#     http://www.apache.org/licenses/LICENSE-2.0
#
# Unless required by applicable law or agreed to in writing, software
# distributed under the License is distributed on an "AS IS" BASIS,
# WITHOUT WARRANTIES OR CONDITIONS OF ANY KIND, either express or implied.
# See the License for the specific language governing permissions and
# limitations under the License.


from __future__ import annotations

import asyncio
import dataclasses
import json
import os
import weakref
from dataclasses import dataclass
from typing import Literal
from urllib.parse import urlencode

import aiohttp

from livekit.agents import (
    DEFAULT_API_CONNECT_OPTIONS,
    APIConnectOptions,
    APIStatusError,
    stt,
    utils,
)
from livekit.agents.stt import SpeechEvent
from livekit.agents.types import (
    NOT_GIVEN,
    NotGivenOr,
)
from livekit.agents.utils import AudioBuffer, is_given

from .log import logger

ENGLISH = "en"
DEFAULT_ENCODING = "pcm_s16le"
DEFAULT_WORD_FINALIZATION_MAX_WAIT_TIME = 240
DEFAULT_END_OF_TURN_CONFIDENCE_THRESHOLD = 0.5
DEFAULT_MIN_END_OF_TURN_SILENCE_WHEN_CONFIDENT = 0
DEFAULT_MAX_TURN_SILENCE = 400
DEFAULT_TOKEN_MODE = False  # Added token_mode default


# Define bytes per frame for different encoding types
bytes_per_frame = {
    "pcm_s16le": 2,
    "pcm_mulaw": 1,
}

@dataclass
class STTOptions:
    sample_rate: int
    buffer_size_seconds: float
    word_boost: NotGivenOr[list[str]] = NOT_GIVEN
    encoding: NotGivenOr[Literal["pcm_s16le", "pcm_mulaw"]] = NOT_GIVEN
    word_finalization_max_wait_time: NotGivenOr[int] = NOT_GIVEN
    end_of_turn_confidence_threshold: NotGivenOr[float] = NOT_GIVEN
    min_end_of_turn_silence_when_confident: NotGivenOr[int] = NOT_GIVEN
    max_turn_silence: NotGivenOr[int] = NOT_GIVEN
    token_mode: NotGivenOr[bool] = NOT_GIVEN  # Added token_mode

    def __post_init__(self) -> None:
        if self.encoding not in (NOT_GIVEN, "pcm_s16le", "pcm_mulaw"):
            raise ValueError(f"Invalid encoding: {self.encoding}")


class STT(stt.STT):
    def __init__(
        self,
        *,
        api_key: NotGivenOr[str] = NOT_GIVEN,
        sample_rate: int = 16000,
        word_boost: NotGivenOr[list[str]] = NOT_GIVEN,
        encoding: NotGivenOr[Literal["pcm_s16le", "pcm_mulaw"]] = NOT_GIVEN,
        word_finalization_max_wait_time: NotGivenOr[int] = NOT_GIVEN,
        end_of_turn_confidence_threshold: NotGivenOr[float] = NOT_GIVEN,
        min_end_of_turn_silence_when_confident: NotGivenOr[int] = NOT_GIVEN,
        max_turn_silence: NotGivenOr[int] = NOT_GIVEN,
        token_mode: NotGivenOr[bool] = NOT_GIVEN,  # Added token_mode
        http_session: aiohttp.ClientSession | None = None,
        buffer_size_seconds: float = 0.05,
    ):
        super().__init__(
            capabilities=stt.STTCapabilities(
                streaming=True,
                interim_results=True,
            ),
        )
        assemblyai_api_key = api_key if is_given(api_key) else os.environ.get("ASSEMBLYAI_API_KEY")
        if assemblyai_api_key is None:
            raise ValueError(
                "AssemblyAI API key is required. "
                "Pass one in via the `api_key` parameter, "
                "or set it as the `ASSEMBLYAI_API_KEY` environment variable"
            )
        self._api_key = assemblyai_api_key

        self._opts = STTOptions(
            sample_rate=sample_rate,
            buffer_size_seconds=buffer_size_seconds,
            word_boost=word_boost,
            encoding=encoding,
            word_finalization_max_wait_time=word_finalization_max_wait_time,
            end_of_turn_confidence_threshold=end_of_turn_confidence_threshold,
            min_end_of_turn_silence_when_confident=min_end_of_turn_silence_when_confident,
            max_turn_silence=max_turn_silence,
            token_mode=token_mode,  # Ensure token_mode is passed
        )
        self._session = http_session
        self._streams = weakref.WeakSet[SpeechStream]()

    @property
    def session(self) -> aiohttp.ClientSession:
        if not self._session:
            self._session = utils.http_context.http_session()
        return self._session

    async def _recognize_impl(
        self,
        buffer: AudioBuffer,
        *,
        language: NotGivenOr[str] = NOT_GIVEN,
        conn_options: APIConnectOptions,
    ) -> stt.SpeechEvent:
        raise NotImplementedError("Not implemented")

    def stream(
        self,
        *,
        language: NotGivenOr[str] = NOT_GIVEN,
        conn_options: APIConnectOptions = DEFAULT_API_CONNECT_OPTIONS,
    ) -> SpeechStream:
        config = dataclasses.replace(self._opts)
        stream = SpeechStream(
            stt=self,
            conn_options=conn_options,
            opts=config,
            api_key=self._api_key,
            http_session=self.session,
        )
        self._streams.add(stream)
        return stream

    def update_options(
        self,
        *,
        word_boost: NotGivenOr[list[str]] = NOT_GIVEN,
        buffer_size_seconds: NotGivenOr[float] = NOT_GIVEN,
<<<<<<< HEAD
        word_finalization_max_wait_time: NotGivenOr[int] = NOT_GIVEN,
        end_of_turn_confidence_threshold: NotGivenOr[float] = NOT_GIVEN,
        min_end_of_turn_silence_when_confident: NotGivenOr[int] = NOT_GIVEN,
        max_turn_silence: NotGivenOr[int] = NOT_GIVEN,
    ):
=======
    ) -> None:
        if is_given(disable_partial_transcripts):
            self._opts.disable_partial_transcripts = disable_partial_transcripts
>>>>>>> 4ea8e293
        if is_given(word_boost):
            self._opts.word_boost = word_boost
        if is_given(buffer_size_seconds):
            self._opts.buffer_size_seconds = buffer_size_seconds
        if is_given(word_finalization_max_wait_time):
            self._opts.word_finalization_max_wait_time = word_finalization_max_wait_time
        if is_given(end_of_turn_confidence_threshold):
            self._opts.end_of_turn_confidence_threshold = end_of_turn_confidence_threshold
        if is_given(min_end_of_turn_silence_when_confident):
            self._opts.min_end_of_turn_silence_when_confident = min_end_of_turn_silence_when_confident
        if is_given(max_turn_silence):
            self._opts.max_turn_silence = max_turn_silence

        for stream in self._streams:
            stream.update_options(
                word_boost=word_boost,
                buffer_size_seconds=buffer_size_seconds,
                word_finalization_max_wait_time=word_finalization_max_wait_time,
                end_of_turn_confidence_threshold=end_of_turn_confidence_threshold,
                min_end_of_turn_silence_when_confident=min_end_of_turn_silence_when_confident,
                max_turn_silence=max_turn_silence,
            )


class SpeechStream(stt.SpeechStream):
    # Used to close websocket
    _CLOSE_MSG: str = json.dumps({"terminate_session": True})

    def __init__(
        self,
        *,
        stt: STT,
        opts: STTOptions,
        conn_options: APIConnectOptions,
        api_key: str,
        http_session: aiohttp.ClientSession,
    ) -> None:
        super().__init__(stt=stt, conn_options=conn_options, sample_rate=opts.sample_rate)

        self._opts = opts
        self._api_key = api_key
        self._session = http_session
        self._speech_duration: float = 0
        self._utterance_mapping = {}

        # keep a list of final transcripts to combine them inside the END_OF_SPEECH event
        self._final_events: list[SpeechEvent] = []
        self._last_seen_words: dict[str, str] = {}  # For token_mode
        self._reconnect_event = asyncio.Event()

    def update_options(
        self,
        *,
        word_boost: NotGivenOr[list[str]] = NOT_GIVEN,
        buffer_size_seconds: NotGivenOr[float] = NOT_GIVEN,
<<<<<<< HEAD
        word_finalization_max_wait_time: NotGivenOr[int] = NOT_GIVEN,
        end_of_turn_confidence_threshold: NotGivenOr[float] = NOT_GIVEN,
        min_end_of_turn_silence_when_confident: NotGivenOr[int] = NOT_GIVEN,
        max_turn_silence: NotGivenOr[int] = NOT_GIVEN,
    ):
=======
    ) -> None:
        if is_given(disable_partial_transcripts):
            self._opts.disable_partial_transcripts = disable_partial_transcripts
>>>>>>> 4ea8e293
        if is_given(word_boost):
            self._opts.word_boost = word_boost
        if is_given(buffer_size_seconds):
            self._opts.buffer_size_seconds = buffer_size_seconds
        if is_given(word_finalization_max_wait_time):
            self._opts.word_finalization_max_wait_time = word_finalization_max_wait_time
        if is_given(end_of_turn_confidence_threshold):
            self._opts.end_of_turn_confidence_threshold = end_of_turn_confidence_threshold
        if is_given(min_end_of_turn_silence_when_confident):
            self._opts.min_end_of_turn_silence_when_confident = min_end_of_turn_silence_when_confident
        if is_given(max_turn_silence):
            self._opts.max_turn_silence = max_turn_silence

        self._reconnect_event.set()

    async def _run(self) -> None:
        """
        Run a single websocket connection to AssemblyAI and make sure to reconnect
        when something went wrong.
        """

        closing_ws = False

        async def send_task(ws: aiohttp.ClientWebSocketResponse) -> None:
            nonlocal closing_ws

            samples_per_buffer = self._opts.sample_rate // round(1 / self._opts.buffer_size_seconds)
            audio_bstream = utils.audio.AudioByteStream(
                sample_rate=self._opts.sample_rate,
                num_channels=1,
                samples_per_channel=samples_per_buffer,
            )

            # forward inputs to AssemblyAI
            # if we receive a close message, signal it to AssemblyAI and break.
            # the recv task will then make sure to process the remaining audio and stop
            async for data in self._input_ch:
                if isinstance(data, self._FlushSentinel):
                    frames = audio_bstream.flush()
                else:
                    frames = audio_bstream.write(data.data.tobytes())

                for frame in frames:
                    self._speech_duration += frame.duration
                    await ws.send_bytes(frame.data.tobytes())

            closing_ws = True
            await ws.send_str(SpeechStream._CLOSE_MSG)

        async def recv_task(ws: aiohttp.ClientWebSocketResponse) -> None:
            nonlocal closing_ws
            while True:
                try:
                    msg = await asyncio.wait_for(ws.receive(), timeout=5)
                except asyncio.TimeoutError:
                    if closing_ws:
                        break
                    continue

                if msg.type in (
                    aiohttp.WSMsgType.CLOSED,
                    aiohttp.WSMsgType.CLOSE,
                    aiohttp.WSMsgType.CLOSING,
                ):
                    if closing_ws:  # close is expected, see SpeechStream.aclose
                        return

                    raise APIStatusError(
                        "AssemblyAI connection closed unexpectedly",
                    )  # this will trigger a reconnection, see the _run loop

                if msg.type != aiohttp.WSMsgType.TEXT:
                    logger.error("unexpected AssemblyAI message type %s", msg.type)
                    continue

                try:
                    # received a message from AssemblyAI
                    data = json.loads(msg.data)
                    self._process_stream_event(data, closing_ws)
                except Exception:
                    logger.exception("failed to process AssemblyAI message")

        ws: aiohttp.ClientWebSocketResponse | None = None

        while True:
            try:
                ws = await self._connect_ws()
                tasks = [
                    asyncio.create_task(send_task(ws)),
                    asyncio.create_task(recv_task(ws)),
                ]
                wait_reconnect_task = asyncio.create_task(self._reconnect_event.wait())

                try:
                    done, _ = await asyncio.wait(
<<<<<<< HEAD
                        [asyncio.gather(*tasks), wait_reconnect_task],
=======
                        (tasks_group, wait_reconnect_task),
>>>>>>> 4ea8e293
                        return_when=asyncio.FIRST_COMPLETED,
                    )
                    for task in done:
                        if task != wait_reconnect_task:
                            task.result()

                    if wait_reconnect_task not in done:
                        break

                    self._reconnect_event.clear()
                finally:
                    await utils.aio.gracefully_cancel(*tasks, wait_reconnect_task)
            finally:
                if ws is not None:
                    await ws.close()

    async def _connect_ws(self) -> aiohttp.ClientWebSocketResponse:
        self._last_seen_words.clear()  # Reset for new connection
        live_config = {
            "sample_rate": self._opts.sample_rate,
            "word_boost": json.dumps(self._opts.word_boost)
            if is_given(self._opts.word_boost)
            else None,
            "encoding": self._opts.encoding if is_given(self._opts.encoding) else DEFAULT_ENCODING,
            "word_finalization_max_wait_time": self._opts.word_finalization_max_wait_time
            if is_given(self._opts.word_finalization_max_wait_time)
            else DEFAULT_WORD_FINALIZATION_MAX_WAIT_TIME,
            "end_of_turn_confidence_threshold": self._opts.end_of_turn_confidence_threshold
            if is_given(self._opts.end_of_turn_confidence_threshold)
            else DEFAULT_END_OF_TURN_CONFIDENCE_THRESHOLD,
            "min_end_of_turn_silence_when_confident": self._opts.min_end_of_turn_silence_when_confident
            if is_given(self._opts.min_end_of_turn_silence_when_confident)
            else DEFAULT_MIN_END_OF_TURN_SILENCE_WHEN_CONFIDENT,
            "max_turn_silence": self._opts.max_turn_silence
            if is_given(self._opts.max_turn_silence)
            else DEFAULT_MAX_TURN_SILENCE,
            "token_mode": self._opts.token_mode if is_given(self._opts.token_mode) else DEFAULT_TOKEN_MODE,  # Added token_mode
        }

        headers = {
            "Authorization": self._api_key,
            "Content-Type": "application/json",
            "User-Agent": f"AssemblyAI/1.0 (integration=Livekit/1.0.22)"
        }

        ws_url = "wss://streaming.assemblyai.com/v3/ws"
        filtered_config = {k: v for k, v in live_config.items() if v is not None}
        url = f"{ws_url}?{urlencode(filtered_config).lower()}"
        ws = await self._session.ws_connect(url, headers=headers)
        return ws

    def _process_stream_event(self, data: dict, closing_ws: bool) -> None:
        # see this page:
        # https://www.assemblyai.com/docs/api-reference/streaming/realtime
        # for more information about the different types of events
        if "error" in data:
            logger.error("Received error from AssemblyAI: %s", data["error"])
            return

        message_type = data.get("type")

        if message_type == "Begin":
            logger.debug("AssemblyAI session started: %s", str(data))

        elif message_type == "Turn":
            alts = live_transcription_to_speech_data(ENGLISH, data)

            if self._opts.token_mode:
                # Get all words from the message
                all_words = data.get("words", [])
                end_of_turn = data.get("end_of_turn")
            
                if end_of_turn == True: 
                    self._event_ch.send_nowait(stt.SpeechEvent(type=stt.SpeechEventType.END_OF_SPEECH)) 
                
                for i, word in enumerate(all_words):
                    word_id = f"{data.get('turn_order', 0)}_{i}"  # Create a unique ID for this word position
                    word_text = word.get("text", "")
                
                # Check if this is a new or updated word
                if word_id in self._last_seen_words:
                    # This position has been seen before - check if the word has changed/expanded
                    last_text = self._last_seen_words[word_id]
                    
                    if word_text != last_text and word_text.startswith(last_text):
                        # The word has expanded (e.g., "medi" -> "medicine")
                        # Emit just the new part as a final transcript
                        new_part = word_text[len(last_text):]
                        
                        # Only emit if there's actually new content
                        if new_part:
                            delta_speech_data = stt.SpeechData(
                                language="en-US",  # TODO: Revert to self._opts.language once STTOptions issue is resolved
                                text=new_part,
                                start_time=word.get("start", 0) / 1000.0,
                                end_time=word.get("end", 0) / 1000.0,
                                confidence=word.get("confidence", 0.0)
                            )
                            final_event = stt.SpeechEvent(
                                type=stt.SpeechEventType.FINAL_TRANSCRIPT, 
                                alternatives=[delta_speech_data]
                            )
                            self._event_ch.send_nowait(final_event)                    
                    # Note: We don't handle complete word changes/corrections since AssemblyAI
                    # only emits immutable transcripts where words only grow and don't get replaced
                
                else:
                    # This is a completely new word - emit it as a final transcript
                    delta_speech_data = stt.SpeechData(
                        language="en-US",  
                        text=word_text,
                        start_time=word.get("start", 0) / 1000.0,
                        end_time=word.get("end", 0) / 1000.0,
                        confidence=word.get("confidence", 0.0)
                    )
                    final_event = stt.SpeechEvent(
                        type=stt.SpeechEventType.FINAL_TRANSCRIPT, 
                        alternatives=[delta_speech_data]
                    )
                    self._event_ch.send_nowait(final_event)
                
                # Update our tracking dictionary with this word's current text
                self._last_seen_words[word_id] = word_text
                
            else:
                end_of_turn = data.get("end_of_turn")
            
                if end_of_turn == True:  
                    final_event = stt.SpeechEvent(
                        type=stt.SpeechEventType.FINAL_TRANSCRIPT,
                        alternatives=alts,
                    )
                    self._final_events.append(final_event)
                    self._event_ch.send_nowait(final_event)

                    self._event_ch.send_nowait(stt.SpeechEvent(type=stt.SpeechEventType.END_OF_SPEECH))
                    return
                
                if self._speech_duration > 0:
                    usage_event = stt.SpeechEvent(
                        type=stt.SpeechEventType.RECOGNITION_USAGE,
                        alternatives=[],
                        recognition_usage=stt.RecognitionUsage(audio_duration=self._speech_duration),
                    )
                    self._event_ch.send_nowait(usage_event)
                    self._speech_duration = 0

        elif message_type == "Termination":
            if closing_ws:
                pass
            else:
                raise Exception("AssemblyAI connection closed unexpectedly")

        else:
            logger.warning(
                "Received unexpected message type from AssemblyAI: %s",
                message_type or "No message_type field",
            )

def live_transcription_to_speech_data(
    language: str,
    data: dict,
) -> list[stt.SpeechData]:
    return [
        stt.SpeechData(
            language=language,
            start_time=data["words"][0]["start"] / 1000 if data["words"] else 0,
            end_time=data["words"][-1]["end"] / 1000 if data["words"] else 0,
            confidence=sum(word["confidence"] for word in data["words"]) / len(data["words"]),
            text=data["transcript"],
        ),
    ]<|MERGE_RESOLUTION|>--- conflicted
+++ resolved
@@ -156,17 +156,12 @@
         *,
         word_boost: NotGivenOr[list[str]] = NOT_GIVEN,
         buffer_size_seconds: NotGivenOr[float] = NOT_GIVEN,
-<<<<<<< HEAD
         word_finalization_max_wait_time: NotGivenOr[int] = NOT_GIVEN,
         end_of_turn_confidence_threshold: NotGivenOr[float] = NOT_GIVEN,
         min_end_of_turn_silence_when_confident: NotGivenOr[int] = NOT_GIVEN,
         max_turn_silence: NotGivenOr[int] = NOT_GIVEN,
     ):
-=======
     ) -> None:
-        if is_given(disable_partial_transcripts):
-            self._opts.disable_partial_transcripts = disable_partial_transcripts
->>>>>>> 4ea8e293
         if is_given(word_boost):
             self._opts.word_boost = word_boost
         if is_given(buffer_size_seconds):
@@ -222,17 +217,11 @@
         *,
         word_boost: NotGivenOr[list[str]] = NOT_GIVEN,
         buffer_size_seconds: NotGivenOr[float] = NOT_GIVEN,
-<<<<<<< HEAD
         word_finalization_max_wait_time: NotGivenOr[int] = NOT_GIVEN,
         end_of_turn_confidence_threshold: NotGivenOr[float] = NOT_GIVEN,
         min_end_of_turn_silence_when_confident: NotGivenOr[int] = NOT_GIVEN,
         max_turn_silence: NotGivenOr[int] = NOT_GIVEN,
-    ):
-=======
     ) -> None:
-        if is_given(disable_partial_transcripts):
-            self._opts.disable_partial_transcripts = disable_partial_transcripts
->>>>>>> 4ea8e293
         if is_given(word_boost):
             self._opts.word_boost = word_boost
         if is_given(buffer_size_seconds):
@@ -328,11 +317,7 @@
 
                 try:
                     done, _ = await asyncio.wait(
-<<<<<<< HEAD
                         [asyncio.gather(*tasks), wait_reconnect_task],
-=======
-                        (tasks_group, wait_reconnect_task),
->>>>>>> 4ea8e293
                         return_when=asyncio.FIRST_COMPLETED,
                     )
                     for task in done:
