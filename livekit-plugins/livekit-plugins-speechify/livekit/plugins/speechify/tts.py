--- conflicted
+++ resolved
@@ -152,8 +152,7 @@
 
     async def list_voices(self) -> list[Voice]:
         async with self._ensure_session().get(
-            f"{self._opts.base_url}/voices",
-            headers=_get_headers(self._opts.token),
+            f"{self._opts.base_url}/voices", headers=_get_headers(self._opts.token)
         ) as resp:
             return await resp.json()
 
@@ -222,11 +221,7 @@
                 _synthesize_url(self._opts),
                 headers=_get_headers(self._opts.token, encoding=self._opts.encoding),
                 json=data,
-<<<<<<< HEAD
-                timeout=aiohttp.ClientTimeout(total=30, sock_connect=self._conn_options.timeout),
-=======
                 timeout=aiohttp.ClientTimeout(connect=self._conn_options.timeout, total=30),
->>>>>>> 9d8e9a3e
             ) as resp:
                 resp.raise_for_status()
 
@@ -235,7 +230,10 @@
                     raise APIError(message="Speechify returned non-audio data", body=content)
 
                 output_emitter.initialize(
-                    request_id=utils.shortuuid(), sample_rate=self._opts.sample_rate, num_channels=1
+                    request_id=utils.shortuuid(),
+                    sample_rate=self._opts.sample_rate,
+                    num_channels=1,
+                    mime_type=f"audio/{_audio_format_from_encoding(self._opts.encoding)}",
                 )
 
                 async for data, _ in resp.content.iter_chunks():
