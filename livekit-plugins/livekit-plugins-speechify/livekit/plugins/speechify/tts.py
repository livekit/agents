# Copyright 2023 LiveKit, Inc.
#
# Licensed under the Apache License, Version 2.0 (the "License");
# you may not use this file except in compliance with the License.
# You may obtain a copy of the License at
#
#     http://www.apache.org/licenses/LICENSE-2.0
#
# Unless required by applicable law or agreed to in writing, software
# distributed under the License is distributed on an "AS IS" BASIS,
# WITHOUT WARRANTIES OR CONDITIONS OF ANY KIND, either express or implied.
# See the License for the specific language governing permissions and
# limitations under the License.

from __future__ import annotations

import asyncio
import os
from dataclasses import dataclass, replace

import aiohttp

from livekit.agents import (
    APIConnectionError,
    APIConnectOptions,
    APIError,
    APIStatusError,
    APITimeoutError,
    APIError,
    tts,
    utils,
)
from livekit.agents.types import (
    DEFAULT_API_CONNECT_OPTIONS,
    NOT_GIVEN,
    NotGivenOr,
)
from livekit.agents.utils import is_given

from .models import Gender, TTSEncoding, TTSModels, VoiceType

_DefaultEncoding: TTSEncoding = "ogg_24000"


def _sample_rate_from_encoding(output_encoding: TTSEncoding) -> int:
    split = output_encoding.split("_")
    return int(split[1])


def _audio_format_from_encoding(encoding: TTSEncoding) -> str:
    split = encoding.split("_")
    return split[0]


DEFAULT_VOICE_ID = "jack"
API_BASE_URL_V1 = "https://api.sws.speechify.com/v1"
AUTHORIZATION_HEADER = "Authorization"
CALLER_HEADER = "x-caller"


@dataclass
class Voice:
    id: str
    type: VoiceType
    display_name: str
    gender: Gender
    avatar_image: str | None
    models: list[TTSModels]
    locale: str


@dataclass
class _TTSOptions:
    base_url: NotGivenOr[str]
    token: str
    voice_id: str
    encoding: TTSEncoding
    language: NotGivenOr[str]
    model: NotGivenOr[TTSModels]
    loudness_normalization: NotGivenOr[bool]
    text_normalization: NotGivenOr[bool]
    follow_redirects: bool
    sample_rate: int


class TTS(tts.TTS):
    def __init__(
        self,
        *,
        voice_id: NotGivenOr[str] = DEFAULT_VOICE_ID,
        encoding: NotGivenOr[TTSEncoding] = NOT_GIVEN,
        model: NotGivenOr[TTSModels] = NOT_GIVEN,
        base_url: NotGivenOr[str] = NOT_GIVEN,
        api_key: NotGivenOr[str] = NOT_GIVEN,
        language: NotGivenOr[str] = NOT_GIVEN,
        loudness_normalization: NotGivenOr[bool] = NOT_GIVEN,
        text_normalization: NotGivenOr[bool] = NOT_GIVEN,
        http_session: aiohttp.ClientSession | None = None,
        follow_redirects: bool = True,
    ) -> None:
        """
        Create a new instance of Speechify TTS.

        Args:
            voice_id (NotGivenOr[str]): Voice ID. Defaults to `cliff`.
            encoding (NotGivenOr[TTSEncoding]): Audio encoding to use. Optional. Defaults to `wav_48000`.
            model (NotGivenOr[TTSModels]): TTS model to use. Optional.
            base_url (NotGivenOr[str]): Custom base URL for the API. Optional.
            api_key (NotGivenOr[str]): Speechify API key. Can be set via argument or `SPEECHIFY_API_KEY` environment variable
            language (NotGivenOr[str]): Language code for the TTS model. Optional.
            loudness_normalization (NotGivenOr[bool]): Whether to normalize the loudness of the audio. Optional.
            text_normalization (NotGivenOr[bool]): Whether to normalize the text. Optional.
            http_session (aiohttp.ClientSession | None): Custom HTTP session for API requests. Optional.
            follow_redirects (bool): Whether to follow redirects in HTTP requests. Defaults to True.
        """  # noqa: E501

        if not is_given(encoding):
            encoding = _DefaultEncoding

        super().__init__(
            capabilities=tts.TTSCapabilities(
                streaming=False,
            ),
            sample_rate=_sample_rate_from_encoding(encoding),
            num_channels=1,
        )

        speechify_token = api_key if is_given(api_key) else os.environ.get("SPEECHIFY_API_KEY")
        if not (speechify_token):
            raise ValueError(
                "Speechify API key is required, either as argument or set SPEECHIFY_API_KEY environment variable"  # noqa: E501
            )

        self._opts = _TTSOptions(
            model=model,
            voice_id=voice_id,
            language=language,
            base_url=base_url if is_given(base_url) else API_BASE_URL_V1,
            token=speechify_token,
            follow_redirects=follow_redirects,
            encoding=encoding,
            sample_rate=_sample_rate_from_encoding(encoding),
            loudness_normalization=loudness_normalization,
            text_normalization=text_normalization,
        )
        self._session = http_session

    def _ensure_session(self) -> aiohttp.ClientSession:
        if not self._session:
            self._session = utils.http_context.http_session()

        return self._session

    async def list_voices(self) -> list[Voice]:
        async with self._ensure_session().get(
            f"{self._opts.base_url}/voices", headers=_get_headers(self._opts.token)
        ) as resp:
            return await resp.json()

    def update_options(
        self,
        *,
        voice_id: NotGivenOr[str] = NOT_GIVEN,
        model: NotGivenOr[TTSModels] = NOT_GIVEN,
        language: NotGivenOr[str] = NOT_GIVEN,
        loudness_normalization: NotGivenOr[bool] = NOT_GIVEN,
        text_normalization: NotGivenOr[bool] = NOT_GIVEN,
    ) -> None:
        """
        Args:
            voice_id (NotGivenOr[str]): Voice ID.
            model (NotGivenOr[TTSModels | str]): TTS model to use.
            language (NotGivenOr[str]): Language code for the TTS model.
        """
        if is_given(model):
            self._opts.model = model
        if is_given(voice_id):
            self._opts.voice_id = voice_id
        if is_given(language):
            self._opts.language = language
        if is_given(loudness_normalization):
            self._opts.loudness_normalization = loudness_normalization
        if is_given(text_normalization):
            self._opts.text_normalization = text_normalization

    def synthesize(
        self,
        text: str,
        *,
        conn_options: APIConnectOptions = DEFAULT_API_CONNECT_OPTIONS,
    ) -> ChunkedStream:
        return ChunkedStream(tts=self, input_text=text, conn_options=conn_options)


class ChunkedStream(tts.ChunkedStream):
    """Synthesize using the chunked api endpoint"""

    def __init__(self, *, tts: TTS, input_text: str, conn_options: APIConnectOptions) -> None:
        super().__init__(tts=tts, input_text=input_text, conn_options=conn_options)
        self._tts = tts
        self._opts = replace(tts._opts)

    async def _run(self, output_emitter: tts.AudioEmitter):
        data = {
            "input": self._input_text,
            "voice_id": self._opts.voice_id,
            "language": self._opts.language if is_given(self._opts.language) else None,
            "model": self._opts.model if is_given(self._opts.model) else None,
            "audio_format": _audio_format_from_encoding(self._opts.encoding),
            "options": {
                "loudness_normalization": self._opts.loudness_normalization
                if is_given(self._opts.loudness_normalization)
                else None,
                "text_normalization": self._opts.text_normalization
                if is_given(self._opts.text_normalization)
                else None,
            },
        }

<<<<<<< HEAD
        decoder = utils.codecs.AudioStreamDecoder(
            sample_rate=self._opts.sample_rate, num_channels=1
        )
        decode_task: asyncio.Task | None = None
=======
>>>>>>> 64db393f
        try:
            async with self._tts._ensure_session().post(
                _synthesize_url(self._opts),
                headers=_get_headers(self._opts.token, encoding=self._opts.encoding),
                json=data,
                timeout=aiohttp.ClientTimeout(connect=self._conn_options.timeout, total=30),
            ) as resp:
                resp.raise_for_status()

                if not resp.content_type.startswith("audio/"):
                    content = await resp.text()
                    raise APIError(message="Speechify returned non-audio data", body=content)

<<<<<<< HEAD
                async def _decode_loop():
                    try:
                        async for bytes_data, _ in resp.content.iter_chunks():
                            decoder.push(bytes_data)
                    finally:
                        decoder.end_input()

                decode_task = asyncio.create_task(_decode_loop())
                emitter = tts.SynthesizedAudioEmitter(
                    event_ch=self._event_ch,
                    request_id=request_id,
                )
                async for frame in decoder:
                    emitter.push(frame)

                emitter.flush()

                await decode_task
        except asyncio.TimeoutError as e:
            raise APITimeoutError() from e
=======
                output_emitter.initialize(
                    request_id=utils.shortuuid(),
                    sample_rate=self._opts.sample_rate,
                    num_channels=1,
                    mime_type=f"audio/{_audio_format_from_encoding(self._opts.encoding)}",
                )

                async for data, _ in resp.content.iter_chunks():
                    output_emitter.push(data)

                output_emitter.flush()

        except asyncio.TimeoutError:
            raise APITimeoutError() from None
>>>>>>> 64db393f
        except aiohttp.ClientResponseError as e:
            raise APIStatusError(
                message=e.message,
                status_code=e.status,
                request_id=None,
                body=None,
            ) from None
        except Exception as e:
            raise APIConnectionError() from e
<<<<<<< HEAD
        finally:
            if decode_task:
                await utils.aio.gracefully_cancel(decode_task)

            await decoder.aclose()
=======
>>>>>>> 64db393f


def _synthesize_url(opts: _TTSOptions) -> str:
    """Construct the Speechify stream URL."""
    return f"{opts.base_url}/audio/stream"


def _get_headers(token: str, *, encoding: TTSEncoding | None = None) -> dict[str, str]:
    """Construct the headers for the Speechify API."""
    headers = {
        AUTHORIZATION_HEADER: f"Bearer {token}" if not token.startswith("Bearer ") else token
    }

    if encoding:
        accept = ""
        format = _audio_format_from_encoding(encoding)
        if format == "ogg":
            accept = "audio/ogg"
        elif format == "mp3":
            accept = "audio/mpeg"
        elif format == "aac":
            accept = "audio/aac"

        # docs does not specify mime type for wav
        # https://docs.sws.speechify.com/v1/api-reference/api-reference/tts/audio/stream

        if accept:
            headers["Accept"] = accept
    headers[CALLER_HEADER] = "livekit"
    return headers<|MERGE_RESOLUTION|>--- conflicted
+++ resolved
@@ -26,7 +26,6 @@
     APIError,
     APIStatusError,
     APITimeoutError,
-    APIError,
     tts,
     utils,
 )
@@ -217,13 +216,6 @@
             },
         }
 
-<<<<<<< HEAD
-        decoder = utils.codecs.AudioStreamDecoder(
-            sample_rate=self._opts.sample_rate, num_channels=1
-        )
-        decode_task: asyncio.Task | None = None
-=======
->>>>>>> 64db393f
         try:
             async with self._tts._ensure_session().post(
                 _synthesize_url(self._opts),
@@ -237,28 +229,6 @@
                     content = await resp.text()
                     raise APIError(message="Speechify returned non-audio data", body=content)
 
-<<<<<<< HEAD
-                async def _decode_loop():
-                    try:
-                        async for bytes_data, _ in resp.content.iter_chunks():
-                            decoder.push(bytes_data)
-                    finally:
-                        decoder.end_input()
-
-                decode_task = asyncio.create_task(_decode_loop())
-                emitter = tts.SynthesizedAudioEmitter(
-                    event_ch=self._event_ch,
-                    request_id=request_id,
-                )
-                async for frame in decoder:
-                    emitter.push(frame)
-
-                emitter.flush()
-
-                await decode_task
-        except asyncio.TimeoutError as e:
-            raise APITimeoutError() from e
-=======
                 output_emitter.initialize(
                     request_id=utils.shortuuid(),
                     sample_rate=self._opts.sample_rate,
@@ -273,7 +243,6 @@
 
         except asyncio.TimeoutError:
             raise APITimeoutError() from None
->>>>>>> 64db393f
         except aiohttp.ClientResponseError as e:
             raise APIStatusError(
                 message=e.message,
@@ -283,14 +252,6 @@
             ) from None
         except Exception as e:
             raise APIConnectionError() from e
-<<<<<<< HEAD
-        finally:
-            if decode_task:
-                await utils.aio.gracefully_cancel(decode_task)
-
-            await decoder.aclose()
-=======
->>>>>>> 64db393f
 
 
 def _synthesize_url(opts: _TTSOptions) -> str:
