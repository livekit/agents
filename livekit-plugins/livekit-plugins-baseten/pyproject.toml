[build-system]
requires = ["hatchling"]
build-backend = "hatchling.build"

[project]
name = "livekit-plugins-baseten"
dynamic = ["version"]
description = "Agent Framework plugin for Baseten"
readme = "README.md"
license = "Apache-2.0"
requires-python = ">=3.9.0"
authors = [{ name = "LiveKit", email = "hello@livekit.io" }]
keywords = ["webrtc", "realtime", "audio", "video", "livekit"]
classifiers = [
    "Intended Audience :: Developers",
    "License :: OSI Approved :: Apache Software License",
    "Topic :: Multimedia :: Sound/Audio",
    "Topic :: Multimedia :: Video",
    "Topic :: Scientific/Engineering :: Artificial Intelligence",
    "Programming Language :: Python :: 3",
    "Programming Language :: Python :: 3.9",
    "Programming Language :: Python :: 3.10",
    "Programming Language :: Python :: 3 :: Only",
]

dependencies = [
<<<<<<< HEAD
    "livekit-agents>=1.2.1",
=======
    "livekit-agents>=1.2.2",
>>>>>>> e7787783
    "aiohttp",
    "livekit",
]

[project.urls]
Documentation = "https://docs.livekit.io"
Website = "https://livekit.io/"
Source = "https://github.com/livekit/agents"

[tool.hatch.version]
path = "livekit/plugins/baseten/version.py"

[tool.hatch.build.targets.wheel]
packages = ["livekit"]

[tool.hatch.build.targets.sdist]
include = ["/livekit"]<|MERGE_RESOLUTION|>--- conflicted
+++ resolved
@@ -24,11 +24,7 @@
 ]
 
 dependencies = [
-<<<<<<< HEAD
-    "livekit-agents>=1.2.1",
-=======
     "livekit-agents>=1.2.2",
->>>>>>> e7787783
     "aiohttp",
     "livekit",
 ]
