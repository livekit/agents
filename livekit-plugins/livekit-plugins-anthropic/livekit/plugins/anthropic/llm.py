# Copyright 2023 LiveKit, Inc.
#
# Licensed under the Apache License, Version 2.0 (the "License");
# you may not use this file except in compliance with the License.
# You may obtain a copy of the License at
#
#     http://www.apache.org/licenses/LICENSE-2.0
#
# Unless required by applicable law or agreed to in writing, software
# distributed under the License is distributed on an "AS IS" BASIS,
# WITHOUT WARRANTIES OR CONDITIONS OF ANY KIND, either express or implied.
# See the License for the specific language governing permissions and
# limitations under the License.

from __future__ import annotations

import base64
import inspect
import json
import os
from dataclasses import dataclass
from typing import (
    Any,
    Awaitable,
    List,
    Literal,
    Union,
    cast,
    get_args,
    get_origin,
)

import httpx
from livekit import rtc
from livekit.agents import (
    APIConnectionError,
    APIStatusError,
    APITimeoutError,
    llm,
    utils,
)
from livekit.agents.llm import LLMCapabilities, ToolChoice
from livekit.agents.llm.function_context import (
    _create_ai_function_info,
    _is_optional_type,
)
from livekit.agents.types import DEFAULT_API_CONNECT_OPTIONS, APIConnectOptions

import anthropic

from .log import logger
from .models import (
    ChatModels,
)


@dataclass
class LLMOptions:
    model: str | ChatModels
    user: str | None
    temperature: float | None
    parallel_tool_calls: bool | None
    tool_choice: Union[ToolChoice, Literal["auto", "required", "none"]] | None


class LLM(llm.LLM):
    def __init__(
        self,
        *,
        model: str | ChatModels = "claude-3-5-sonnet-20241022",
        api_key: str | None = None,
        base_url: str | None = None,
        user: str | None = None,
        client: anthropic.AsyncClient | None = None,
        temperature: float | None = None,
        parallel_tool_calls: bool | None = None,
        tool_choice: Union[ToolChoice, Literal["auto", "required", "none"]] = "auto",
    ) -> None:
        """
        Create a new instance of Anthropic LLM.

        ``api_key`` must be set to your Anthropic API key, either using the argument or by setting
        the ``ANTHROPIC_API_KEY`` environmental variable.
        """

        super().__init__(
            capabilities=LLMCapabilities(
<<<<<<< HEAD
                requires_persistent_functions=True,
=======
                requires_persistent_functions=False,
>>>>>>> 2fe3e30c
                supports_choices_on_int=True,
            )
        )

        # throw an error on our end
        api_key = api_key or os.environ.get("ANTHROPIC_API_KEY")
        if api_key is None:
            raise ValueError("Anthropic API key is required")

        self._opts = LLMOptions(
            model=model,
            user=user,
            temperature=temperature,
            parallel_tool_calls=parallel_tool_calls,
            tool_choice=tool_choice,
        )
        self._client = client or anthropic.AsyncClient(
            api_key=api_key,
            base_url=base_url,
            http_client=httpx.AsyncClient(
                timeout=5.0,
                follow_redirects=True,
                limits=httpx.Limits(
                    max_connections=1000,
                    max_keepalive_connections=100,
                    keepalive_expiry=120,
                ),
            ),
        )

    def chat(
        self,
        *,
        chat_ctx: llm.ChatContext,
        conn_options: APIConnectOptions = DEFAULT_API_CONNECT_OPTIONS,
        fnc_ctx: llm.FunctionContext | None = None,
        temperature: float | None = None,
        n: int | None = 1,
        parallel_tool_calls: bool | None = None,
        tool_choice: Union[ToolChoice, Literal["auto", "required", "none"]]
        | None = None,
    ) -> "LLMStream":
        if temperature is None:
            temperature = self._opts.temperature
        if parallel_tool_calls is None:
            parallel_tool_calls = self._opts.parallel_tool_calls
        if tool_choice is None:
            tool_choice = self._opts.tool_choice

        opts: dict[str, Any] = dict()
        if fnc_ctx and len(fnc_ctx.ai_functions) > 0:
            fncs_desc: list[anthropic.types.ToolParam] = []
            for fnc in fnc_ctx.ai_functions.values():
                fncs_desc.append(_build_function_description(fnc))

            opts["tools"] = fncs_desc
            if tool_choice is not None:
                anthropic_tool_choice: dict[str, Any] = {"type": "auto"}
                if isinstance(tool_choice, ToolChoice):
                    if tool_choice.type == "function":
                        anthropic_tool_choice = {
                            "type": "tool",
                            "name": tool_choice.name,
                        }
                elif isinstance(tool_choice, str):
                    if tool_choice == "required":
                        anthropic_tool_choice = {"type": "any"}
            if parallel_tool_calls is not None and parallel_tool_calls is False:
                anthropic_tool_choice["disable_parallel_tool_use"] = True
            opts["tool_choice"] = anthropic_tool_choice

        latest_system_message = _latest_system_message(chat_ctx)
        anthropic_ctx = _build_anthropic_context(chat_ctx.messages, id(self))
        collaped_anthropic_ctx = _merge_messages(anthropic_ctx)

        stream = self._client.messages.create(
            max_tokens=opts.get("max_tokens", 1024),
            system=latest_system_message,
            messages=collaped_anthropic_ctx,
            model=self._opts.model,
            temperature=temperature or anthropic.NOT_GIVEN,
            top_k=n or anthropic.NOT_GIVEN,
            stream=True,
            **opts,
        )

        return LLMStream(
            self,
            anthropic_stream=stream,
            chat_ctx=chat_ctx,
            fnc_ctx=fnc_ctx,
            conn_options=conn_options,
        )


class LLMStream(llm.LLMStream):
    def __init__(
        self,
        llm: LLM,
        *,
        anthropic_stream: Awaitable[
            anthropic.AsyncStream[anthropic.types.RawMessageStreamEvent]
        ],
        chat_ctx: llm.ChatContext,
        fnc_ctx: llm.FunctionContext | None,
        conn_options: APIConnectOptions,
    ) -> None:
        super().__init__(
            llm, chat_ctx=chat_ctx, fnc_ctx=fnc_ctx, conn_options=conn_options
        )
        self._awaitable_anthropic_stream = anthropic_stream
        self._anthropic_stream: (
            anthropic.AsyncStream[anthropic.types.RawMessageStreamEvent] | None
        ) = None

        # current function call that we're waiting for full completion (args are streamed)
        self._tool_call_id: str | None = None
        self._fnc_name: str | None = None
        self._fnc_raw_arguments: str | None = None

        self._request_id: str = ""
        self._ignoring_cot = False  # ignore chain of thought
        self._input_tokens = 0
        self._output_tokens = 0

    async def _run(self) -> None:
        retryable = True
        try:
            if not self._anthropic_stream:
                self._anthropic_stream = await self._awaitable_anthropic_stream

            async with self._anthropic_stream as stream:
                async for event in stream:
                    chat_chunk = self._parse_event(event)
                    if chat_chunk is not None:
                        self._event_ch.send_nowait(chat_chunk)
                        retryable = False

                self._event_ch.send_nowait(
                    llm.ChatChunk(
                        request_id=self._request_id,
                        usage=llm.CompletionUsage(
                            completion_tokens=self._output_tokens,
                            prompt_tokens=self._input_tokens,
                            total_tokens=self._input_tokens + self._output_tokens,
                        ),
                    )
                )
        except anthropic.APITimeoutError:
            raise APITimeoutError(retryable=retryable)
        except anthropic.APIStatusError as e:
            raise APIStatusError(
                e.message,
                status_code=e.status_code,
                request_id=e.request_id,
                body=e.body,
            )
        except Exception as e:
            raise APIConnectionError(retryable=retryable) from e

    def _parse_event(
        self, event: anthropic.types.RawMessageStreamEvent
    ) -> llm.ChatChunk | None:
        if event.type == "message_start":
            self._request_id = event.message.id
            self._input_tokens = event.message.usage.input_tokens
            self._output_tokens = event.message.usage.output_tokens
        elif event.type == "message_delta":
            self._output_tokens += event.usage.output_tokens
        elif event.type == "content_block_start":
            if event.content_block.type == "tool_use":
                self._tool_call_id = event.content_block.id
                self._fnc_name = event.content_block.name
                self._fnc_raw_arguments = ""
        elif event.type == "content_block_delta":
            delta = event.delta
            if delta.type == "text_delta":
                text = delta.text

                if self._fnc_ctx is not None:
                    # anthropic may inject COC when using functions
                    if text.startswith("<thinking>"):
                        self._ignoring_cot = True
                    elif self._ignoring_cot and "</thinking>" in text:
                        text = text.split("</thinking>")[-1]
                        self._ignoring_cot = False

                if self._ignoring_cot:
                    return None

                return llm.ChatChunk(
                    request_id=self._request_id,
                    choices=[
                        llm.Choice(
                            delta=llm.ChoiceDelta(content=text, role="assistant")
                        )
                    ],
                )
            elif delta.type == "input_json_delta":
                assert self._fnc_raw_arguments is not None
                self._fnc_raw_arguments += delta.partial_json

        elif event.type == "content_block_stop":
            if self._tool_call_id is not None and self._fnc_ctx:
                assert self._fnc_name is not None
                assert self._fnc_raw_arguments is not None

                fnc_info = _create_ai_function_info(
                    self._fnc_ctx,
                    self._tool_call_id,
                    self._fnc_name,
                    self._fnc_raw_arguments,
                )
                self._function_calls_info.append(fnc_info)

                chat_chunk = llm.ChatChunk(
                    request_id=self._request_id,
                    choices=[
                        llm.Choice(
                            delta=llm.ChoiceDelta(
                                role="assistant", tool_calls=[fnc_info]
                            ),
                        )
                    ],
                )
                self._tool_call_id = self._fnc_raw_arguments = self._fnc_name = None
                return chat_chunk

        return None


def _latest_system_message(chat_ctx: llm.ChatContext) -> str:
    latest_system_message: llm.ChatMessage | None = None
    for m in chat_ctx.messages:
        if m.role == "system":
            latest_system_message = m
            continue

    latest_system_str = ""
    if latest_system_message:
        if isinstance(latest_system_message.content, str):
            latest_system_str = latest_system_message.content
        elif isinstance(latest_system_message.content, list):
            latest_system_str = " ".join([
                c for c in latest_system_message.content if isinstance(c, str)
            ])
    return latest_system_str


def _merge_messages(
    messages: List[anthropic.types.MessageParam],
) -> List[anthropic.types.MessageParam]:
    # Anthropic enforces alternating messages
    combined_messages: list[anthropic.types.MessageParam] = []
    for m in messages:
        if len(combined_messages) == 0 or m["role"] != combined_messages[-1]["role"]:
            combined_messages.append(m)
            continue
        last_message = combined_messages[-1]
        if not isinstance(last_message["content"], list) or not isinstance(
            m["content"], list
        ):
            logger.error("message content is not a list")
            continue

        last_message["content"].extend(m["content"])

    if len(combined_messages) == 0 or combined_messages[0]["role"] != "user":
        combined_messages.insert(
            0, {"role": "user", "content": [{"type": "text", "text": "(empty)"}]}
        )

    return combined_messages


def _build_anthropic_context(
    chat_ctx: List[llm.ChatMessage], cache_key: Any
) -> List[anthropic.types.MessageParam]:
    result: List[anthropic.types.MessageParam] = []
    for msg in chat_ctx:
        a_msg = _build_anthropic_message(msg, cache_key, chat_ctx)
        if a_msg:
            result.append(a_msg)
    return result


def _build_anthropic_message(
    msg: llm.ChatMessage, cache_key: Any, chat_ctx: List[llm.ChatMessage]
) -> anthropic.types.MessageParam | None:
    if msg.role == "user" or msg.role == "assistant":
        a_msg: anthropic.types.MessageParam = {
            "role": msg.role,
            "content": [],
        }
        assert isinstance(a_msg["content"], list)
        a_content = a_msg["content"]

        # add content if provided
        if isinstance(msg.content, str) and msg.content:
            a_msg["content"].append(
                anthropic.types.TextBlock(
                    text=msg.content,
                    type="text",
                )
            )
        elif isinstance(msg.content, list):
            for cnt in msg.content:
                if isinstance(cnt, str) and cnt:
                    content: anthropic.types.TextBlock = anthropic.types.TextBlock(
                        text=cnt,
                        type="text",
                    )
                    a_content.append(content)
                elif isinstance(cnt, llm.ChatImage):
                    a_content.append(_build_anthropic_image_content(cnt, cache_key))

        if msg.tool_calls is not None:
            for fnc in msg.tool_calls:
                tool_use = anthropic.types.ToolUseBlockParam(
                    id=fnc.tool_call_id,
                    type="tool_use",
                    name=fnc.function_info.name,
                    input=fnc.arguments,
                )
                a_content.append(tool_use)

        return a_msg
    elif msg.role == "tool":
        if isinstance(msg.content, dict):
            msg.content = json.dumps(msg.content)
        if not isinstance(msg.content, str):
            logger.warning("tool message content is not a string or dict")
            return None
        if not msg.tool_call_id:
            return None

        u_content = anthropic.types.ToolResultBlockParam(
            tool_use_id=msg.tool_call_id,
            type="tool_result",
            content=msg.content,
            is_error=msg.tool_exception is not None,
        )
        return {
            "role": "user",
            "content": [u_content],
        }

    return None


def _build_anthropic_image_content(
    image: llm.ChatImage, cache_key: Any
) -> anthropic.types.ImageBlockParam:
    if isinstance(image.image, str):  # image is a URL
        if not image.image.startswith("data:"):
            raise ValueError("LiveKit Anthropic Plugin: Image URLs must be data URLs")

        try:
            header, b64_data = image.image.split(",", 1)
            media_type = header.split(";")[0].split(":")[1]

            supported_types = {"image/jpeg", "image/png", "image/webp", "image/gif"}
            if media_type not in supported_types:
                raise ValueError(
                    f"LiveKit Anthropic Plugin: Unsupported media type {media_type}. Must be jpeg, png, webp, or gif"
                )

            return {
                "type": "image",
                "source": {
                    "type": "base64",
                    "data": b64_data,
                    "media_type": cast(
                        Literal["image/jpeg", "image/png", "image/gif", "image/webp"],
                        media_type,
                    ),
                },
            }
        except (ValueError, IndexError) as e:
            raise ValueError(
                f"LiveKit Anthropic Plugin: Invalid image data URL {str(e)}"
            )
    elif isinstance(image.image, rtc.VideoFrame):  # image is a VideoFrame
        if cache_key not in image._cache:
            # inside our internal implementation, we allow to put extra metadata to
            # each ChatImage (avoid to reencode each time we do a chatcompletion request)
            opts = utils.images.EncodeOptions()
            if image.inference_width and image.inference_height:
                opts.resize_options = utils.images.ResizeOptions(
                    width=image.inference_width,
                    height=image.inference_height,
                    strategy="scale_aspect_fit",
                )

            encoded_data = utils.images.encode(image.image, opts)
            image._cache[cache_key] = base64.b64encode(encoded_data).decode("utf-8")

        return {
            "type": "image",
            "source": {
                "type": "base64",
                "data": image._cache[cache_key],
                "media_type": "image/jpeg",
            },
        }

    raise ValueError(
        "LiveKit Anthropic Plugin: ChatImage must be an rtc.VideoFrame or a data URL"
    )


def _build_function_description(
    fnc_info: llm.function_context.FunctionInfo,
) -> anthropic.types.ToolParam:
    def build_schema_field(arg_info: llm.function_context.FunctionArgInfo):
        def type2str(t: type) -> str:
            if t is str:
                return "string"
            elif t in (int, float):
                return "number"
            elif t is bool:
                return "boolean"

            raise ValueError(f"unsupported type {t} for ai_property")

        p: dict[str, Any] = {}
        if arg_info.default is inspect.Parameter.empty:
            p["required"] = True
        else:
            p["required"] = False

        if arg_info.description:
            p["description"] = arg_info.description

        is_optional, inner_th = _is_optional_type(arg_info.type)

        if get_origin(inner_th) is list:
            inner_type = get_args(inner_th)[0]
            p["type"] = "array"
            p["items"] = {}
            p["items"]["type"] = type2str(inner_type)

            if arg_info.choices:
                p["items"]["enum"] = arg_info.choices
        else:
            p["type"] = type2str(inner_th)
            if arg_info.choices:
                p["enum"] = arg_info.choices

        return p

    input_schema: dict[str, object] = {"type": "object"}

    for arg_info in fnc_info.arguments.values():
        input_schema[arg_info.name] = build_schema_field(arg_info)

    return {
        "name": fnc_info.name,
        "description": fnc_info.description,
        "input_schema": input_schema,
    }<|MERGE_RESOLUTION|>--- conflicted
+++ resolved
@@ -85,11 +85,7 @@
 
         super().__init__(
             capabilities=LLMCapabilities(
-<<<<<<< HEAD
                 requires_persistent_functions=True,
-=======
-                requires_persistent_functions=False,
->>>>>>> 2fe3e30c
                 supports_choices_on_int=True,
             )
         )
