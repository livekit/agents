[build-system]
requires = ["hatchling"]
build-backend = "hatchling.build"

[project]
name = "livekit-plugins-bithuman"
dynamic = ["version"]
description = "Agent Framework plugin for services from BitHuman Avatar Rendering"
readme = "README.md"
license = "Apache-2.0"
requires-python = ">=3.9.0"
authors = [{ name = "LiveKit", email = "support@livekit.io" }]
keywords = ["webrtc", "realtime", "audio", "video", "livekit"]
classifiers = [
    "Intended Audience :: Developers",
    "License :: OSI Approved :: Apache Software License",
    "Topic :: Multimedia :: Sound/Audio",
    "Topic :: Multimedia :: Video",
    "Topic :: Scientific/Engineering :: Artificial Intelligence",
    "Programming Language :: Python :: 3",
    "Programming Language :: Python :: 3.10",
    "Programming Language :: Python :: 3 :: Only",
]

<<<<<<< HEAD
dependencies = ["livekit-agents>=1.2.9", "bithuman>=0.5.25"]
=======
dependencies = ["livekit-agents>=1.2.11", "bithuman>=0.5.22"]
>>>>>>> b27fe4e9

[project.urls]
Documentation = "https://docs.livekit.io"
Website = "https://livekit.io/"
Source = "https://github.com/livekit/agents"

[tool.hatch.version]
path = "livekit/plugins/bithuman/version.py"

[tool.hatch.build.targets.wheel]
packages = ["livekit"]

[tool.hatch.build.targets.sdist]
include = ["/livekit"]<|MERGE_RESOLUTION|>--- conflicted
+++ resolved
@@ -22,11 +22,7 @@
     "Programming Language :: Python :: 3 :: Only",
 ]
 
-<<<<<<< HEAD
-dependencies = ["livekit-agents>=1.2.9", "bithuman>=0.5.25"]
-=======
-dependencies = ["livekit-agents>=1.2.11", "bithuman>=0.5.22"]
->>>>>>> b27fe4e9
+dependencies = ["livekit-agents>=1.2.11", "bithuman>=0.5.25"]
 
 [project.urls]
 Documentation = "https://docs.livekit.io"
