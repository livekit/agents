--- conflicted
+++ resolved
@@ -25,21 +25,16 @@
     APITimeoutError,
     tts,
 )
+from livekit.agents.utils import is_given
 from livekit.agents.types import (
     DEFAULT_API_CONNECT_OPTIONS,
     NOT_GIVEN,
     NotGivenOr,
 )
 
-<<<<<<< HEAD
 from .models import TTSLanguages, TTSSpeechEngine
-from .utils import _strip_nones, get_aws_async_session
-=======
-from .models import TTS_LANGUAGE, TTS_SPEECH_ENGINE
 from .utils import _strip_nones
->>>>>>> 9d8e9a3e
 
-NUM_CHANNELS: int = 1
 DEFAULT_SPEECH_ENGINE: TTSSpeechEngine = "generative"
 DEFAULT_VOICE = "Ruth"
 
@@ -90,18 +85,14 @@
                 streaming=False,
             ),
             sample_rate=sample_rate,
-            num_channels=NUM_CHANNELS,
+            num_channels=1,
         )
-<<<<<<< HEAD
-        self._session = session or get_aws_async_session(
-            api_key=api_key or None, api_secret=api_secret or None, region=region or None
-=======
         self._session = session or aioboto3.Session(
             aws_access_key_id=api_key if is_given(api_key) else None,
             aws_secret_access_key=api_secret if is_given(api_secret) else None,
             region_name=region if is_given(region) else None,
->>>>>>> 9d8e9a3e
         )
+
         self._opts = _TTSOptions(
             voice=voice,
             speech_engine=speech_engine,
@@ -150,7 +141,8 @@
                     output_emitter.initialize(
                         request_id=response["ResponseMetadata"]["RequestId"],
                         sample_rate=self._opts.sample_rate,
-                        num_channels=NUM_CHANNELS,
+                        num_channels=1,
+                        mime_type="audio/mp3",
                     )
 
                     async with response["AudioStream"] as resp:
