--- conflicted
+++ resolved
@@ -12,21 +12,13 @@
 
 from __future__ import annotations
 
-<<<<<<< HEAD
-import asyncio
-=======
->>>>>>> 64db393f
 from dataclasses import dataclass, replace
 
-
-from aiobotocore.config import AioConfig
-import botocore
 import aioboto3
 import botocore
 import botocore.exceptions
 from aiobotocore.config import AioConfig
 
-import botocore.exceptions
 from livekit.agents import (
     APIConnectionError,
     APIConnectOptions,
@@ -41,14 +33,8 @@
 from livekit.agents.utils import is_given
 
 from .models import TTSLanguages, TTSSpeechEngine
-<<<<<<< HEAD
-from .utils import _strip_nones, get_aws_async_session
-
-NUM_CHANNELS: int = 1
-=======
 from .utils import _strip_nones
 
->>>>>>> 64db393f
 DEFAULT_SPEECH_ENGINE: TTSSpeechEngine = "generative"
 DEFAULT_VOICE = "Ruth"
 
@@ -99,19 +85,12 @@
                 streaming=False,
             ),
             sample_rate=sample_rate,
-<<<<<<< HEAD
-            num_channels=NUM_CHANNELS,
-        )
-        self._session = session or get_aws_async_session(
-            api_key=api_key or None, api_secret=api_secret or None, region=region or None
-=======
             num_channels=1,
         )
         self._session = session or aioboto3.Session(
             aws_access_key_id=api_key if is_given(api_key) else None,
             aws_secret_access_key=api_secret if is_given(api_secret) else None,
             region_name=region if is_given(region) else None,
->>>>>>> 64db393f
         )
 
         self._opts = _TTSOptions(
@@ -136,11 +115,7 @@
         self._tts = tts
         self._opts = replace(tts._opts)
 
-<<<<<<< HEAD
-    async def _run(self, output_emitter: tts.SynthesizedAudioEmitter):
-=======
     async def _run(self, output_emitter: tts.AudioEmitter):
->>>>>>> 64db393f
         try:
             config = AioConfig(
                 connect_timeout=self._conn_options.timeout,
@@ -163,18 +138,11 @@
                 )
 
                 if "AudioStream" in response:
-<<<<<<< HEAD
-                    output_emitter.start(
-                        request_id=response["ResponseMetadata"]["RequestId"],
-                        sample_rate=self._opts.sample_rate,
-                        num_channels=NUM_CHANNELS,
-=======
                     output_emitter.initialize(
                         request_id=response["ResponseMetadata"]["RequestId"],
                         sample_rate=self._opts.sample_rate,
                         num_channels=1,
                         mime_type="audio/mp3",
->>>>>>> 64db393f
                     )
 
                     async with response["AudioStream"] as resp:
