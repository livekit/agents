--- conflicted
+++ resolved
@@ -31,11 +31,7 @@
 from livekit.agents.utils import is_given
 
 from .log import logger
-<<<<<<< HEAD
-from .utils import get_aws_async_session, to_fnc_ctx
-=======
-from .utils import to_chat_ctx, to_fnc_ctx
->>>>>>> 7e010056
+from .utils import to_fnc_ctx
 
 TEXT_MODEL = Literal["anthropic.claude-3-5-sonnet-20241022-v2:0"]
 
