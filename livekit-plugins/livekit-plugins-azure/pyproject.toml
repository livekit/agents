--- conflicted
+++ resolved
@@ -23,13 +23,8 @@
     "Programming Language :: Python :: 3 :: Only",
 ]
 dependencies = [
-<<<<<<< HEAD
-    "livekit-agents>=1.0.12",
+    "livekit-agents>=1.0.13",
     "azure-cognitiveservices-speech>=1.43.0",
-=======
-    "livekit-agents>=1.0.13",
-    "azure-cognitiveservices-speech>=1.41.0",
->>>>>>> 7655d268
 ]
 
 [project.urls]
