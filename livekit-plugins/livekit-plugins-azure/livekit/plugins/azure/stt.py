# Licensed under the Apache License, Version 2.0 (the "License");
# you may not use this file except in compliance with the License.
# You may obtain a copy of the License at
#
#     http://www.apache.org/licenses/LICENSE-2.0
#
# Unless required by applicable law or agreed to in writing, software
# distributed under the License is distributed on an "AS IS" BASIS,
# WITHOUT WARRANTIES OR CONDITIONS OF ANY KIND, either express or implied.
# See the License for the specific language governing permissions and
# limitations under the License.

from __future__ import annotations

import asyncio
import os
from dataclasses import dataclass

from livekit import rtc
from livekit.agents import stt, utils

import azure.cognitiveservices.speech as speechsdk  # type: ignore

from .log import logger


@dataclass
class STTOptions:
    speech_key: str | None
    speech_region: str | None
    # see https://learn.microsoft.com/en-us/azure/ai-services/speech-service/speech-container-stt?tabs=container#use-the-container
    speech_host: str | None
    sample_rate: int
    num_channels: int
    languages: list[
        str
    ]  # see https://learn.microsoft.com/en-us/azure/ai-services/speech-service/language-support?tabs=stt


class STT(stt.STT):
    def __init__(
        self,
        *,
        speech_key: str | None = None,
        speech_region: str | None = None,
<<<<<<< HEAD
        speech_host: str | None = None,
=======
>>>>>>> 74f00c37
        sample_rate: int = 16000,
        num_channels: int = 1,
        languages: list[str] = [],  # when empty, auto-detect the language
    ):
        """
        Create a new instance of Azure STT.

        Either ``speech_host`` or ``speech_key`` and ``speech_region`` must be set,
        either using arguments or by setting the ``AZURE_SPEECH_HOST``, ``AZURE_SPEECH_KEY``
        and ``AZURE_SPEECH_REGION`` environmental variables, respectively.
        """

        super().__init__(
            capabilities=stt.STTCapabilities(streaming=True, interim_results=True)
        )
        speech_host = speech_host or os.environ.get("AZURE_SPEECH_HOST")
        speech_key = speech_key or os.environ.get("AZURE_SPEECH_KEY")
        speech_region = speech_region or os.environ.get("AZURE_SPEECH_REGION")

        if not speech_host and (not speech_key or not speech_region):
            raise ValueError(
                "AZURE_SPEECH_HOST or AZURE_SPEECH_KEY and AZURE_SPEECH_REGION must be set"
            )

        self._config = STTOptions(
            speech_key=speech_key,
            speech_region=speech_region,
            speech_host=speech_host,
            languages=languages,
            sample_rate=sample_rate,
            num_channels=num_channels,
        )

    async def _recognize_impl(
        self, buffer: utils.AudioBuffer, *, language: str | None = None
    ) -> stt.SpeechEvent:
        raise NotImplementedError("Azure STT does not support single frame recognition")

    def stream(self, *, language: str | None = None) -> "SpeechStream":
        return SpeechStream(self, self._config)


class SpeechStream(stt.SpeechStream):
    def __init__(self, stt: STT, opts: STTOptions) -> None:
        super().__init__(stt, sample_rate=opts.sample_rate)
        self._opts = opts
        self._speaking = False

        self._stream = speechsdk.audio.PushAudioInputStream(
            stream_format=speechsdk.audio.AudioStreamFormat(
                samples_per_second=self._opts.sample_rate,
                bits_per_sample=16,
                channels=self._opts.num_channels,
            )
        )
        self._recognizer = _create_speech_recognizer(
            config=self._opts, stream=self._stream
        )
        self._recognizer.recognizing.connect(self._on_recognizing)
        self._recognizer.recognized.connect(self._on_recognized)
        self._recognizer.speech_start_detected.connect(self._on_speech_start)
        self._recognizer.speech_end_detected.connect(self._on_speech_end)
        self._recognizer.session_stopped.connect(self._on_session_stopped)
        self._recognizer.start_continuous_recognition()
        self._done_event = asyncio.Event()
        self._loop = asyncio.get_running_loop()

    @utils.log_exceptions(logger=logger)
    async def _main_task(self) -> None:
        try:
            async for input in self._input_ch:
                if isinstance(input, rtc.AudioFrame):
                    self._stream.write(input.data.tobytes())

            self._stream.close()
            await self._done_event.wait()
        finally:

            def _cleanup():
                self._recognizer.stop_continuous_recognition()
                del self._recognizer

            await asyncio.to_thread(_cleanup)

    def _on_recognized(self, evt: speechsdk.SpeechRecognitionEventArgs):
        detected_lg = speechsdk.AutoDetectSourceLanguageResult(evt.result).language
        text = evt.result.text.strip()
        if not text:
            return

        final_data = stt.SpeechData(
            language=detected_lg, confidence=1.0, text=evt.result.text
        )

        self._threadsafe_send(
            stt.SpeechEvent(
                type=stt.SpeechEventType.FINAL_TRANSCRIPT, alternatives=[final_data]
            )
        )

    def _on_recognizing(self, evt: speechsdk.SpeechRecognitionEventArgs):
        detected_lg = speechsdk.AutoDetectSourceLanguageResult(evt.result).language
        text = evt.result.text.strip()
        if not text:
            return

        interim_data = stt.SpeechData(
            language=detected_lg, confidence=0.0, text=evt.result.text
        )

        self._threadsafe_send(
            stt.SpeechEvent(
                type=stt.SpeechEventType.INTERIM_TRANSCRIPT, alternatives=[interim_data]
            )
        )

    def _on_speech_start(self, evt: speechsdk.SpeechRecognitionEventArgs):
        if self._speaking:
            return

        self._speaking = True
        self._threadsafe_send(stt.SpeechEvent(type=stt.SpeechEventType.START_OF_SPEECH))

    def _on_speech_end(self, evt: speechsdk.SpeechRecognitionEventArgs):
        if not self._speaking:
            return

        self._speaking = False
        self._threadsafe_send(stt.SpeechEvent(type=stt.SpeechEventType.END_OF_SPEECH))

    def _on_session_stopped(self, evt: speechsdk.SpeechRecognitionEventArgs):
        self._loop.call_soon_threadsafe(self._done_event.set)

    def _threadsafe_send(self, evt: stt.SpeechEvent):
        self._loop.call_soon_threadsafe(self._event_ch.send_nowait, evt)


def _create_speech_recognizer(
    *, config: STTOptions, stream: speechsdk.audio.AudioInputStream
) -> speechsdk.SpeechRecognizer:
    if config.speech_host:
        speech_config = speechsdk.SpeechConfig(host=config.speech_host)
    else:
        speech_config = speechsdk.SpeechConfig(
            subscription=config.speech_key, region=config.speech_region
        )

    auto_detect_source_language_config = None
    if config.languages:
        auto_detect_source_language_config = (
            speechsdk.languageconfig.AutoDetectSourceLanguageConfig(
                languages=config.languages
            )
        )

    audio_config = speechsdk.audio.AudioConfig(stream=stream)
    speech_recognizer = speechsdk.SpeechRecognizer(
        speech_config=speech_config,
        audio_config=audio_config,
        auto_detect_source_language_config=auto_detect_source_language_config,  # type: ignore
    )

    return speech_recognizer<|MERGE_RESOLUTION|>--- conflicted
+++ resolved
@@ -43,10 +43,7 @@
         *,
         speech_key: str | None = None,
         speech_region: str | None = None,
-<<<<<<< HEAD
         speech_host: str | None = None,
-=======
->>>>>>> 74f00c37
         sample_rate: int = 16000,
         num_channels: int = 1,
         languages: list[str] = [],  # when empty, auto-detect the language
