--- conflicted
+++ resolved
@@ -16,11 +16,7 @@
 import contextlib
 import os
 from dataclasses import dataclass
-<<<<<<< HEAD
-from typing import Literal, Optional
-=======
-from typing import Callable, Literal
->>>>>>> a9ee52ae
+from typing import Callable, Literal, Optional
 
 from livekit.agents import (
     APIConnectionError,
