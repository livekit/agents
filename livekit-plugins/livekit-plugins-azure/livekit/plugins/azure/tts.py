--- conflicted
+++ resolved
@@ -312,16 +312,6 @@
 def _create_speech_synthesizer(
     *, config: _TTSOptions, stream: speechsdk.audio.AudioOutputStream
 ) -> speechsdk.SpeechSynthesizer:
-<<<<<<< HEAD
-    speech_config = speechsdk.SpeechConfig(
-        subscription=config.speech_key,
-        region=config.speech_region,
-        speech_recognition_language=config.language or "en-US",
-    )
-    speech_config.set_speech_synthesis_output_format(
-        SUPPORTED_SAMPLE_RATE[config.sample_rate]
-    )
-=======
     if config.speech_host:
         speech_config = speechsdk.SpeechConfig(host=config.speech_host)
     else:
@@ -330,7 +320,10 @@
             region=config.speech_region,
             speech_recognition_language=config.language or "en-US",
         )
->>>>>>> 0c9eac91
+
+    speech_config.set_speech_synthesis_output_format(
+        SUPPORTED_SAMPLE_RATE[config.sample_rate]
+    )
     stream_config = speechsdk.audio.AudioOutputConfig(stream=stream)
     if config.voice is not None:
         speech_config.speech_synthesis_voice_name = config.voice
