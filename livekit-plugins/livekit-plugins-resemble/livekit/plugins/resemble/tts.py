# Copyright 2025 LiveKit, Inc.
#
# Licensed under the Apache License, Version 2.0 (the "License");
# you may not use this file except in compliance with the License.
# You may obtain a copy of the License at
#
#     http://www.apache.org/licenses/LICENSE-2.0
#
# Unless required by applicable law or agreed to in writing, software
# distributed under the License is distributed on an "AS IS" BASIS,
# WITHOUT WARRANTIES OR CONDITIONS OF ANY KIND, either express or implied.
# See the License for the specific language governing permissions and
# limitations under the License.

from __future__ import annotations

import asyncio
import base64
import json
import os
import weakref
from dataclasses import dataclass
<<<<<<< HEAD
=======
from typing import Optional
>>>>>>> 3734a6cd

import aiohttp
from livekit.agents import (
    APIConnectionError,
    APIConnectOptions,
    APIStatusError,
    APITimeoutError,
    tokenize,
    tts,
    utils,
)
from livekit.agents.types import DEFAULT_API_CONNECT_OPTIONS

from .log import logger

RESEMBLE_WEBSOCKET_URL = "wss://websocket.cluster.resemble.ai/stream"
RESEMBLE_REST_API_URL = "https://f.cluster.resemble.ai/synthesize"
NUM_CHANNELS = 1
DEFAULT_VOICE_UUID = "55592656"
<<<<<<< HEAD
BUFFERED_WORDS_COUNT = 3
DEFAULT_PRECISION = "PCM_16"
=======
>>>>>>> 3734a6cd


@dataclass
class _TTSOptions:
    voice_uuid: str
    sample_rate: int
    precision: str
    tokenizer: tokenize.SentenceTokenizer


class TTS(tts.TTS):
    def __init__(
        self,
        *,
        api_key: str | None = None,
        voice_uuid: str | None = None,
        tokenizer: tokenize.SentenceTokenizer | None = None,
        sample_rate: int = 44100,
        precision: str | None = None,
        http_session: aiohttp.ClientSession | None = None,
        use_streaming: bool = True,
    ) -> None:
        """
        Create a new instance of the Resemble TTS.

        See https://docs.app.resemble.ai/docs/text_to_speech/ for more documentation on all of these options.

        Args:
            voice_uuid (str, optional): The voice UUID for the desired voice. Defaults to None.
            sample_rate (int, optional): The audio sample rate in Hz. Defaults to 44100.
            precision (str, optional): The precision to use. Defaults to "PCM_16".
            api_key (str | None, optional): The Resemble API key. If not provided, it will be read from the RESEMBLE_API_KEY environment variable.
            http_session (aiohttp.ClientSession | None, optional): An existing aiohttp ClientSession to use. If not provided, a new session will be created.
            tokenizer (tokenize.SentenceTokenizer, optional): The tokenizer to use. Defaults to tokenize.SentenceTokenizer().
            use_streaming (bool, optional): Whether to use streaming or not. Defaults to True.
        """  # noqa: E501
        super().__init__(
            capabilities=tts.TTSCapabilities(streaming=use_streaming),
            sample_rate=sample_rate,
            num_channels=NUM_CHANNELS,
        )

<<<<<<< HEAD
=======
        # Validate and set API key
>>>>>>> 3734a6cd
        self._api_key = api_key or os.environ.get("RESEMBLE_API_KEY")
        if not self._api_key:
            raise ValueError(
                "Resemble API key is required, either as argument or set RESEMBLE_API_KEY environment variable"
            )

<<<<<<< HEAD
        if tokenizer is None:
            tokenizer = tokenize.basic.SentenceTokenizer(
                min_sentence_len=BUFFERED_WORDS_COUNT
            )

        if precision is None:
            precision = DEFAULT_PRECISION

        if voice_uuid is None:
            voice_uuid = DEFAULT_VOICE_UUID

        self._opts = _TTSOptions(
=======
        # Set options
        self._opts = _Options(
>>>>>>> 3734a6cd
            voice_uuid=voice_uuid,
            sample_rate=sample_rate,
            precision=precision,
            tokenizer=tokenizer,
        )

        self._session = http_session
        self._streams = weakref.WeakSet[SynthesizeStream]()
<<<<<<< HEAD
        self._pool = utils.ConnectionPool[aiohttp.ClientWebSocketResponse](
=======

        # Create a connection pool for WebSockets
        self._pool = utils.ConnectionPool[websockets.WebSocketClientProtocol](
>>>>>>> 3734a6cd
            connect_cb=self._connect_ws,
            close_cb=self._close_ws,
        )

    async def _connect_ws(self) -> aiohttp.ClientWebSocketResponse:
        session = self._ensure_session()

        return await asyncio.wait_for(
            session.ws_connect(
                RESEMBLE_WEBSOCKET_URL,
                headers={"Authorization": f"Bearer {self._api_key}"},
            ),
            self._conn_options.timeout,
        )

<<<<<<< HEAD
    async def _close_ws(self, ws: aiohttp.ClientWebSocketResponse):
=======
    async def _close_ws(self, ws: websockets.WebSocketClientProtocol):
        """Close the WebSocket connection."""
>>>>>>> 3734a6cd
        await ws.close()

    def _ensure_session(self) -> aiohttp.ClientSession:
        if not self._session:
            self._session = utils.http_context.http_session()

        return self._session

    def prewarm(self) -> None:
        self._pool.prewarm()

    def update_options(
        self,
        *,
        voice_uuid: str | None = None,
        sample_rate: int | None = None,
        precision: str | None = None,
    ) -> None:
        """
        Update the Text-to-Speech (TTS) configuration options.

        Args:
            voice_uuid (str, optional): The voice UUID for the desired voice.
            sample_rate (int, optional): The audio sample rate in Hz.
            precision (str, optional): The precision to use.
        """  # noqa: E501
        self._opts.voice_uuid = voice_uuid or self._opts.voice_uuid
        self._opts.sample_rate = sample_rate or self._opts.sample_rate
        self._opts.precision = precision or self._opts.precision

    def synthesize(
        self,
        text: str,
        *,
        conn_options: APIConnectOptions = DEFAULT_API_CONNECT_OPTIONS,
    ) -> ChunkedStream:
        return ChunkedStream(
            tts=self,
            input_text=text,
            conn_options=conn_options,
            opts=self._opts,
            api_key=self._api_key,
            session=self._ensure_session(),
        )

    def stream(
        self, *, conn_options: APIConnectOptions = DEFAULT_API_CONNECT_OPTIONS
    ) -> SynthesizeStream:
        stream = SynthesizeStream(
            tts=self,
            pool=self._pool,
            opts=self._opts,
            api_key=self._api_key,
        )
        self._streams.add(stream)
        return stream

<<<<<<< HEAD
=======
    async def __aenter__(self) -> "TTS":
        """Enter async context manager."""
        return self

    async def __aexit__(self, exc_type, exc_val, exc_tb) -> None:
        """Exit async context manager and clean up resources."""
        await self.aclose()

>>>>>>> 3734a6cd
    async def aclose(self) -> None:
        for stream in list(self._streams):
            await stream.aclose()
        self._streams.clear()
<<<<<<< HEAD
        await self._pool.aclose()
=======

        # Close the WebSocket connection pool
        await self._pool.aclose()

>>>>>>> 3734a6cd
        await super().aclose()


class ChunkedStream(tts.ChunkedStream):
    """Synthesize text into speech in one go using Resemble AI's REST API."""

    def __init__(
        self,
        *,
        tts: TTS,
        input_text: str,
        opts: _TTSOptions,
        conn_options: APIConnectOptions,
        api_key: str,
        session: aiohttp.ClientSession,
    ) -> None:
        super().__init__(tts=tts, input_text=input_text, conn_options=conn_options)
        self._opts, self._session, self._api_key = opts, session, api_key

    async def _run(self) -> None:
        request_id = utils.shortuuid()

        # Create request headers
        headers = {
            "Authorization": f"Bearer {self._api_key}",
            "Content-Type": "application/json",
            "Accept": "application/json",  # Expect JSON response
        }

        # Create request payload
        payload = {
            "voice_uuid": self._opts.voice_uuid,
            "data": self._input_text,
            "sample_rate": self._opts.sample_rate,
            "precision": self._opts.precision,
        }

<<<<<<< HEAD
=======
        # Create decoder for audio processing
>>>>>>> 3734a6cd
        decoder = utils.codecs.AudioStreamDecoder(
            sample_rate=self._opts.sample_rate,
            num_channels=NUM_CHANNELS,
        )

        try:
            async with self._session.post(
                RESEMBLE_REST_API_URL,
                headers=headers,
                json=payload,
                timeout=aiohttp.ClientTimeout(
                    total=30,
                    sock_connect=self._conn_options.timeout,
                ),
            ) as response:
<<<<<<< HEAD
                response.raise_for_status()
=======
                if not response.ok:
                    error_text = await response.text()
                    raise APIStatusError(
                        message=f"Resemble API error: {error_text}",
                        status_code=response.status,
                        request_id=request_id,
                        body=error_text,
                    )

                # Parse the JSON response
>>>>>>> 3734a6cd
                response_json = await response.json()

                # Check for success
                if not response_json.get("success", False):
                    issues = response_json.get("issues", ["Unknown error"])
                    error_msg = "; ".join(issues)
                    raise APIStatusError(
                        message=f"Resemble API returned failure: {error_msg}",
                        status_code=response.status,
                        request_id=request_id,
                        body=json.dumps(response_json),
                    )

                # Extract base64-encoded audio content
                audio_content_b64 = response_json.get("audio_content")
                if not audio_content_b64:
                    raise APIStatusError(
                        message="No audio content in response",
                        status_code=response.status,
                        request_id=request_id,
                        body=json.dumps(response_json),
                    )

                # Decode base64 to get raw audio bytes
                audio_bytes = base64.b64decode(audio_content_b64)
<<<<<<< HEAD
                decoder.push(audio_bytes)
                decoder.end_input()

=======

                # Create audio emitter
>>>>>>> 3734a6cd
                emitter = tts.SynthesizedAudioEmitter(
                    event_ch=self._event_ch,
                    request_id=request_id,
                )
<<<<<<< HEAD
                async for frame in decoder:
                    emitter.push(frame)
=======

                # Push audio data to decoder
                decoder.push(audio_bytes)
                decoder.end_input()

                # Emit audio frames
                async for frame in decoder:
                    emitter.push(frame)

                # Final flush of the emitter
>>>>>>> 3734a6cd
                emitter.flush()

        except aiohttp.ClientResponseError as e:
            raise APIStatusError(
                message=e.message,
                status_code=e.status,
                request_id=request_id,
                body=f"resemble api error: {str(e)}",
            ) from e
        except asyncio.TimeoutError as e:
            raise APITimeoutError() from e
        except aiohttp.ClientError as e:
            raise APIConnectionError(
                message=f"Resemble API connection error: {str(e)}",
            ) from e
        except Exception as e:
            raise APIConnectionError(f"Error during synthesis: {str(e)}") from e
        finally:
            await decoder.aclose()


class SynthesizeStream(tts.SynthesizeStream):
    """Stream-based text-to-speech synthesis using Resemble AI WebSocket API.

    This implementation connects to Resemble's WebSocket API for real-time streaming
    synthesis. Note that this requires a Business plan subscription with Resemble AI.
    """

    def __init__(
        self,
        *,
        tts: TTS,
        opts: _TTSOptions,
        pool: utils.ConnectionPool[aiohttp.ClientWebSocketResponse],
        api_key: str,
    ):
<<<<<<< HEAD
        super().__init__(tts=tts)
        self._opts, self._pool, self._api_key = opts, pool, api_key

    async def _run(self) -> None:
        request_id = utils.shortuuid()
        self._segments_ch = utils.aio.Chan[tokenize.WordStream]()

        @utils.log_exceptions(logger=logger)
        async def _tokenize_input():
            """tokenize text from the input_ch to words"""
            input_stream = None
            async for input in self._input_ch:
                if isinstance(input, str):
                    if input_stream is None:
                        # new segment (after flush for e.g)
                        input_stream = self._opts.tokenizer.stream()
                        self._segments_ch.send_nowait(input_stream)
                    input_stream.push_text(input)
                elif isinstance(input, self._FlushSentinel):
                    if input_stream is not None:
                        input_stream.end_input()
                    input_stream = None
            if input_stream is not None:
                input_stream.end_input()
            self._segments_ch.close()

        @utils.log_exceptions(logger=logger)
        async def _process_segments():
            async for input_stream in self._segments_ch:
                await self._run_ws(input_stream, request_id)

        tasks = [
            asyncio.create_task(_tokenize_input()),
            asyncio.create_task(_process_segments()),
        ]
        try:
            await asyncio.gather(*tasks)
        except asyncio.TimeoutError as e:
            raise APITimeoutError() from e
        except aiohttp.ClientResponseError as e:
            raise APIStatusError(
                message=e.message,
                status_code=e.status,
                request_id=request_id,
                body=None,
            ) from e
=======
        super().__init__(tts=tts, conn_options=conn_options)
        self._opts = opts
        self._api_key = api_key
        self._request_id = 0
        self._running = False
        self._websocket = None
        self._pool = pool

        # Channels for communication between components
        self._text_ch = asyncio.Queue()
        self._audio_ch = asyncio.Queue()

        # Tasks for processing
        self._websocket_task = None
        self._processing_task = None
        self._closed = False

        # Create a task to monitor the base class's input channel
        self._input_monitor_task = asyncio.create_task(self._monitor_input_channel())

    async def _monitor_input_channel(self) -> None:
        """Monitor the input channel from the base class and forward to our text channel."""
        try:
            buffer = ""
            word_count = 0
            MIN_WORDS_TO_BUFFER = 5  # Buffer at least this many words before sending

            async for item in self._input_ch:
                if isinstance(item, self._FlushSentinel):
                    # When we get a flush sentinel, send any buffered text
                    if buffer:
                        await self._text_ch.put(buffer)
                        buffer = ""
                        word_count = 0
                    # Signal end of input
                    await self._text_ch.put(None)
                    continue
                else:
                    # It's a text token, add to buffer
                    buffer += item

                    # Count words in the buffer
                    if item.strip() and (item.endswith(" ") or item.endswith("\n")):
                        word_count += 1

                    # Send buffer when we have enough words or hit sentence-ending punctuation
                    if word_count >= MIN_WORDS_TO_BUFFER or any(
                        buffer.rstrip().endswith(p) for p in [".", "!", "?", ":", ";"]
                    ):
                        await self._text_ch.put(buffer)
                        buffer = ""
                        word_count = 0

            # End of input - send any remaining text in buffer
            if buffer:
                await self._text_ch.put(buffer)
        except Exception as e:
            logger.error(f"Error in input channel monitor: {e}")
        finally:
            if not self._closed:
                # Signal end of input if our monitor is shutting down unexpectedly
                await self._text_ch.put(None)

    def _preprocess_text(self, text: str) -> str:
        """Preprocess text before sending to Resemble API.

        This ensures punctuation is properly handled by combining it with adjacent words.
        """
        # Skip if text is empty or None
        if not text or not text.strip():
            return text

        # If text is just punctuation, add a space before it to avoid errors
        if text.strip() in ",.!?;:":
            return " " + text

        return text

    async def synthesize_text(self, text: str) -> None:
        """Queue text for synthesis."""
        if self._closed:
            raise RuntimeError("Stream is closed")

        # Preprocess text before sending
        processed_text = self._preprocess_text(text)
        await self._text_ch.put(processed_text)

        if not self._running:
            # Start processing if not already running
            self._running = True
            self._processing_task = asyncio.create_task(self._run())

        # Wait for the text to be processed
        await self._text_ch.join()

        # Signal end of input - this will close the channel
        # Note: We don't call flush() here because it's already done in end_input()
        self.end_input()

    async def aclose(self) -> None:
        """Close the stream and clean up resources."""
        self._closed = True

        # Close the text channel to signal the end
        if self._running:
            await self._text_ch.put(None)  # Signal end of input

        # Cancel the input monitor task
        if self._input_monitor_task and not self._input_monitor_task.done():
            self._input_monitor_task.cancel()
            try:
                await self._input_monitor_task
            except asyncio.CancelledError:
                pass

        # Cancel any running tasks
        if self._processing_task and not self._processing_task.done():
            self._processing_task.cancel()
            try:
                await self._processing_task
            except asyncio.CancelledError:
                pass

        await super().aclose()

    async def _run(self) -> None:
        """Main processing loop for the streaming synthesis."""

        # Initialize decoder for audio processing
        decoder = utils.codecs.AudioStreamDecoder(
            sample_rate=self._opts.sample_rate,
            num_channels=NUM_CHANNELS,
        )

        try:
            request_id = utils.shortuuid()
            segment_id = utils.shortuuid()

            # Create audio emitter
            emitter = tts.SynthesizedAudioEmitter(
                event_ch=self._event_ch,
                request_id=request_id,
                segment_id=segment_id,
            )

            # Track pending requests to ensure all responses are received
            pending_requests = set()

            async with self._pool.connection() as websocket:
                # Start a separate task to handle WebSocket messages
                async def _ws_recv_task():
                    try:
                        while not self._closed:
                            message = await websocket.recv()

                            # Handle JSON response
                            try:
                                data = json.loads(message)

                                # Handle audio data
                                if data.get("type") == "audio":
                                    # Decode base64 audio content
                                    audio_data = base64.b64decode(data["audio_content"])

                                    try:
                                        # For PCM_16, each sample is 2 bytes (16 bits)
                                        bytes_per_sample = 2
                                        samples_per_channel = (
                                            len(audio_data) // bytes_per_sample
                                        )

                                        # Create audio frame directly from the PCM data
                                        frame = rtc.AudioFrame(
                                            data=audio_data,
                                            samples_per_channel=samples_per_channel,
                                            sample_rate=self._opts.sample_rate,
                                            num_channels=NUM_CHANNELS,
                                        )

                                        emitter.push(frame)

                                        emitter.flush()

                                    except Exception as e:
                                        logger.error(
                                            f"Error processing audio data: {e}",
                                            exc_info=True,
                                        )

                                # Handle end of audio
                                elif data.get("type") == "audio_end":
                                    # Complete current segment
                                    emitter.flush()

                                    # Mark request as completed if request_id is present
                                    if "request_id" in data:
                                        req_id = data["request_id"]
                                        if req_id in pending_requests:
                                            pending_requests.remove(req_id)

                                # Handle errors
                                elif data.get("type") == "error":
                                    error_msg = data.get("message", "Unknown error")
                                    logger.error(
                                        f"Resemble WebSocket API error: {error_msg}"
                                    )

                                    # Don't raise an error for punctuation-only inputs
                                    if (
                                        "would not generate any audio" in error_msg
                                        and data.get("request_id") in pending_requests
                                    ):
                                        req_id = data.get("request_id")
                                        pending_requests.remove(req_id)
                                    else:
                                        raise APIStatusError(
                                            message=f"Resemble API error: {error_msg}",
                                            status_code=data.get("status_code", 500),
                                            request_id=str(request_id),
                                            body=None,
                                        )
                            except json.JSONDecodeError:
                                logger.error(
                                    f"Failed to decode JSON response: {message}"
                                )
                    except websockets.exceptions.ConnectionClosed as e:
                        logger.error(f"WebSocket connection closed: {e}")
                        if not self._closed:
                            raise APIConnectionError(
                                f"WebSocket connection closed unexpectedly: {e}"
                            )
                    except Exception as e:
                        logger.error(f"Error in WebSocket receive task: {e}")
                        if not self._closed:
                            raise

                # Start WebSocket receive task
                ws_task = asyncio.create_task(_ws_recv_task())

                # Process text input
                try:
                    while not self._closed:
                        # Wait for text to synthesize
                        text = await self._text_ch.get()

                        # None signals end of input
                        if text is None:
                            break

                        if not text.strip():
                            self._text_ch.task_done()
                            continue

                        # Preprocess text before sending
                        text = self._preprocess_text(text)

                        self._mark_started()

                        payload = {
                            "voice_uuid": self._opts.voice_uuid,
                            "data": text,
                            "request_id": self._request_id,
                            "sample_rate": self._opts.sample_rate,
                            "precision": "PCM_16",
                            "no_audio_header": True,
                        }

                        # Add request to pending set
                        pending_requests.add(self._request_id)

                        # Send synthesis request
                        await websocket.send(json.dumps(payload))
                        self._request_id += 1

                        # Mark the text as processed
                        self._text_ch.task_done()

                    # Wait for all pending requests to complete
                    if pending_requests:
                        # Wait with a timeout to avoid hanging indefinitely
                        wait_start = time.time()
                        while pending_requests and (time.time() - wait_start) < 5.0:
                            await asyncio.sleep(0.1)

                        if pending_requests:
                            logger.warning(
                                f"Timed out waiting for {len(pending_requests)} audio responses"
                            )

                finally:
                    # Cancel WebSocket task
                    if not ws_task.done():
                        ws_task.cancel()
                        try:
                            await ws_task
                        except asyncio.CancelledError:
                            pass

        except asyncio.CancelledError:
            raise
        except websockets.exceptions.ConnectionClosed as e:
            logger.error(f"WebSocket connection closed: {e}")
            raise APIConnectionError(f"WebSocket connection closed: {e}") from e
>>>>>>> 3734a6cd
        except Exception as e:
            raise APIConnectionError() from e
        finally:
<<<<<<< HEAD
            await utils.aio.gracefully_cancel(*tasks)

    async def _run_ws(
        self,
        input_stream: tokenize.SentenceStream,
        request_id: str,
    ) -> None:
        async with self._pool.connection() as ws:
            segment_id = utils.shortuuid()
            decoder = utils.codecs.AudioStreamDecoder(
                sample_rate=self._opts.sample_rate,
                num_channels=NUM_CHANNELS,
            )

            @utils.log_exceptions(logger=logger)
            async def _send_task(ws: aiohttp.ClientWebSocketResponse):
                """Stream text to the websocket."""
                async for data in input_stream:
                    payload = {
                        "voice_uuid": self._opts.voice_uuid,
                        "data": data.text,
                        "request_id": request_id,
                        "sample_rate": self._opts.sample_rate,
                        "precision": self._opts.precision,
                        "no_audio_header": True,
                    }
                    await ws.send_str(json.dumps(payload))

            @utils.log_exceptions(logger=logger)
            async def _recv_task(ws: aiohttp.ClientWebSocketResponse):
                while True:
                    msg = await ws.receive()
                    if msg.type in (
                        aiohttp.WSMsgType.CLOSED,
                        aiohttp.WSMsgType.CLOSE,
                        aiohttp.WSMsgType.CLOSING,
                    ):
                        raise APIStatusError(
                            "Resemble connection closed unexpectedly",
                            request_id=request_id,
                        )

                    if msg.type != aiohttp.WSMsgType.TEXT:
                        logger.warning("Unexpected Resemble message type %s", msg.type)
                        continue

                    data = json.loads(msg.data)

                    if data.get("type") == "audio":
                        b64data = base64.b64decode(data["audio_content"])
                        decoder.push(b64data)

                    elif data.get("type") == "audio_end":
                        decoder.end_input()
                        break  # we are not going to receive any more audio
                    else:
                        logger.error("Unexpected Resemble message %s", data)

            @utils.log_exceptions(logger=logger)
            async def generate_task():
                emitter = tts.SynthesizedAudioEmitter(
                    event_ch=self._event_ch,
                    request_id=request_id,
                    segment_id=segment_id,
                )
                async for frame in decoder:
                    emitter.push(frame)
                emitter.flush()

            tasks = [
                asyncio.create_task(_send_task(ws)),
                asyncio.create_task(_recv_task(ws)),
                asyncio.create_task(generate_task()),
            ]

            try:
                await asyncio.gather(*tasks)
            except asyncio.TimeoutError as e:
                raise APITimeoutError() from e
            except aiohttp.ClientResponseError as e:
                raise APIStatusError(
                    message=e.message,
                    status_code=e.status,
                    request_id=request_id,
                    body=None,
                ) from e
            except Exception as e:
                raise APIConnectionError() from e
            finally:
                await utils.aio.gracefully_cancel(*tasks)
                await decoder.aclose()
=======
            # Clean up resources
            await decoder.aclose()

            self._running = False
>>>>>>> 3734a6cd
<|MERGE_RESOLUTION|>--- conflicted
+++ resolved
@@ -20,10 +20,6 @@
 import os
 import weakref
 from dataclasses import dataclass
-<<<<<<< HEAD
-=======
-from typing import Optional
->>>>>>> 3734a6cd
 
 import aiohttp
 from livekit.agents import (
@@ -43,11 +39,8 @@
 RESEMBLE_REST_API_URL = "https://f.cluster.resemble.ai/synthesize"
 NUM_CHANNELS = 1
 DEFAULT_VOICE_UUID = "55592656"
-<<<<<<< HEAD
 BUFFERED_WORDS_COUNT = 3
 DEFAULT_PRECISION = "PCM_16"
-=======
->>>>>>> 3734a6cd
 
 
 @dataclass
@@ -90,17 +83,12 @@
             num_channels=NUM_CHANNELS,
         )
 
-<<<<<<< HEAD
-=======
-        # Validate and set API key
->>>>>>> 3734a6cd
         self._api_key = api_key or os.environ.get("RESEMBLE_API_KEY")
         if not self._api_key:
             raise ValueError(
                 "Resemble API key is required, either as argument or set RESEMBLE_API_KEY environment variable"
             )
 
-<<<<<<< HEAD
         if tokenizer is None:
             tokenizer = tokenize.basic.SentenceTokenizer(
                 min_sentence_len=BUFFERED_WORDS_COUNT
@@ -113,10 +101,6 @@
             voice_uuid = DEFAULT_VOICE_UUID
 
         self._opts = _TTSOptions(
-=======
-        # Set options
-        self._opts = _Options(
->>>>>>> 3734a6cd
             voice_uuid=voice_uuid,
             sample_rate=sample_rate,
             precision=precision,
@@ -125,13 +109,7 @@
 
         self._session = http_session
         self._streams = weakref.WeakSet[SynthesizeStream]()
-<<<<<<< HEAD
         self._pool = utils.ConnectionPool[aiohttp.ClientWebSocketResponse](
-=======
-
-        # Create a connection pool for WebSockets
-        self._pool = utils.ConnectionPool[websockets.WebSocketClientProtocol](
->>>>>>> 3734a6cd
             connect_cb=self._connect_ws,
             close_cb=self._close_ws,
         )
@@ -147,12 +125,7 @@
             self._conn_options.timeout,
         )
 
-<<<<<<< HEAD
     async def _close_ws(self, ws: aiohttp.ClientWebSocketResponse):
-=======
-    async def _close_ws(self, ws: websockets.WebSocketClientProtocol):
-        """Close the WebSocket connection."""
->>>>>>> 3734a6cd
         await ws.close()
 
     def _ensure_session(self) -> aiohttp.ClientSession:
@@ -210,34 +183,17 @@
         self._streams.add(stream)
         return stream
 
-<<<<<<< HEAD
-=======
-    async def __aenter__(self) -> "TTS":
-        """Enter async context manager."""
-        return self
-
-    async def __aexit__(self, exc_type, exc_val, exc_tb) -> None:
-        """Exit async context manager and clean up resources."""
-        await self.aclose()
-
->>>>>>> 3734a6cd
     async def aclose(self) -> None:
         for stream in list(self._streams):
             await stream.aclose()
         self._streams.clear()
-<<<<<<< HEAD
         await self._pool.aclose()
-=======
-
-        # Close the WebSocket connection pool
-        await self._pool.aclose()
-
->>>>>>> 3734a6cd
         await super().aclose()
 
 
 class ChunkedStream(tts.ChunkedStream):
     """Synthesize text into speech in one go using Resemble AI's REST API."""
+
 
     def __init__(
         self,
@@ -255,12 +211,14 @@
     async def _run(self) -> None:
         request_id = utils.shortuuid()
 
+
         # Create request headers
         headers = {
             "Authorization": f"Bearer {self._api_key}",
             "Content-Type": "application/json",
             "Accept": "application/json",  # Expect JSON response
         }
+
 
         # Create request payload
         payload = {
@@ -270,17 +228,16 @@
             "precision": self._opts.precision,
         }
 
-<<<<<<< HEAD
-=======
-        # Create decoder for audio processing
->>>>>>> 3734a6cd
         decoder = utils.codecs.AudioStreamDecoder(
             sample_rate=self._opts.sample_rate,
             num_channels=NUM_CHANNELS,
         )
 
+
         try:
             async with self._session.post(
+                RESEMBLE_REST_API_URL,
+                headers=headers,
                 RESEMBLE_REST_API_URL,
                 headers=headers,
                 json=payload,
@@ -289,21 +246,9 @@
                     sock_connect=self._conn_options.timeout,
                 ),
             ) as response:
-<<<<<<< HEAD
                 response.raise_for_status()
-=======
-                if not response.ok:
-                    error_text = await response.text()
-                    raise APIStatusError(
-                        message=f"Resemble API error: {error_text}",
-                        status_code=response.status,
-                        request_id=request_id,
-                        body=error_text,
-                    )
-
-                # Parse the JSON response
->>>>>>> 3734a6cd
                 response_json = await response.json()
+
 
                 # Check for success
                 if not response_json.get("success", False):
@@ -316,6 +261,7 @@
                         body=json.dumps(response_json),
                     )
 
+
                 # Extract base64-encoded audio content
                 audio_content_b64 = response_json.get("audio_content")
                 if not audio_content_b64:
@@ -326,36 +272,20 @@
                         body=json.dumps(response_json),
                     )
 
+
                 # Decode base64 to get raw audio bytes
                 audio_bytes = base64.b64decode(audio_content_b64)
-<<<<<<< HEAD
                 decoder.push(audio_bytes)
                 decoder.end_input()
 
-=======
-
-                # Create audio emitter
->>>>>>> 3734a6cd
                 emitter = tts.SynthesizedAudioEmitter(
                     event_ch=self._event_ch,
                     request_id=request_id,
                 )
-<<<<<<< HEAD
                 async for frame in decoder:
                     emitter.push(frame)
-=======
-
-                # Push audio data to decoder
-                decoder.push(audio_bytes)
-                decoder.end_input()
-
-                # Emit audio frames
-                async for frame in decoder:
-                    emitter.push(frame)
-
-                # Final flush of the emitter
->>>>>>> 3734a6cd
                 emitter.flush()
+
 
         except aiohttp.ClientResponseError as e:
             raise APIStatusError(
@@ -379,6 +309,7 @@
 class SynthesizeStream(tts.SynthesizeStream):
     """Stream-based text-to-speech synthesis using Resemble AI WebSocket API.
 
+
     This implementation connects to Resemble's WebSocket API for real-time streaming
     synthesis. Note that this requires a Business plan subscription with Resemble AI.
     """
@@ -391,7 +322,6 @@
         pool: utils.ConnectionPool[aiohttp.ClientWebSocketResponse],
         api_key: str,
     ):
-<<<<<<< HEAD
         super().__init__(tts=tts)
         self._opts, self._pool, self._api_key = opts, pool, api_key
 
@@ -438,315 +368,9 @@
                 request_id=request_id,
                 body=None,
             ) from e
-=======
-        super().__init__(tts=tts, conn_options=conn_options)
-        self._opts = opts
-        self._api_key = api_key
-        self._request_id = 0
-        self._running = False
-        self._websocket = None
-        self._pool = pool
-
-        # Channels for communication between components
-        self._text_ch = asyncio.Queue()
-        self._audio_ch = asyncio.Queue()
-
-        # Tasks for processing
-        self._websocket_task = None
-        self._processing_task = None
-        self._closed = False
-
-        # Create a task to monitor the base class's input channel
-        self._input_monitor_task = asyncio.create_task(self._monitor_input_channel())
-
-    async def _monitor_input_channel(self) -> None:
-        """Monitor the input channel from the base class and forward to our text channel."""
-        try:
-            buffer = ""
-            word_count = 0
-            MIN_WORDS_TO_BUFFER = 5  # Buffer at least this many words before sending
-
-            async for item in self._input_ch:
-                if isinstance(item, self._FlushSentinel):
-                    # When we get a flush sentinel, send any buffered text
-                    if buffer:
-                        await self._text_ch.put(buffer)
-                        buffer = ""
-                        word_count = 0
-                    # Signal end of input
-                    await self._text_ch.put(None)
-                    continue
-                else:
-                    # It's a text token, add to buffer
-                    buffer += item
-
-                    # Count words in the buffer
-                    if item.strip() and (item.endswith(" ") or item.endswith("\n")):
-                        word_count += 1
-
-                    # Send buffer when we have enough words or hit sentence-ending punctuation
-                    if word_count >= MIN_WORDS_TO_BUFFER or any(
-                        buffer.rstrip().endswith(p) for p in [".", "!", "?", ":", ";"]
-                    ):
-                        await self._text_ch.put(buffer)
-                        buffer = ""
-                        word_count = 0
-
-            # End of input - send any remaining text in buffer
-            if buffer:
-                await self._text_ch.put(buffer)
-        except Exception as e:
-            logger.error(f"Error in input channel monitor: {e}")
-        finally:
-            if not self._closed:
-                # Signal end of input if our monitor is shutting down unexpectedly
-                await self._text_ch.put(None)
-
-    def _preprocess_text(self, text: str) -> str:
-        """Preprocess text before sending to Resemble API.
-
-        This ensures punctuation is properly handled by combining it with adjacent words.
-        """
-        # Skip if text is empty or None
-        if not text or not text.strip():
-            return text
-
-        # If text is just punctuation, add a space before it to avoid errors
-        if text.strip() in ",.!?;:":
-            return " " + text
-
-        return text
-
-    async def synthesize_text(self, text: str) -> None:
-        """Queue text for synthesis."""
-        if self._closed:
-            raise RuntimeError("Stream is closed")
-
-        # Preprocess text before sending
-        processed_text = self._preprocess_text(text)
-        await self._text_ch.put(processed_text)
-
-        if not self._running:
-            # Start processing if not already running
-            self._running = True
-            self._processing_task = asyncio.create_task(self._run())
-
-        # Wait for the text to be processed
-        await self._text_ch.join()
-
-        # Signal end of input - this will close the channel
-        # Note: We don't call flush() here because it's already done in end_input()
-        self.end_input()
-
-    async def aclose(self) -> None:
-        """Close the stream and clean up resources."""
-        self._closed = True
-
-        # Close the text channel to signal the end
-        if self._running:
-            await self._text_ch.put(None)  # Signal end of input
-
-        # Cancel the input monitor task
-        if self._input_monitor_task and not self._input_monitor_task.done():
-            self._input_monitor_task.cancel()
-            try:
-                await self._input_monitor_task
-            except asyncio.CancelledError:
-                pass
-
-        # Cancel any running tasks
-        if self._processing_task and not self._processing_task.done():
-            self._processing_task.cancel()
-            try:
-                await self._processing_task
-            except asyncio.CancelledError:
-                pass
-
-        await super().aclose()
-
-    async def _run(self) -> None:
-        """Main processing loop for the streaming synthesis."""
-
-        # Initialize decoder for audio processing
-        decoder = utils.codecs.AudioStreamDecoder(
-            sample_rate=self._opts.sample_rate,
-            num_channels=NUM_CHANNELS,
-        )
-
-        try:
-            request_id = utils.shortuuid()
-            segment_id = utils.shortuuid()
-
-            # Create audio emitter
-            emitter = tts.SynthesizedAudioEmitter(
-                event_ch=self._event_ch,
-                request_id=request_id,
-                segment_id=segment_id,
-            )
-
-            # Track pending requests to ensure all responses are received
-            pending_requests = set()
-
-            async with self._pool.connection() as websocket:
-                # Start a separate task to handle WebSocket messages
-                async def _ws_recv_task():
-                    try:
-                        while not self._closed:
-                            message = await websocket.recv()
-
-                            # Handle JSON response
-                            try:
-                                data = json.loads(message)
-
-                                # Handle audio data
-                                if data.get("type") == "audio":
-                                    # Decode base64 audio content
-                                    audio_data = base64.b64decode(data["audio_content"])
-
-                                    try:
-                                        # For PCM_16, each sample is 2 bytes (16 bits)
-                                        bytes_per_sample = 2
-                                        samples_per_channel = (
-                                            len(audio_data) // bytes_per_sample
-                                        )
-
-                                        # Create audio frame directly from the PCM data
-                                        frame = rtc.AudioFrame(
-                                            data=audio_data,
-                                            samples_per_channel=samples_per_channel,
-                                            sample_rate=self._opts.sample_rate,
-                                            num_channels=NUM_CHANNELS,
-                                        )
-
-                                        emitter.push(frame)
-
-                                        emitter.flush()
-
-                                    except Exception as e:
-                                        logger.error(
-                                            f"Error processing audio data: {e}",
-                                            exc_info=True,
-                                        )
-
-                                # Handle end of audio
-                                elif data.get("type") == "audio_end":
-                                    # Complete current segment
-                                    emitter.flush()
-
-                                    # Mark request as completed if request_id is present
-                                    if "request_id" in data:
-                                        req_id = data["request_id"]
-                                        if req_id in pending_requests:
-                                            pending_requests.remove(req_id)
-
-                                # Handle errors
-                                elif data.get("type") == "error":
-                                    error_msg = data.get("message", "Unknown error")
-                                    logger.error(
-                                        f"Resemble WebSocket API error: {error_msg}"
-                                    )
-
-                                    # Don't raise an error for punctuation-only inputs
-                                    if (
-                                        "would not generate any audio" in error_msg
-                                        and data.get("request_id") in pending_requests
-                                    ):
-                                        req_id = data.get("request_id")
-                                        pending_requests.remove(req_id)
-                                    else:
-                                        raise APIStatusError(
-                                            message=f"Resemble API error: {error_msg}",
-                                            status_code=data.get("status_code", 500),
-                                            request_id=str(request_id),
-                                            body=None,
-                                        )
-                            except json.JSONDecodeError:
-                                logger.error(
-                                    f"Failed to decode JSON response: {message}"
-                                )
-                    except websockets.exceptions.ConnectionClosed as e:
-                        logger.error(f"WebSocket connection closed: {e}")
-                        if not self._closed:
-                            raise APIConnectionError(
-                                f"WebSocket connection closed unexpectedly: {e}"
-                            )
-                    except Exception as e:
-                        logger.error(f"Error in WebSocket receive task: {e}")
-                        if not self._closed:
-                            raise
-
-                # Start WebSocket receive task
-                ws_task = asyncio.create_task(_ws_recv_task())
-
-                # Process text input
-                try:
-                    while not self._closed:
-                        # Wait for text to synthesize
-                        text = await self._text_ch.get()
-
-                        # None signals end of input
-                        if text is None:
-                            break
-
-                        if not text.strip():
-                            self._text_ch.task_done()
-                            continue
-
-                        # Preprocess text before sending
-                        text = self._preprocess_text(text)
-
-                        self._mark_started()
-
-                        payload = {
-                            "voice_uuid": self._opts.voice_uuid,
-                            "data": text,
-                            "request_id": self._request_id,
-                            "sample_rate": self._opts.sample_rate,
-                            "precision": "PCM_16",
-                            "no_audio_header": True,
-                        }
-
-                        # Add request to pending set
-                        pending_requests.add(self._request_id)
-
-                        # Send synthesis request
-                        await websocket.send(json.dumps(payload))
-                        self._request_id += 1
-
-                        # Mark the text as processed
-                        self._text_ch.task_done()
-
-                    # Wait for all pending requests to complete
-                    if pending_requests:
-                        # Wait with a timeout to avoid hanging indefinitely
-                        wait_start = time.time()
-                        while pending_requests and (time.time() - wait_start) < 5.0:
-                            await asyncio.sleep(0.1)
-
-                        if pending_requests:
-                            logger.warning(
-                                f"Timed out waiting for {len(pending_requests)} audio responses"
-                            )
-
-                finally:
-                    # Cancel WebSocket task
-                    if not ws_task.done():
-                        ws_task.cancel()
-                        try:
-                            await ws_task
-                        except asyncio.CancelledError:
-                            pass
-
-        except asyncio.CancelledError:
-            raise
-        except websockets.exceptions.ConnectionClosed as e:
-            logger.error(f"WebSocket connection closed: {e}")
-            raise APIConnectionError(f"WebSocket connection closed: {e}") from e
->>>>>>> 3734a6cd
         except Exception as e:
             raise APIConnectionError() from e
         finally:
-<<<<<<< HEAD
             await utils.aio.gracefully_cancel(*tasks)
 
     async def _run_ws(
@@ -837,10 +461,4 @@
                 raise APIConnectionError() from e
             finally:
                 await utils.aio.gracefully_cancel(*tasks)
-                await decoder.aclose()
-=======
-            # Clean up resources
-            await decoder.aclose()
-
-            self._running = False
->>>>>>> 3734a6cd
+                await decoder.aclose()