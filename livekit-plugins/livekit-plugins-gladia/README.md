# Gladia plugin for LiveKit Agents

Support for speech-to-text with [Gladia](https://gladia.io/).

See [https://docs.livekit.io/agents/integrations/stt/gladia/](https://docs.livekit.io/agents/integrations/stt/gladia/) for more information.

## Installation

```bash
pip install livekit-plugins-gladia
```

## Pre-requisites

You'll need an API key from Gladia. It can be set as an environment variable: `GLADIA_API_KEY`

## Features

- Streaming speech-to-text
- Multi-language support
- Code-switching between languages
- Interim results (partial transcriptions)
- Voice activity detection with energy filtering
- Optional real-time translation
- Customizable audio parameters (sample rate, bit depth, channels, encoding)

## Example Usage

```python
from livekit.stt import STT
from livekit.plugins.gladia.stt import STT as GladiaSTT

# Basic initialization
stt = GladiaSTT(
    api_key="your-api-key-here",  # or use GLADIA_API_KEY env var
    interim_results=True
)

# With more options
stt = GladiaSTT(
    languages=["en", "fr"],                     # Specify languages or let Gladia auto-detect
    code_switching=True,                        # Allow switching between languages during recognition
    sample_rate=16000,                          # Audio sample rate in Hz
    bit_depth=16,                               # Audio bit depth
    channels=1,                                 # Number of audio channels
<<<<<<< HEAD
=======
    region="eu-west"                            # Specify Region to use for the Gladia API
>>>>>>> e7787783
    encoding="wav/pcm",                         # Audio encoding format
    energy_filter=True,                         # Enable voice activity detection
    translation_enabled=True,
    translation_target_languages=["en"],
    translation_model="base",
    translation_match_original_utterances=True
    translation_context_adaptation= False,      # Enable context-aware translation
    translation_context= None,                  # Context input to guide translation
    translation_informal=False,                 # Use informal tone in translation
    pre_processing_audio_enhancer=False,        # Apply pre-processing to the audio stream to enhance the quality
    pre_processing_speech_threshold=0.6,        # Sensitivity for speech detection; closer to 1 = stricter, less background noise

    # Custom_vocabulary exemple
    custom_vocabulary=[
        "Westeros",
        {"value": "Stark"},
        {
            "value": "Night's Watch",
            "pronunciations": ["Nightz Watch"],
            "intensity": 0.4,
            "language": "en"
        }
    ],

    # Custom_spelling exemple
    custom_spelling={
        "Gorish": ["ghorish", "gaurish", "gaureish"],
        "Data Science": ["data-science", "data science"],
        ".": ["period", "full stop"],
        "SQL": ["sequel"]
    }
)

# Update options after initialization
stt.update_options(
    languages=["ja", "en"],
    translation_enabled=True,
    translation_target_languages=["fr"]
)
```

## Using with LiveKit Agents Framework

```python
from livekit.agents import Agent
from livekit.plugins.gladia.stt import STT as GladiaSTT

agent = Agent(
    stt=GladiaSTT(
        api_key="your-api-key-here",
        languages=["en"],
        translation_enabled=True,
        translation_target_languages=["es"]
    )
)

# Rest of your agent setup...
```<|MERGE_RESOLUTION|>--- conflicted
+++ resolved
@@ -43,10 +43,7 @@
     sample_rate=16000,                          # Audio sample rate in Hz
     bit_depth=16,                               # Audio bit depth
     channels=1,                                 # Number of audio channels
-<<<<<<< HEAD
-=======
     region="eu-west"                            # Specify Region to use for the Gladia API
->>>>>>> e7787783
     encoding="wav/pcm",                         # Audio encoding format
     energy_filter=True,                         # Enable voice activity detection
     translation_enabled=True,
