--- conflicted
+++ resolved
@@ -33,12 +33,9 @@
         base_url: NotGivenOr[str] = "https://api.groq.com/openai/v1",
         reasoning_effort: NotGivenOr[ReasoningEffort] = NOT_GIVEN,
         client: openai.AsyncClient | None = None,
-<<<<<<< HEAD
         service_tier: NotGivenOr[str] = NOT_GIVEN,
-=======
         timeout: httpx.Timeout | None = None,
         max_retries: NotGivenOr[int] = NOT_GIVEN,
->>>>>>> 464d1e1a
     ):
         """
         Create a new instance of Groq LLM.
@@ -66,12 +63,9 @@
             parallel_tool_calls=parallel_tool_calls,
             tool_choice=tool_choice,
             reasoning_effort=reasoning_effort,
-<<<<<<< HEAD
             service_tier=service_tier,
-=======
             timeout=timeout,
             max_retries=max_retries,
->>>>>>> 464d1e1a
         )
 
 
