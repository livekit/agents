# Copyright 2023 LiveKit, Inc.
#
# Licensed under the Apache License, Version 2.0 (the "License");
# you may not use this file except in compliance with the License.
# You may obtain a copy of the License at
#
#     http://www.apache.org/licenses/LICENSE-2.0
#
# Unless required by applicable law or agreed to in writing, software
# distributed under the License is distributed on an "AS IS" BASIS,
# WITHOUT WARRANTIES OR CONDITIONS OF ANY KIND, either express or implied.
# See the License for the specific language governing permissions and
# limitations under the License.

from __future__ import annotations

import asyncio
import os
from dataclasses import dataclass, replace

import aiohttp

from livekit.agents import (
    APIConnectionError,
    APIConnectOptions,
    APIError,
    APIStatusError,
    APITimeoutError,
    APIError,
    tts,
    utils,
)
from livekit.agents.types import (
    DEFAULT_API_CONNECT_OPTIONS,
    NOT_GIVEN,
    NotGivenOr,
)
from livekit.agents.utils import is_given

from .models import TTSModels, TTSVoices

DEFAULT_BASE_URL = "https://api.groq.com/openai/v1"
SAMPLE_RATE = 48000
NUM_CHANNELS = 1


@dataclass
class _TTSOptions:
    model: TTSModels | str
    voice: TTSVoices | str
    api_key: str
    base_url: str


class TTS(tts.TTS):
    def __init__(
        self,
        *,
        base_url: NotGivenOr[str] = NOT_GIVEN,
        model: TTSModels | str = "playai-tts",
        voice: TTSVoices | str = "Arista-PlayAI",
        api_key: NotGivenOr[str] = NOT_GIVEN,
        http_session: aiohttp.ClientSession | None = None,
    ) -> None:
        """
        Create a new instance of Groq TTS.

        if `api_key` is not provided, it will be read from the ``GROQ_API_KEY``
        environmental variable.

        Args:
            model (SpeechModels | str, optional): Model to use. Default is "playai-tts".
            voice (SpeechVoices | str, optional): Voice to use. Default is "Autumn-PlayAI".
            api_key (str | None, optional): API key to use. Default is None.
        """

        super().__init__(
            capabilities=tts.TTSCapabilities(streaming=False),
            sample_rate=SAMPLE_RATE,
            num_channels=1,
        )

        self._session = http_session

        if not base_url:
            base_url = DEFAULT_BASE_URL

        groq_api_key = api_key if is_given(api_key) else os.getenv("GROQ_API_KEY")
        if not groq_api_key:
            raise ValueError("GROQ_API_KEY is not set")

        self._opts = _TTSOptions(
            model=model,
            voice=voice,
            api_key=groq_api_key,
            base_url=base_url,
        )

    def _ensure_session(self) -> aiohttp.ClientSession:
        if not self._session:
            self._session = utils.http_context.http_session()

        return self._session

    def update_options(
        self, *, model: NotGivenOr[TTSModels] = NOT_GIVEN, voice: NotGivenOr[TTSVoices] = NOT_GIVEN
    ) -> None:
        """
        Update the TTS options.

        Args:
            model (SpeechModels | str, optional): Model to use. Default is None.
            voice (SpeechVoices | str, optional): Voice to use. Default is None.
        """
        if is_given(model):
            self._opts.model = model
        if is_given(voice):
            self._opts.voice = voice

    def synthesize(
        self,
        text: str,
        *,
        conn_options: APIConnectOptions = DEFAULT_API_CONNECT_OPTIONS,
    ) -> ChunkedStream:
        return ChunkedStream(tts=self, input_text=text, conn_options=conn_options)


class ChunkedStream(tts.ChunkedStream):
    def __init__(
        self,
        *,
        tts: TTS,
        input_text: str,
        conn_options: APIConnectOptions,
    ) -> None:
        super().__init__(tts=tts, input_text=input_text, conn_options=conn_options)
        self._tts = tts
        self._opts = replace(tts._opts)

<<<<<<< HEAD
    async def _run(self, output_emitter: tts.SynthesizedAudioEmitter):
=======
    async def _run(self, output_emitter: tts.AudioEmitter):
>>>>>>> 64db393f
        api_url = f"{self._opts.base_url}/audio/speech"
        try:
            async with self._tts._ensure_session().post(
                api_url,
                headers={
                    "Authorization": f"Bearer {self._opts.api_key}",
                    "Content-Type": "application/json",
                },
                json={
                    "model": self._opts.model,
                    "voice": self._opts.voice,
                    "input": self._input_text,
                    "response_format": "wav",
                },
                timeout=aiohttp.ClientTimeout(total=30, sock_connect=self._conn_options.timeout),
            ) as resp:
                resp.raise_for_status()

                if not resp.content_type.startswith("audio"):
                    content = await resp.text()
                    raise APIError(message="Groq returned non-audio data", body=content)

<<<<<<< HEAD
                output_emitter.start(
                    request_id=utils.shortuuid(), sample_rate=SAMPLE_RATE, num_channels=NUM_CHANNELS
=======
                output_emitter.initialize(
                    request_id=utils.shortuuid(),
                    sample_rate=SAMPLE_RATE,
                    num_channels=NUM_CHANNELS,
                    mime_type="audio/wav",
>>>>>>> 64db393f
                )

                async for data, _ in resp.content.iter_chunks():
                    output_emitter.push(data)

                output_emitter.flush()
        except asyncio.TimeoutError:
            raise APITimeoutError() from None
        except aiohttp.ClientResponseError as e:
            raise APIStatusError(
                message=e.message, status_code=e.status, request_id=None, body=None
            ) from None
        except Exception as e:
            raise APIConnectionError() from e<|MERGE_RESOLUTION|>--- conflicted
+++ resolved
@@ -26,7 +26,6 @@
     APIError,
     APIStatusError,
     APITimeoutError,
-    APIError,
     tts,
     utils,
 )
@@ -138,11 +137,7 @@
         self._tts = tts
         self._opts = replace(tts._opts)
 
-<<<<<<< HEAD
-    async def _run(self, output_emitter: tts.SynthesizedAudioEmitter):
-=======
     async def _run(self, output_emitter: tts.AudioEmitter):
->>>>>>> 64db393f
         api_url = f"{self._opts.base_url}/audio/speech"
         try:
             async with self._tts._ensure_session().post(
@@ -165,16 +160,11 @@
                     content = await resp.text()
                     raise APIError(message="Groq returned non-audio data", body=content)
 
-<<<<<<< HEAD
-                output_emitter.start(
-                    request_id=utils.shortuuid(), sample_rate=SAMPLE_RATE, num_channels=NUM_CHANNELS
-=======
                 output_emitter.initialize(
                     request_id=utils.shortuuid(),
                     sample_rate=SAMPLE_RATE,
                     num_channels=NUM_CHANNELS,
                     mime_type="audio/wav",
->>>>>>> 64db393f
                 )
 
                 async for data, _ in resp.content.iter_chunks():
