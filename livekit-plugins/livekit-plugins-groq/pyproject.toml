[build-system]
requires = ["hatchling"]
build-backend = "hatchling.build"

[project]
name = "livekit-plugins-groq"
dynamic = ["version"]
description = "Groq inference plugin for LiveKit Agents"
readme = "README.md"
license = "Apache-2.0"
requires-python = ">=3.9.0"
authors = [{ name = "LiveKit", email = "hello@livekit.io" }]
keywords = ["webrtc", "realtime", "audio", "livekit", "groq"]
classifiers = [
    "Intended Audience :: Developers",
    "Topic :: Multimedia :: Sound/Audio",
    "Topic :: Scientific/Engineering :: Artificial Intelligence",
    "Programming Language :: Python :: 3",
    "Programming Language :: Python :: 3.11",
    "Programming Language :: Python :: 3.12",
    "Programming Language :: Python :: 3 :: Only",
]
dependencies = [
<<<<<<< HEAD
    "livekit-agents[codecs]>=1.2.1",
=======
    "livekit-agents[codecs]>=1.2.2",
>>>>>>> e7787783
    "livekit-plugins-openai>=1.0.0.dev5",
    "aiohttp",
    "livekit",
]

[project.urls]
Documentation = "https://docs.livekit.io"
Website = "https://livekit.io/"
Source = "https://github.com/livekit/agents"

[tool.hatch.version]
path = "livekit/plugins/groq/version.py"

[tool.hatch.build.targets.wheel]
packages = ["livekit"]

[tool.hatch.build.targets.sdist]
include = ["/livekit"]<|MERGE_RESOLUTION|>--- conflicted
+++ resolved
@@ -21,11 +21,7 @@
     "Programming Language :: Python :: 3 :: Only",
 ]
 dependencies = [
-<<<<<<< HEAD
-    "livekit-agents[codecs]>=1.2.1",
-=======
     "livekit-agents[codecs]>=1.2.2",
->>>>>>> e7787783
     "livekit-plugins-openai>=1.0.0.dev5",
     "aiohttp",
     "livekit",
