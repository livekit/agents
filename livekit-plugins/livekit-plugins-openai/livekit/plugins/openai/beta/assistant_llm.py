--- conflicted
+++ resolved
@@ -102,11 +102,7 @@
         super().__init__(
             capabilities=LLMCapabilities(
                 supports_choices_on_int=True,
-<<<<<<< HEAD
                 requires_persistent_functions=False,
-=======
-                requires_persistent_functions=True,
->>>>>>> 2fe3e30c
             )
         )
 
