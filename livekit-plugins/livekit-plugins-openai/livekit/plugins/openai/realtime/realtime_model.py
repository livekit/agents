from __future__ import annotations

import asyncio
import base64
import contextlib
import json
import os
import time
import weakref
from collections.abc import Iterator
from dataclasses import dataclass
from typing import Any, Literal, Optional, Union, cast, overload
from urllib.parse import parse_qs, urlencode, urlparse, urlunparse

import aiohttp
from pydantic import BaseModel, ValidationError

from livekit import rtc
from livekit.agents import APIConnectionError, APIError, io, llm, utils
from livekit.agents.llm.tool_context import (
    get_raw_function_info,
    is_function_tool,
    is_raw_function_tool,
)
from livekit.agents.metrics import RealtimeModelMetrics
from livekit.agents.types import NOT_GIVEN, NotGivenOr
from livekit.agents.utils import is_given
from openai.types.beta.realtime import (
    ConversationItem,
    ConversationItemContent,
    ConversationItemCreatedEvent,
    ConversationItemCreateEvent,
    ConversationItemDeletedEvent,
    ConversationItemDeleteEvent,
    ConversationItemInputAudioTranscriptionCompletedEvent,
    ConversationItemInputAudioTranscriptionFailedEvent,
    ConversationItemTruncateEvent,
    ErrorEvent,
    InputAudioBufferAppendEvent,
    InputAudioBufferClearEvent,
    InputAudioBufferCommitEvent,
    InputAudioBufferSpeechStartedEvent,
    InputAudioBufferSpeechStoppedEvent,
    RealtimeClientEvent,
    ResponseAudioDeltaEvent,
    ResponseAudioDoneEvent,
    ResponseAudioTranscriptDoneEvent,
    ResponseCancelEvent,
    ResponseContentPartAddedEvent,
    ResponseContentPartDoneEvent,
    ResponseCreatedEvent,
    ResponseCreateEvent,
    ResponseDoneEvent,
    ResponseOutputItemAddedEvent,
    ResponseOutputItemDoneEvent,
    SessionUpdateEvent,
    session_update_event,
)
from openai.types.beta.realtime.response_create_event import Response
from openai.types.beta.realtime.session import (
    InputAudioNoiseReduction,
    InputAudioTranscription,
    TurnDetection,
)

from ..log import logger

# When a response is created with the OpenAI Realtime API, those events are sent in this order:
# 1. response.created (contains resp_id)
# 2. response.output_item.added (contains item_id)
# 3. conversation.item.created
# 4. response.content_part.added (type audio/text)
# 5. response.audio_transcript.delta (x2, x3, x4, etc)
# 6. response.audio.delta (x2, x3, x4, etc)
# 7. response.content_part.done
# 8. response.output_item.done (contains item_status: "completed/incomplete")
# 9. response.done (contains status_details for cancelled/failed/turn_detected/content_filter)
#
# Ourcode assumes a response will generate only one item with type "message"


SAMPLE_RATE = 24000
NUM_CHANNELS = 1
OPENAI_BASE_URL = "https://api.openai.com/v1"

lk_oai_debug = int(os.getenv("LK_OPENAI_DEBUG", 0))


@dataclass
class _RealtimeOptions:
    model: str
    voice: str
    temperature: float
    tool_choice: llm.ToolChoice | None
    input_audio_transcription: InputAudioTranscription | None
    input_audio_noise_reduction: InputAudioNoiseReduction | None
    turn_detection: TurnDetection | None
    max_response_output_tokens: int | Literal["inf"] | None
    api_key: str | None
    base_url: str
    is_azure: bool
    azure_deployment: str | None
    entra_token: str | None
    api_version: str | None
    max_session_duration: float | None
    """reset the connection after this many seconds if provided"""


@dataclass
class _MessageGeneration:
    message_id: str
    text_ch: utils.aio.Chan[str]
    audio_ch: utils.aio.Chan[rtc.AudioFrame]
    audio_transcript: str = ""


@dataclass
class _ResponseGeneration:
    message_ch: utils.aio.Chan[llm.MessageGeneration]
    function_ch: utils.aio.Chan[llm.FunctionCall]

    messages: dict[str, _MessageGeneration]

    _done_fut: asyncio.Future[None]
    _created_timestamp: float
    """timestamp when the response was created"""
    _first_token_timestamp: float | None = None
    """timestamp when the first token was received"""


@dataclass
class _CreateResponseHandle:
    instructions: NotGivenOr[str]
    done_fut: asyncio.Future[llm.GenerationCreatedEvent]
    timeout: asyncio.TimerHandle | None = None

    def timeout_start(self) -> None:
        if self.timeout or self.done_fut is None or self.done_fut.done():
            return

        def _on_timeout() -> None:
            if not self.done_fut.done():
                self.done_fut.set_exception(llm.RealtimeError("generate_reply timed out."))

        def _on_done(_: asyncio.Future[llm.GenerationCreatedEvent]) -> None:
            if self.timeout:
                self.timeout.cancel()

        self.timeout = asyncio.get_event_loop().call_later(5.0, _on_timeout)
        self.done_fut.add_done_callback(_on_done)


_MOCK_AUDIO_ID_PREFIX = "lk_mock_audio_item_"

# default values got from a "default" session from their API
DEFAULT_TEMPERATURE = 0.8
DEFAULT_TURN_DETECTION = TurnDetection(
    type="server_vad",
    threshold=0.5,
    prefix_padding_ms=300,
    silence_duration_ms=200,
    create_response=True,
    interrupt_response=True,
)
DEFAULT_INPUT_AUDIO_TRANSCRIPTION = InputAudioTranscription(
    model="gpt-4o-mini-transcribe",
)
DEFAULT_TOOL_CHOICE = "auto"
DEFAULT_MAX_RESPONSE_OUTPUT_TOKENS = "inf"

AZURE_DEFAULT_TURN_DETECTION = TurnDetection(
    type="server_vad",
    threshold=0.5,
    prefix_padding_ms=300,
    silence_duration_ms=200,
    create_response=True,
)

AZURE_DEFAULT_INPUT_AUDIO_TRANSCRIPTION = InputAudioTranscription(
    model="whisper-1",
)

DEFAULT_MAX_SESSION_DURATION = 20 * 60  # 20 minutes


class RealtimeModel(llm.RealtimeModel):
    @overload
    def __init__(
        self,
        *,
        model: str = "gpt-4o-realtime-preview",
        voice: str = "alloy",
        input_audio_transcription: NotGivenOr[InputAudioTranscription | None] = NOT_GIVEN,
        input_audio_noise_reduction: InputAudioNoiseReduction | None = None,
        turn_detection: NotGivenOr[TurnDetection | None] = NOT_GIVEN,
        temperature: NotGivenOr[float] = NOT_GIVEN,
        tool_choice: NotGivenOr[llm.ToolChoice | None] = NOT_GIVEN,
        api_key: str | None = None,
        base_url: NotGivenOr[str] = NOT_GIVEN,
        http_session: aiohttp.ClientSession | None = None,
        max_session_duration: NotGivenOr[float | None] = NOT_GIVEN,
    ) -> None: ...

    @overload
    def __init__(
        self,
        *,
        azure_deployment: str | None = None,
        entra_token: str | None = None,
        api_key: str | None = None,
        api_version: str | None = None,
        base_url: NotGivenOr[str] = NOT_GIVEN,
        voice: str = "alloy",
        input_audio_transcription: NotGivenOr[InputAudioTranscription | None] = NOT_GIVEN,
        input_audio_noise_reduction: InputAudioNoiseReduction | None = None,
        turn_detection: NotGivenOr[TurnDetection | None] = NOT_GIVEN,
        temperature: NotGivenOr[float] = NOT_GIVEN,
        tool_choice: NotGivenOr[llm.ToolChoice | None] = NOT_GIVEN,
        http_session: aiohttp.ClientSession | None = None,
        max_session_duration: NotGivenOr[float | None] = NOT_GIVEN,
    ) -> None: ...

    def __init__(
        self,
        *,
        model: str = "gpt-4o-realtime-preview",
        voice: str = "alloy",
        temperature: NotGivenOr[float] = NOT_GIVEN,
        tool_choice: NotGivenOr[llm.ToolChoice | None] = NOT_GIVEN,
        base_url: NotGivenOr[str] = NOT_GIVEN,
        input_audio_transcription: NotGivenOr[InputAudioTranscription | None] = NOT_GIVEN,
        input_audio_noise_reduction: InputAudioNoiseReduction | None = None,
        turn_detection: NotGivenOr[TurnDetection | None] = NOT_GIVEN,
        api_key: str | None = None,
        http_session: aiohttp.ClientSession | None = None,
        azure_deployment: str | None = None,
        entra_token: str | None = None,
        api_version: str | None = None,
        max_session_duration: NotGivenOr[float | None] = NOT_GIVEN,
    ) -> None:
        super().__init__(
            capabilities=llm.RealtimeCapabilities(
                message_truncation=True,
                turn_detection=turn_detection is not None,
                user_transcription=input_audio_transcription is not None,
                auto_tool_reply_generation=False,
            )
        )

        is_azure = (
            api_version is not None or entra_token is not None or azure_deployment is not None
        )

        api_key = api_key or os.environ.get("OPENAI_API_KEY")
        if api_key is None and not is_azure:
            raise ValueError(
                "The api_key client option must be set either by passing api_key "
                "to the client or by setting the OPENAI_API_KEY environment variable"
            )

        if is_given(base_url):
            base_url_val = base_url
        else:
            if is_azure:
                azure_endpoint = os.getenv("AZURE_OPENAI_ENDPOINT")
                if azure_endpoint is None:
                    raise ValueError(
                        "Missing Azure endpoint. Please pass base_url "
                        "or set AZURE_OPENAI_ENDPOINT environment variable."
                    )
                base_url_val = f"{azure_endpoint.rstrip('/')}/openai"
            else:
                base_url_val = OPENAI_BASE_URL

        self._opts = _RealtimeOptions(
            model=model,
            voice=voice,
            temperature=temperature if is_given(temperature) else DEFAULT_TEMPERATURE,
            tool_choice=tool_choice or None,
            input_audio_transcription=input_audio_transcription
            if is_given(input_audio_transcription)
            else DEFAULT_INPUT_AUDIO_TRANSCRIPTION,
            input_audio_noise_reduction=input_audio_noise_reduction,
            turn_detection=turn_detection if is_given(turn_detection) else DEFAULT_TURN_DETECTION,
            api_key=api_key,
            base_url=base_url_val,
            is_azure=is_azure,
            azure_deployment=azure_deployment,
            entra_token=entra_token,
            api_version=api_version,
<<<<<<< HEAD
            max_response_output_tokens=DEFAULT_MAX_RESPONSE_OUTPUT_TOKENS,
            max_session_duration=max_session_duration
            if is_given(max_session_duration)
            else DEFAULT_MAX_SESSION_DURATION,
=======
            max_response_output_tokens=DEFAULT_MAX_RESPONSE_OUTPUT_TOKENS,  # type: ignore
>>>>>>> 4ea8e293
        )
        self._http_session = http_session
        self._sessions = weakref.WeakSet[RealtimeSession]()

    @classmethod
    def with_azure(
        cls,
        *,
        azure_deployment: str,
        azure_endpoint: str | None = None,
        api_version: str | None = None,
        api_key: str | None = None,
        entra_token: str | None = None,
        base_url: str | None = None,
        voice: str = "alloy",
        input_audio_transcription: NotGivenOr[InputAudioTranscription | None] = NOT_GIVEN,
        input_audio_noise_reduction: InputAudioNoiseReduction | None = None,
        turn_detection: NotGivenOr[TurnDetection | None] = NOT_GIVEN,
        temperature: float = 0.8,
        http_session: aiohttp.ClientSession | None = None,
    ) -> RealtimeModel:
        """
        Create a RealtimeClient instance configured for Azure OpenAI Service.

        Args:
            azure_deployment (str): The name of your Azure OpenAI deployment.
            azure_endpoint (str or None, optional): The endpoint URL for your Azure OpenAI resource. If None, will attempt to read from the environment variable AZURE_OPENAI_ENDPOINT.
            api_version (str or None, optional): API version to use with Azure OpenAI Service. If None, will attempt to read from the environment variable OPENAI_API_VERSION.
            api_key (str or None, optional): Azure OpenAI API key. If None, will attempt to read from the environment variable AZURE_OPENAI_API_KEY.
            entra_token (str or None, optional): Azure Entra authentication token. Required if not using API key authentication.
            base_url (str or None, optional): Base URL for the API endpoint. If None, constructed from the azure_endpoint.
            voice (api_proto.Voice, optional): Voice setting for audio outputs. Defaults to "alloy".
            input_audio_transcription (InputTranscriptionOptions, optional): Options for transcribing input audio. Defaults to DEFAULT_INPUT_AUDIO_TRANSCRIPTION.
            input_audio_noise_reduction (InputAudioNoiseReduction or None, optional): Options for input audio noise reduction. `near_field` is for close-talking microphones such as headphones, `far_field` is for far-field microphones such as laptop or conference room microphones. Defaults to None.
            turn_detection (ServerVadOptions, optional): Options for server-based voice activity detection (VAD). Defaults to DEFAULT_SERVER_VAD_OPTIONS.
            temperature (float, optional): Sampling temperature for response generation. Defaults to 0.8.
            max_response_output_tokens (int or Literal["inf"], optional): Maximum number of tokens in the response. Defaults to "inf".
            http_session (aiohttp.ClientSession or None, optional): Async HTTP session to use for requests. If None, a new session will be created.

        Returns:
            RealtimeClient: An instance of RealtimeClient configured for Azure OpenAI Service.

        Raises:
            ValueError: If required Azure parameters are missing or invalid.
        """  # noqa: E501
        api_key = api_key or os.getenv("AZURE_OPENAI_API_KEY")
        if api_key is None and entra_token is None:
            raise ValueError(
                "Missing credentials. Please pass one of `api_key`, `entra_token`, "
                "or the `AZURE_OPENAI_API_KEY` environment variable."
            )

        api_version = api_version or os.getenv("OPENAI_API_VERSION")
        if api_version is None:
            raise ValueError(
                "Must provide either the `api_version` argument or the "
                "`OPENAI_API_VERSION` environment variable"
            )

        if base_url is None:
            azure_endpoint = azure_endpoint or os.getenv("AZURE_OPENAI_ENDPOINT")
            if azure_endpoint is None:
                raise ValueError(
                    "Missing Azure endpoint. Please pass the `azure_endpoint` "
                    "parameter or set the `AZURE_OPENAI_ENDPOINT` environment variable."
                )

            base_url = f"{azure_endpoint.rstrip('/')}/openai"
        elif azure_endpoint is not None:
            raise ValueError("base_url and azure_endpoint are mutually exclusive")

        if not is_given(input_audio_transcription):
            input_audio_transcription = AZURE_DEFAULT_INPUT_AUDIO_TRANSCRIPTION

        if not is_given(turn_detection):
            turn_detection = AZURE_DEFAULT_TURN_DETECTION

        return cls(
            voice=voice,
            input_audio_transcription=input_audio_transcription,
            input_audio_noise_reduction=input_audio_noise_reduction,
            turn_detection=turn_detection,
            temperature=temperature,
            api_key=api_key,
            http_session=http_session,
            azure_deployment=azure_deployment,
            api_version=api_version,
            entra_token=entra_token,
            base_url=base_url,
        )

    def update_options(
        self,
        *,
        voice: NotGivenOr[str] = NOT_GIVEN,
        temperature: NotGivenOr[float] = NOT_GIVEN,
        turn_detection: NotGivenOr[TurnDetection | None] = NOT_GIVEN,
        tool_choice: NotGivenOr[llm.ToolChoice | None] = NOT_GIVEN,
        input_audio_transcription: NotGivenOr[InputAudioTranscription | None] = NOT_GIVEN,
        input_audio_noise_reduction: NotGivenOr[InputAudioNoiseReduction | None] = NOT_GIVEN,
        max_response_output_tokens: NotGivenOr[int | Literal["inf"] | None] = NOT_GIVEN,
    ) -> None:
        if is_given(voice):
            self._opts.voice = voice

        if is_given(temperature):
            self._opts.temperature = temperature

        if is_given(turn_detection):
            self._opts.turn_detection = turn_detection

        if is_given(tool_choice):
            self._opts.tool_choice = cast(Optional[llm.ToolChoice], tool_choice)

        if is_given(input_audio_transcription):
            self._opts.input_audio_transcription = input_audio_transcription

        if is_given(input_audio_noise_reduction):
            self._opts.input_audio_noise_reduction = input_audio_noise_reduction

        if is_given(max_response_output_tokens):
            self._opts.max_response_output_tokens = max_response_output_tokens  # type: ignore

        for sess in self._sessions:
            sess.update_options(
                voice=voice,
                temperature=temperature,
                turn_detection=turn_detection,
                tool_choice=tool_choice,
                input_audio_transcription=input_audio_transcription,
                max_response_output_tokens=max_response_output_tokens,
            )

    def _ensure_http_session(self) -> aiohttp.ClientSession:
        if not self._http_session:
            self._http_session = utils.http_context.http_session()

        return self._http_session

    def session(self) -> RealtimeSession:
        sess = RealtimeSession(self)
        self._sessions.add(sess)
        return sess

    async def aclose(self) -> None: ...


def process_base_url(
    url: str,
    model: str,
    is_azure: bool = False,
    azure_deployment: str | None = None,
    api_version: str | None = None,
) -> str:
    if url.startswith("http"):
        url = url.replace("http", "ws", 1)

    parsed_url = urlparse(url)
    query_params = parse_qs(parsed_url.query)

    # ensure "/realtime" is added if the path is empty OR "/v1"
    if not parsed_url.path or parsed_url.path.rstrip("/") in ["", "/v1", "/openai"]:
        path = parsed_url.path.rstrip("/") + "/realtime"
    else:
        path = parsed_url.path

    if is_azure:
        if api_version:
            query_params["api-version"] = [api_version]
        if azure_deployment:
            query_params["deployment"] = [azure_deployment]

    else:
        if "model" not in query_params:
            query_params["model"] = [model]

    new_query = urlencode(query_params, doseq=True)
    new_url = urlunparse((parsed_url.scheme, parsed_url.netloc, path, "", new_query, ""))

    return new_url


class RealtimeSession(
    llm.RealtimeSession[Literal["openai_server_event_received", "openai_client_event_queued"]]
):
    """
    A session for the OpenAI Realtime API.

    This class is used to interact with the OpenAI Realtime API.
    It is responsible for sending events to the OpenAI Realtime API and receiving events from it.

    It exposes two more events:
    - openai_server_event_received: expose the raw server events from the OpenAI Realtime API
    - openai_client_event_queued: expose the raw client events sent to the OpenAI Realtime API
    """

    def __init__(self, realtime_model: RealtimeModel) -> None:
        super().__init__(realtime_model)
        self._realtime_model: RealtimeModel = realtime_model
        self._tools = llm.ToolContext.empty()
        self._msg_ch = utils.aio.Chan[Union[RealtimeClientEvent, dict[str, Any]]]()
        self._input_resampler: rtc.AudioResampler | None = None

        self._instructions: str | None = None
        self._main_atask = asyncio.create_task(self._main_task(), name="RealtimeSession._main_task")
        self._initial_session_update()

        self._response_created_futures: dict[str, _CreateResponseHandle] = {}
        self._text_mode_recovery_atask: asyncio.Task[None] | None = None
        self._text_mode_recovery_retries: int = 0

        self._item_delete_future: dict[str, asyncio.Future[None]] = {}
        self._item_create_future: dict[str, asyncio.Future[None]] = {}

        self._current_generation: _ResponseGeneration | None = None
        self._remote_chat_ctx = llm.remote_chat_context.RemoteChatContext()

        self._update_chat_ctx_lock = asyncio.Lock()
        self._update_fnc_ctx_lock = asyncio.Lock()

        # 100ms chunks
        self._bstream = utils.audio.AudioByteStream(
            SAMPLE_RATE, NUM_CHANNELS, samples_per_channel=SAMPLE_RATE // 10
        )
        self._pushed_duration_s: float = 0  # duration of audio pushed to the OpenAI Realtime API

    def send_event(self, event: RealtimeClientEvent | dict[str, Any]) -> None:
        with contextlib.suppress(utils.aio.channel.ChanClosed):
            self._msg_ch.send_nowait(event)

    @utils.log_exceptions(logger=logger)
    async def _main_task(self) -> None:
        reconnecting = False
        while not self._msg_ch.closed:
            ws_conn = await self._create_ws_conn()

            if reconnecting:
                logger.debug(
                    "reconnecting to OpenAI Realtime API",
                    extra={"max_session_duration": self._realtime_model._opts.max_session_duration},
                )

                events: list[RealtimeClientEvent] = []

                # options and instructions
                if ev := self._initial_session_update(_build_event=True):
                    events.append(ev)

                # tools
                tools = list(self._tools.function_tools.values())
                if tools and (ev := await self.update_tools(tools, _build_event=True)):
                    events.append(ev)

                # chat context
                chat_ctx = self.chat_ctx.copy(
                    exclude_function_call=True,
                    exclude_instructions=True,
                    exclude_empty_message=True,
                )
                self._remote_chat_ctx = llm.remote_chat_context.RemoteChatContext()
                if msgs := await self.update_chat_ctx(chat_ctx, _build_event=True):
                    events.extend(msgs)

                try:
                    for ev in events:
                        msg = ev.model_dump(
                            by_alias=True, exclude_unset=True, exclude_defaults=False
                        )
                        self.emit("openai_client_event_queued", msg)
                        await ws_conn.send_str(json.dumps(msg))
                except Exception as e:
                    self.emit(
                        "error",
                        llm.RealtimeModelError(
                            timestamp=time.time(),
                            label=self._realtime_model._label,
                            error=APIConnectionError(
                                message=(
                                    "Failed to send message to OpenAI Realtime API during "
                                    "session re-connection"
                                ),
                            ),
                            recoverable=False,
                        ),
                    )
                    raise e

                logger.debug("reconnected to OpenAI Realtime API")
                self.emit("session_reconnected", llm.RealtimeSessionReconnectedEvent())

            await self._run_ws(ws_conn)
            reconnecting = True

    async def _create_ws_conn(self) -> aiohttp.ClientWebSocketResponse:
        headers = {"User-Agent": "LiveKit Agents"}
        if self._realtime_model._opts.is_azure:
            if self._realtime_model._opts.entra_token:
                headers["Authorization"] = f"Bearer {self._realtime_model._opts.entra_token}"

            if self._realtime_model._opts.api_key:
                headers["api-key"] = self._realtime_model._opts.api_key
        else:
            headers["Authorization"] = f"Bearer {self._realtime_model._opts.api_key}"
            headers["OpenAI-Beta"] = "realtime=v1"

        url = process_base_url(
            self._realtime_model._opts.base_url,
            self._realtime_model._opts.model,
            is_azure=self._realtime_model._opts.is_azure,
            api_version=self._realtime_model._opts.api_version,
            azure_deployment=self._realtime_model._opts.azure_deployment,
        )

        if lk_oai_debug:
            logger.debug(f"connecting to Realtime API: {url}")

        return await self._realtime_model._ensure_http_session().ws_connect(
            url=url, headers=headers
        )

    async def _run_ws(self, ws_conn: aiohttp.ClientWebSocketResponse) -> None:
        closing = False

        @utils.log_exceptions(logger=logger)
        async def _send_task() -> None:
            nonlocal closing
            async for msg in self._msg_ch:
                try:
                    if isinstance(msg, BaseModel):
                        msg = msg.model_dump(
                            by_alias=True, exclude_unset=True, exclude_defaults=False
                        )

                    self.emit("openai_client_event_queued", msg)
                    await ws_conn.send_str(json.dumps(msg))

                    if lk_oai_debug:
                        msg_copy = msg.copy()
                        if msg_copy["type"] == "input_audio_buffer.append":
                            msg_copy = {**msg_copy, "audio": "..."}

                        logger.debug(f">>> {msg_copy}")
                except Exception:
                    break

            closing = True
            await ws_conn.close()

        @utils.log_exceptions(logger=logger)
        async def _recv_task() -> None:
            while True:
                msg = await ws_conn.receive()
                if msg.type == aiohttp.WSMsgType.CLOSED:
                    if not closing:
                        error = Exception("OpenAI S2S connection closed unexpectedly")
                        self.emit(
                            "error",
                            llm.RealtimeModelError(
                                timestamp=time.time(),
                                label=self._realtime_model._label,
                                error=APIConnectionError(
                                    message="OpenAI S2S connection closed unexpectedly",
                                ),
                                recoverable=False,
                            ),
                        )
                        raise error

                    return
                elif msg.type != aiohttp.WSMsgType.TEXT:
                    continue

                event = json.loads(msg.data)

                # emit the raw json dictionary instead of the BaseModel because different
                # providers can have different event types that are not part of the OpenAI Realtime API  # noqa: E501
                self.emit("openai_server_event_received", event)

                try:
                    if lk_oai_debug:
                        event_copy = event.copy()
                        if event_copy["type"] == "response.audio.delta":
                            event_copy = {**event_copy, "delta": "..."}

                        logger.debug(f"<<< {event_copy}")

                    if event["type"] == "input_audio_buffer.speech_started":
                        self._handle_input_audio_buffer_speech_started(
                            InputAudioBufferSpeechStartedEvent.construct(**event)
                        )
                    elif event["type"] == "input_audio_buffer.speech_stopped":
                        self._handle_input_audio_buffer_speech_stopped(
                            InputAudioBufferSpeechStoppedEvent.construct(**event)
                        )
                    elif event["type"] == "response.created":
                        self._handle_response_created(ResponseCreatedEvent.construct(**event))
                    elif event["type"] == "response.output_item.added":
                        self._handle_response_output_item_added(
                            ResponseOutputItemAddedEvent.construct(**event)
                        )
                    elif event["type"] == "conversation.item.created":
                        self._handle_conversion_item_created(
                            ConversationItemCreatedEvent.construct(**event)
                        )
                    elif event["type"] == "conversation.item.deleted":
                        self._handle_conversion_item_deleted(
                            ConversationItemDeletedEvent.construct(**event)
                        )
                    elif event["type"] == "conversation.item.input_audio_transcription.completed":
                        self._handle_conversion_item_input_audio_transcription_completed(
                            ConversationItemInputAudioTranscriptionCompletedEvent.construct(**event)
                        )
                    elif event["type"] == "conversation.item.input_audio_transcription.failed":
                        self._handle_conversion_item_input_audio_transcription_failed(
                            ConversationItemInputAudioTranscriptionFailedEvent.construct(**event)
                        )
                    elif event["type"] == "response.content_part.added":
                        self._handle_response_content_part_added(
                            ResponseContentPartAddedEvent.construct(**event)
                        )
                    elif event["type"] == "response.content_part.done":
                        self._handle_response_content_part_done(
                            ResponseContentPartDoneEvent.construct(**event)
                        )
                    elif event["type"] == "response.audio_transcript.delta":
                        self._handle_response_audio_transcript_delta(event)
                    elif event["type"] == "response.audio.delta":
                        self._handle_response_audio_delta(
                            ResponseAudioDeltaEvent.construct(**event)
                        )
                    elif event["type"] == "response.audio_transcript.done":
                        self._handle_response_audio_transcript_done(
                            ResponseAudioTranscriptDoneEvent.construct(**event)
                        )
                    elif event["type"] == "response.audio.done":
                        self._handle_response_audio_done(ResponseAudioDoneEvent.construct(**event))
                    elif event["type"] == "response.output_item.done":
                        self._handle_response_output_item_done(
                            ResponseOutputItemDoneEvent.construct(**event)
                        )
                    elif event["type"] == "response.done":
                        self._handle_response_done(ResponseDoneEvent.construct(**event))
                    elif event["type"] == "error":
                        self._handle_error(ErrorEvent.construct(**event))
                except Exception:
                    if event["type"] == "response.audio.delta":
                        event["delta"] = event["delta"][:10] + "..."
                    logger.exception("failed to handle event", extra={"event": event})

        tasks = [
            asyncio.create_task(_recv_task(), name="_recv_task"),
            asyncio.create_task(_send_task(), name="_send_task"),
        ]
        wait_reconnect_task: asyncio.Task | None = None
        if self._realtime_model._opts.max_session_duration is not None:
            wait_reconnect_task = asyncio.create_task(
                asyncio.sleep(self._realtime_model._opts.max_session_duration),
                name="_timeout_task",
            )
            tasks.append(wait_reconnect_task)
        try:
            done, _ = await asyncio.wait(tasks, return_when=asyncio.FIRST_COMPLETED)

            # propagate exceptions from completed tasks
            for task in done:
                if task != wait_reconnect_task:
                    task.result()

            if wait_reconnect_task and wait_reconnect_task in done and self._current_generation:
                # wait for the current generation to complete before reconnecting
                await self._current_generation._done_fut

        finally:
            await utils.aio.cancel_and_wait(*tasks)
            await ws_conn.close()

<<<<<<< HEAD
    def _initial_session_update(self, *, _build_event: bool = False) -> SessionUpdateEvent | None:
        input_audio_transcription = self._realtime_model._opts.input_audio_transcription
=======
    def _initial_session_update(self) -> None:
        input_audio_transcription_opts = self._realtime_model._opts.input_audio_transcription
>>>>>>> 4ea8e293
        input_audio_transcription = (
            session_update_event.SessionInputAudioTranscription.model_validate(
                input_audio_transcription_opts.model_dump(
                    by_alias=True,
                    exclude_unset=True,
                    exclude_defaults=True,
                )
            )
            if input_audio_transcription_opts
            else None
        )

        turn_detection_opts = self._realtime_model._opts.turn_detection
        turn_detection = (
            session_update_event.SessionTurnDetection.model_validate(
                turn_detection_opts.model_dump(
                    by_alias=True,
                    exclude_unset=True,
                    exclude_defaults=True,
                )
            )
            if turn_detection_opts
            else None
        )

        kwargs = {
            "model": self._realtime_model._opts.model,
            "voice": self._realtime_model._opts.voice,
            "input_audio_format": "pcm16",
            "output_audio_format": "pcm16",
            "modalities": ["text", "audio"],
            "turn_detection": turn_detection,
            "input_audio_transcription": input_audio_transcription,
            "input_audio_noise_reduction": self._realtime_model._opts.input_audio_noise_reduction,
            "temperature": self._realtime_model._opts.temperature,
            "tool_choice": _to_oai_tool_choice(self._realtime_model._opts.tool_choice),
        }
        if self._instructions is not None:
            kwargs["instructions"] = self._instructions

        # initial session update
        ev = SessionUpdateEvent(
            type="session.update",
            # Using model_construct since OpenAI restricts voices to those defined in the BaseModel.  # noqa: E501
            # Other providers support different voices, so we need to accommodate that.
            session=session_update_event.Session.model_construct(**kwargs),
            event_id=utils.shortuuid("session_update_"),
        )

        if _build_event:
            return ev

        self.send_event(ev)

    @property
    def chat_ctx(self) -> llm.ChatContext:
        return self._remote_chat_ctx.to_chat_ctx()

    @property
    def tools(self) -> llm.ToolContext:
        return self._tools.copy()

    def update_options(
        self,
        *,
        tool_choice: NotGivenOr[llm.ToolChoice | None] = NOT_GIVEN,
        voice: NotGivenOr[str] = NOT_GIVEN,
        temperature: NotGivenOr[float] = NOT_GIVEN,
        turn_detection: NotGivenOr[TurnDetection | None] = NOT_GIVEN,
        max_response_output_tokens: NotGivenOr[int | Literal["inf"] | None] = NOT_GIVEN,
        input_audio_transcription: NotGivenOr[InputAudioTranscription | None] = NOT_GIVEN,
        input_audio_noise_reduction: NotGivenOr[InputAudioNoiseReduction | None] = NOT_GIVEN,
    ) -> None:
        kwargs: dict[str, Any] = {}

        if is_given(tool_choice):
            tool_choice = cast(Optional[llm.ToolChoice], tool_choice)
            self._realtime_model._opts.tool_choice = tool_choice
            kwargs["tool_choice"] = _to_oai_tool_choice(tool_choice)

        if is_given(voice):
            self._realtime_model._opts.voice = voice
            kwargs["voice"] = voice

        if is_given(temperature):
            self._realtime_model._opts.temperature = temperature
            kwargs["temperature"] = temperature

        if is_given(turn_detection):
            self._realtime_model._opts.turn_detection = turn_detection
            kwargs["turn_detection"] = turn_detection

        if is_given(max_response_output_tokens):
            self._realtime_model._opts.max_response_output_tokens = max_response_output_tokens  # type: ignore
            kwargs["max_response_output_tokens"] = max_response_output_tokens

        if is_given(input_audio_transcription):
            self._realtime_model._opts.input_audio_transcription = input_audio_transcription
            kwargs["input_audio_transcription"] = input_audio_transcription

        if is_given(input_audio_noise_reduction):
            self._realtime_model._opts.input_audio_noise_reduction = input_audio_noise_reduction
            kwargs["input_audio_noise_reduction"] = input_audio_noise_reduction

        if kwargs:
            self.send_event(
                SessionUpdateEvent(
                    type="session.update",
                    session=session_update_event.Session.model_construct(**kwargs),
                    event_id=utils.shortuuid("options_update_"),
                )
            )

    async def update_chat_ctx(
        self,
        chat_ctx: llm.ChatContext,
        *,
        _add_mock_audio: bool = False,
        _build_event: bool = False,
    ) -> list[ConversationItemCreateEvent] | None:
        chat_ctx = chat_ctx.copy()
        if _add_mock_audio:
            chat_ctx.items.append(_create_mock_audio_item())
        else:
            # clean up existing mock audio items
            chat_ctx.items[:] = [
                item for item in chat_ctx.items if not item.id.startswith(_MOCK_AUDIO_ID_PREFIX)
            ]

        async with self._update_chat_ctx_lock:
            diff_ops = llm.utils.compute_chat_ctx_diff(
                self._remote_chat_ctx.to_chat_ctx(), chat_ctx
            )

            events: list[ConversationItemCreateEvent | ConversationItemDeleteEvent] = []
            futs = []
            for msg_id in diff_ops.to_remove:
                event_id = utils.shortuuid("chat_ctx_delete_")
                events.append(
                    ev := ConversationItemDeleteEvent(
                        type="conversation.item.delete",
                        item_id=msg_id,
                        event_id=event_id,
                    )
                )
<<<<<<< HEAD
                if not _build_event:
                    self.send_event(ev)
                    futs.append(f := asyncio.Future())
                    self._item_delete_future[msg_id] = f
=======
                futs.append(f := asyncio.Future[None]())
                self._item_delete_future[msg_id] = f
>>>>>>> 4ea8e293

            for previous_msg_id, msg_id in diff_ops.to_create:
                event_id = utils.shortuuid("chat_ctx_create_")
                chat_item = chat_ctx.get_by_id(msg_id)
                assert chat_item is not None

                events.append(
                    ev := ConversationItemCreateEvent(
                        type="conversation.item.create",
                        item=_livekit_item_to_openai_item(chat_item),
                        previous_item_id=("root" if previous_msg_id is None else previous_msg_id),
                        event_id=event_id,
                    )
                )
<<<<<<< HEAD
                if not _build_event:
                    self.send_event(ev)
                    futs.append(f := asyncio.Future())
                    self._item_create_future[msg_id] = f

            if _build_event:
                return events
=======
                futs.append(f := asyncio.Future[None]())
                self._item_create_future[msg_id] = f
>>>>>>> 4ea8e293

            try:
                await asyncio.wait_for(asyncio.gather(*futs, return_exceptions=True), timeout=5.0)
            except asyncio.TimeoutError:
                raise llm.RealtimeError("update_chat_ctx timed out.") from None

    async def update_tools(
        self,
        tools: list[llm.FunctionTool | llm.RawFunctionTool],
        *,
        _build_event: bool = False,
    ) -> list[SessionUpdateEvent] | None:
        async with self._update_fnc_ctx_lock:
            oai_tools: list[session_update_event.SessionTool] = []
            retained_tools: list[llm.FunctionTool | llm.RawFunctionTool] = []

            for tool in tools:
                if is_function_tool(tool):
                    tool_desc = llm.utils.build_legacy_openai_schema(tool, internally_tagged=True)
                elif is_raw_function_tool(tool):
                    tool_info = get_raw_function_info(tool)
                    tool_desc = tool_info.raw_schema
                    tool_desc["type"] = "function"  # internally tagged
                else:
                    logger.error(
                        "OpenAI Realtime API doesn't support this tool type", extra={"tool": tool}
                    )
                    continue

                try:
                    session_tool = session_update_event.SessionTool.model_validate(tool_desc)
                    oai_tools.append(session_tool)
                    retained_tools.append(tool)
                except ValidationError:
                    logger.error(
                        "OpenAI Realtime API doesn't support this tool",
                        extra={"tool": tool_desc},
                    )
                    continue

            event_id = utils.shortuuid("tools_update_")
            # f = asyncio.Future()
            # self._response_futures[event_id] = f
            ev = SessionUpdateEvent(
                type="session.update",
                session=session_update_event.Session.model_construct(
                    model=self._realtime_model._opts.model,
                    tools=oai_tools,
                ),
                event_id=event_id,
            )

            self._tools = llm.ToolContext(retained_tools)

            if _build_event:
                return ev

            self.send_event(ev)

    async def update_instructions(self, instructions: str) -> None:
        event_id = utils.shortuuid("instructions_update_")
        # f = asyncio.Future()
        # self._response_futures[event_id] = f
        self.send_event(
            SessionUpdateEvent(
                type="session.update",
                session=session_update_event.Session.model_construct(instructions=instructions),
                event_id=event_id,
            )
        )
        self._instructions = instructions

    def push_audio(self, frame: rtc.AudioFrame) -> None:
        for f in self._resample_audio(frame):
            data = f.data.tobytes()
            for nf in self._bstream.write(data):
                self.send_event(
                    InputAudioBufferAppendEvent(
                        type="input_audio_buffer.append",
                        audio=base64.b64encode(nf.data).decode("utf-8"),
                    )
                )
                self._pushed_duration_s += nf.duration

    def push_video(self, frame: rtc.VideoFrame) -> None:
        pass

    def commit_audio(self) -> None:
        if self._pushed_duration_s > 0.1:  # OpenAI requires at least 100ms of audio
            self.send_event(InputAudioBufferCommitEvent(type="input_audio_buffer.commit"))
            self._pushed_duration_s = 0

    def clear_audio(self) -> None:
        self.send_event(InputAudioBufferClearEvent(type="input_audio_buffer.clear"))
        self._pushed_duration_s = 0

    def generate_reply(
        self, *, instructions: NotGivenOr[str] = NOT_GIVEN
    ) -> asyncio.Future[llm.GenerationCreatedEvent]:
        handle = self._create_response(instructions=instructions, user_initiated=True)
        self._text_mode_recovery_retries = 0  # reset the counter
        return handle.done_fut

    def interrupt(self) -> None:
        self.send_event(ResponseCancelEvent(type="response.cancel"))

    def truncate(self, *, message_id: str, audio_end_ms: int) -> None:
        self.send_event(
            ConversationItemTruncateEvent(
                type="conversation.item.truncate",
                content_index=0,
                item_id=message_id,
                audio_end_ms=audio_end_ms,
            )
        )

    async def aclose(self) -> None:
        self._msg_ch.close()
        await self._main_atask

    def _resample_audio(self, frame: rtc.AudioFrame) -> Iterator[rtc.AudioFrame]:
        if self._input_resampler:
            if frame.sample_rate != self._input_resampler._input_rate:
                # input audio changed to a different sample rate
                self._input_resampler = None

        if self._input_resampler is None and (
            frame.sample_rate != SAMPLE_RATE or frame.num_channels != NUM_CHANNELS
        ):
            self._input_resampler = rtc.AudioResampler(
                input_rate=frame.sample_rate,
                output_rate=SAMPLE_RATE,
                num_channels=NUM_CHANNELS,
            )

        if self._input_resampler:
            # TODO(long): flush the resampler when the input source is changed
            yield from self._input_resampler.push(frame)
        else:
            yield frame

    def _create_response(
        self,
        *,
        user_initiated: bool,
        instructions: NotGivenOr[str] = NOT_GIVEN,
        old_handle: _CreateResponseHandle | None = None,
    ) -> _CreateResponseHandle:
        handle = old_handle or _CreateResponseHandle(
            instructions=instructions, done_fut=asyncio.Future()
        )
        if old_handle and utils.is_given(instructions):
            handle.instructions = instructions

        event_id = utils.shortuuid("response_create_")
        if user_initiated:
            self._response_created_futures[event_id] = handle

        self.send_event(
            ResponseCreateEvent(
                type="response.create",
                event_id=event_id,
                response=Response(
                    instructions=handle.instructions or None,
                    metadata={"client_event_id": event_id} if user_initiated else None,
                ),
            )
        )
        if user_initiated:
            handle.timeout_start()
        return handle

    def _emit_generation_event(self, response_id: str) -> None:
        # called when the generation is a function call or a audio message
        assert self._current_generation is not None, "current_generation is None"

        generation_ev = llm.GenerationCreatedEvent(
            message_stream=self._current_generation.message_ch,
            function_stream=self._current_generation.function_ch,
            user_initiated=False,
        )

        if handle := self._response_created_futures.pop(response_id, None):
            generation_ev.user_initiated = True
            try:
                handle.done_fut.set_result(generation_ev)
            except asyncio.InvalidStateError:
                # in case the generation comes after the reply timeout
                logger.warning(
                    "response received after timeout", extra={"response_id": response_id}
                )

        self.emit("generation_created", generation_ev)

    def _handle_input_audio_buffer_speech_started(
        self, _: InputAudioBufferSpeechStartedEvent
    ) -> None:
        self.emit("input_speech_started", llm.InputSpeechStartedEvent())

    def _handle_input_audio_buffer_speech_stopped(
        self, _: InputAudioBufferSpeechStoppedEvent
    ) -> None:
        user_transcription_enabled = (
            self._realtime_model._opts.input_audio_transcription is not None
        )
        self.emit(
            "input_speech_stopped",
            llm.InputSpeechStoppedEvent(user_transcription_enabled=user_transcription_enabled),
        )

    def _handle_response_created(self, event: ResponseCreatedEvent) -> None:
        assert event.response.id is not None, "response.id is None"

        self._current_generation = _ResponseGeneration(
            message_ch=utils.aio.Chan(),
            function_ch=utils.aio.Chan(),
            messages={},
            _created_timestamp=time.time(),
            _done_fut=asyncio.Future(),
        )

        if (
            isinstance(event.response.metadata, dict)
            and (client_event_id := event.response.metadata.get("client_event_id"))
            and (handle := self._response_created_futures.pop(client_event_id, None))
        ):
            # set key to the response id
            self._response_created_futures[event.response.id] = handle

        # the generation_created event is emitted when
        # 1. the response is not a message on response.output_item.added event
        # 2. the content is audio on response.content_part.added event
        # will try to recover from text response on response.content_part.done event

    def _handle_response_output_item_added(self, event: ResponseOutputItemAddedEvent) -> None:
        assert self._current_generation is not None, "current_generation is None"
        assert (item_type := event.item.type) is not None, "item.type is None"
        assert (response_id := event.response_id) is not None, "response_id is None"

        if item_type != "message":
            # emit immediately if it's not a message, otherwise wait response.content_part.added
            self._emit_generation_event(response_id)
            self._text_mode_recovery_retries = 0

    def _handle_response_content_part_added(self, event: ResponseContentPartAddedEvent) -> None:
        assert self._current_generation is not None, "current_generation is None"
        assert (item_id := event.item_id) is not None, "item_id is None"
        assert (item_type := event.part.type) is not None, "part.type is None"
        assert (response_id := event.response_id) is not None, "response_id is None"

        if item_type == "audio":
            self._emit_generation_event(response_id)
            if self._text_mode_recovery_retries > 0:
                logger.info(
                    "recovered from text-only response",
                    extra={"retried_times": self._text_mode_recovery_retries},
                )
                self._text_mode_recovery_retries = 0

            item_generation = _MessageGeneration(
                message_id=item_id,
                text_ch=utils.aio.Chan(),
                audio_ch=utils.aio.Chan(),
            )
            self._current_generation.message_ch.send_nowait(
                llm.MessageGeneration(
                    message_id=item_id,
                    text_stream=item_generation.text_ch,
                    audio_stream=item_generation.audio_ch,
                )
            )
            self._current_generation.messages[item_id] = item_generation
            self._current_generation._first_token_timestamp = time.time()
        else:
            self.interrupt()
            if self._text_mode_recovery_retries == 0:
                logger.warning("received text-only response from realtime API")

    def _handle_response_content_part_done(self, event: ResponseContentPartDoneEvent) -> None:
        if event.part.type != "text":
            return

        # try to recover from text-only response on response.content_part_done event
        assert self._current_generation is not None, "current_generation is None"
        assert (item_id := event.item_id) is not None, "item_id is None"
        assert (response_id := event.response_id) is not None, "response_id is None"

        async def _retry_generation(
            item_id: str, response_handle: _CreateResponseHandle | None
        ) -> None:
            """Recover from text-only response to audio mode.

            When chat history is loaded, OpenAI Realtime API may respond with text only.
            This method recovers by:
            1. Deleting the text response
            2. Creating an empty user audio message
            3. Requesting a new response to trigger audio mode
            """

            # remove the text item
            chat_ctx = self.chat_ctx
            idx = chat_ctx.index_by_id(item_id)
            if idx is not None:
                chat_ctx.items.pop(idx)
            await self.update_chat_ctx(chat_ctx, _add_mock_audio=True)

            if response_handle and response_handle.done_fut.done():
                if response_handle.done_fut.exception() is not None:
                    logger.error("generate_reply timed out, cancel recovery")
                return

            self._create_response(
                old_handle=response_handle,
                user_initiated=response_handle is not None,
            )

        if self._text_mode_recovery_retries >= 5:
            logger.error(
                "failed to recover from text-only response",
                extra={"retried_times": self._text_mode_recovery_retries},
            )
            self._text_mode_recovery_retries = 0
            return

        handle = self._response_created_futures.pop(response_id, None)
        if handle and handle.done_fut.done():
            if handle.done_fut.exception() is not None:
                logger.error("generate_reply timed out, cancel recovery")
            self._text_mode_recovery_retries = 0
            return

        self._text_mode_recovery_retries += 1
        logger.warning(
            "trying to recover from text-only response",
            extra={"retries": self._text_mode_recovery_retries},
        )

        if self._text_mode_recovery_atask and not self._text_mode_recovery_atask.done():
            self._text_mode_recovery_atask.cancel()
        self._text_mode_recovery_atask = asyncio.create_task(
            _retry_generation(item_id=item_id, response_handle=handle)
        )

    def _handle_conversion_item_created(self, event: ConversationItemCreatedEvent) -> None:
        assert event.item.id is not None, "item.id is None"

        try:
            self._remote_chat_ctx.insert(
                event.previous_item_id, _openai_item_to_livekit_item(event.item)
            )
        except ValueError as e:
            logger.warning(
                f"failed to insert item `{event.item.id}`: {str(e)}",
            )

        if fut := self._item_create_future.pop(event.item.id, None):
            fut.set_result(None)

    def _handle_conversion_item_deleted(self, event: ConversationItemDeletedEvent) -> None:
        assert event.item_id is not None, "item_id is None"

        try:
            self._remote_chat_ctx.delete(event.item_id)
        except ValueError as e:
            logger.warning(
                f"failed to delete item `{event.item_id}`: {str(e)}",
            )

        if fut := self._item_delete_future.pop(event.item_id, None):
            fut.set_result(None)

    def _handle_conversion_item_input_audio_transcription_completed(
        self, event: ConversationItemInputAudioTranscriptionCompletedEvent
    ) -> None:
        if remote_item := self._remote_chat_ctx.get(event.item_id):
            assert isinstance(remote_item.item, llm.ChatMessage)
            remote_item.item.content.append(event.transcript)

        self.emit(
            "input_audio_transcription_completed",
            llm.InputTranscriptionCompleted(
                item_id=event.item_id,
                transcript=event.transcript,
                is_final=True,
            ),
        )

    def _handle_conversion_item_input_audio_transcription_failed(
        self, event: ConversationItemInputAudioTranscriptionFailedEvent
    ) -> None:
        logger.error(
            "OpenAI Realtime API failed to transcribe input audio",
            extra={"error": event.error},
        )

    def _handle_response_audio_transcript_delta(self, event: dict[str, Any]) -> None:
        assert self._current_generation is not None, "current_generation is None"

        item_id = event["item_id"]
        delta = event["delta"]

        if (start_time := event.get("start_time")) is not None:
            delta = io.TimedString(delta, start_time=start_time)

        item_generation = self._current_generation.messages[item_id]
        item_generation.text_ch.send_nowait(delta)
        item_generation.audio_transcript += delta

    def _handle_response_audio_delta(self, event: ResponseAudioDeltaEvent) -> None:
        assert self._current_generation is not None, "current_generation is None"
        item_generation = self._current_generation.messages[event.item_id]

        data = base64.b64decode(event.delta)
        item_generation.audio_ch.send_nowait(
            rtc.AudioFrame(
                data=data,
                sample_rate=SAMPLE_RATE,
                num_channels=NUM_CHANNELS,
                samples_per_channel=len(data) // 2,
            )
        )

    def _handle_response_audio_transcript_done(self, _: ResponseAudioTranscriptDoneEvent) -> None:
        assert self._current_generation is not None, "current_generation is None"

    def _handle_response_audio_done(self, _: ResponseAudioDoneEvent) -> None:
        assert self._current_generation is not None, "current_generation is None"

    def _handle_response_output_item_done(self, event: ResponseOutputItemDoneEvent) -> None:
        assert self._current_generation is not None, "current_generation is None"
        assert (item_id := event.item.id) is not None, "item.id is None"
        assert (item_type := event.item.type) is not None, "item.type is None"

        if item_type == "function_call":
            item = event.item
            assert item.call_id is not None, "call_id is None"
            assert item.name is not None, "name is None"
            assert item.arguments is not None, "arguments is None"

            self._current_generation.function_ch.send_nowait(
                llm.FunctionCall(
                    call_id=item.call_id,
                    name=item.name,
                    arguments=item.arguments,
                )
            )
        elif item_type == "message" and (
            item_generation := self._current_generation.messages.get(item_id)
        ):
            # text response doesn't have item_generation
            item_generation.text_ch.close()
            item_generation.audio_ch.close()

    def _handle_response_done(self, event: ResponseDoneEvent) -> None:
        if self._current_generation is None:
            return  # OpenAI has a race condition where we could receive response.done without any previous response.created (This happens generally during interruption)  # noqa: E501

        assert self._current_generation is not None, "current_generation is None"

        created_timestamp = self._current_generation._created_timestamp
        first_token_timestamp = self._current_generation._first_token_timestamp

        for generation in self._current_generation.messages.values():
            # close all messages that haven't been closed yet
            if not generation.text_ch.closed:
                generation.text_ch.close()
            if not generation.audio_ch.closed:
                generation.audio_ch.close()

        self._current_generation.function_ch.close()
        self._current_generation.message_ch.close()
        for item_id, item_generation in self._current_generation.messages.items():
            if (remote_item := self._remote_chat_ctx.get(item_id)) and isinstance(
                remote_item.item, llm.ChatMessage
            ):
                remote_item.item.content.append(item_generation.audio_transcript)

        with contextlib.suppress(asyncio.InvalidStateError):
            self._current_generation._done_fut.set_result(None)
        self._current_generation = None

        # calculate metrics
        usage = (
            event.response.usage.model_dump(exclude_defaults=True) if event.response.usage else {}
        )
        ttft = first_token_timestamp - created_timestamp if first_token_timestamp else -1
        duration = time.time() - created_timestamp
        metrics = RealtimeModelMetrics(
            timestamp=created_timestamp,
            request_id=event.response.id or "",
            ttft=ttft,
            duration=duration,
            cancelled=event.response.status == "cancelled",
            label=self._realtime_model._label,
            input_tokens=usage.get("input_tokens", 0),
            output_tokens=usage.get("output_tokens", 0),
            total_tokens=usage.get("total_tokens", 0),
            tokens_per_second=usage.get("output_tokens", 0) / duration,
            input_token_details=RealtimeModelMetrics.InputTokenDetails(
                audio_tokens=usage.get("input_token_details", {}).get("audio_tokens", 0),
                cached_tokens=usage.get("input_token_details", {}).get("cached_tokens", 0),
                text_tokens=usage.get("input_token_details", {}).get("text_tokens", 0),
                cached_tokens_details=None,
                image_tokens=0,
            ),
            output_token_details=RealtimeModelMetrics.OutputTokenDetails(
                text_tokens=usage.get("output_token_details", {}).get("text_tokens", 0),
                audio_tokens=usage.get("output_token_details", {}).get("audio_tokens", 0),
                image_tokens=0,
            ),
        )
        self.emit("metrics_collected", metrics)

    def _handle_error(self, event: ErrorEvent) -> None:
        if event.error.message.startswith("Cancellation failed"):
            return

        logger.error(
            "OpenAI Realtime API returned an error",
            extra={"error": event.error},
        )
        self.emit(
            "error",
            llm.RealtimeModelError(
                timestamp=time.time(),
                label=self._realtime_model._label,
                error=APIError(
                    message="OpenAI Realtime API returned an error",
                    body=event.error,
                    retryable=True,
                ),
                recoverable=True,
            ),
        )

        # if event.error.event_id:
        #     fut = self._response_futures.pop(event.error.event_id, None)
        #     if fut is not None and not fut.done():
        #         fut.set_exception(multimodal.RealtimeError(event.error.message))


def _livekit_item_to_openai_item(item: llm.ChatItem) -> ConversationItem:
    conversation_item = ConversationItem(
        id=item.id,
    )

    if item.type == "function_call":
        conversation_item.type = "function_call"
        conversation_item.call_id = item.call_id
        conversation_item.name = item.name
        conversation_item.arguments = item.arguments

    elif item.type == "function_call_output":
        conversation_item.type = "function_call_output"
        conversation_item.call_id = item.call_id
        conversation_item.output = item.output

    elif item.type == "message":
        role = "system" if item.role == "developer" else item.role
        conversation_item.type = "message"
        conversation_item.role = role

        content_list: list[ConversationItemContent] = []
        for c in item.content:
            if isinstance(c, str):
                content_list.append(
                    ConversationItemContent(
                        type=("text" if role == "assistant" else "input_text"),
                        text=c,
                    )
                )

            elif isinstance(c, llm.ImageContent):
                continue  # not supported for now
            elif isinstance(c, llm.AudioContent):
                if conversation_item.role == "user":
                    encoded_audio = base64.b64encode(rtc.combine_audio_frames(c.frame).data).decode(
                        "utf-8"
                    )

                    content_list.append(
                        ConversationItemContent(
                            type="input_audio",
                            audio=encoded_audio,
                            transcript=c.transcript,
                        )
                    )

        conversation_item.content = content_list

    return conversation_item


def _openai_item_to_livekit_item(item: ConversationItem) -> llm.ChatItem:
    assert item.id is not None, "id is None"

    if item.type == "function_call":
        assert item.call_id is not None, "call_id is None"
        assert item.name is not None, "name is None"
        assert item.arguments is not None, "arguments is None"

        return llm.FunctionCall(
            id=item.id,
            call_id=item.call_id,
            name=item.name,
            arguments=item.arguments,
        )

    if item.type == "function_call_output":
        assert item.call_id is not None, "call_id is None"
        assert item.output is not None, "output is None"

        return llm.FunctionCallOutput(
            id=item.id,
            call_id=item.call_id,
            output=item.output,
            is_error=False,
        )

    if item.type == "message":
        assert item.role is not None, "role is None"
        assert item.content is not None, "content is None"

        content: list[llm.ChatContent] = []

        for c in item.content:
            if c.type == "text" or c.type == "input_text":
                assert c.text is not None, "text is None"
                content.append(c.text)

        return llm.ChatMessage(
            id=item.id,
            role=item.role,
            content=content,
        )

    raise ValueError(f"unsupported item type: {item.type}")


def _create_mock_audio_item(duration: float = 2) -> llm.ChatMessage:
    audio_data = b"\x00\x00" * int(SAMPLE_RATE * duration)
    return llm.ChatMessage(
        id=utils.shortuuid(_MOCK_AUDIO_ID_PREFIX),
        role="user",
        content=[
            llm.AudioContent(
                frame=[
                    rtc.AudioFrame(
                        data=audio_data,
                        sample_rate=SAMPLE_RATE,
                        num_channels=1,
                        samples_per_channel=len(audio_data) // 2,
                    )
                ]
            )
        ],
    )


def _to_oai_tool_choice(tool_choice: llm.ToolChoice | None) -> str | llm.tool_context.Function:
    oai_tool_choice: str | llm.tool_context.Function | None = None
    if isinstance(tool_choice, dict) and tool_choice["type"] == "function":
        oai_tool_choice = tool_choice["function"]
    else:
        oai_tool_choice = tool_choice

    if oai_tool_choice is None:
        oai_tool_choice = "auto"

    return oai_tool_choice<|MERGE_RESOLUTION|>--- conflicted
+++ resolved
@@ -288,14 +288,10 @@
             azure_deployment=azure_deployment,
             entra_token=entra_token,
             api_version=api_version,
-<<<<<<< HEAD
-            max_response_output_tokens=DEFAULT_MAX_RESPONSE_OUTPUT_TOKENS,
+            max_response_output_tokens=DEFAULT_MAX_RESPONSE_OUTPUT_TOKENS,  # type: ignore
             max_session_duration=max_session_duration
             if is_given(max_session_duration)
             else DEFAULT_MAX_SESSION_DURATION,
-=======
-            max_response_output_tokens=DEFAULT_MAX_RESPONSE_OUTPUT_TOKENS,  # type: ignore
->>>>>>> 4ea8e293
         )
         self._http_session = http_session
         self._sessions = weakref.WeakSet[RealtimeSession]()
@@ -772,13 +768,8 @@
             await utils.aio.cancel_and_wait(*tasks)
             await ws_conn.close()
 
-<<<<<<< HEAD
     def _initial_session_update(self, *, _build_event: bool = False) -> SessionUpdateEvent | None:
-        input_audio_transcription = self._realtime_model._opts.input_audio_transcription
-=======
-    def _initial_session_update(self) -> None:
         input_audio_transcription_opts = self._realtime_model._opts.input_audio_transcription
->>>>>>> 4ea8e293
         input_audio_transcription = (
             session_update_event.SessionInputAudioTranscription.model_validate(
                 input_audio_transcription_opts.model_dump(
@@ -924,15 +915,10 @@
                         event_id=event_id,
                     )
                 )
-<<<<<<< HEAD
                 if not _build_event:
                     self.send_event(ev)
-                    futs.append(f := asyncio.Future())
+                    futs.append(f := asyncio.Future[None]())
                     self._item_delete_future[msg_id] = f
-=======
-                futs.append(f := asyncio.Future[None]())
-                self._item_delete_future[msg_id] = f
->>>>>>> 4ea8e293
 
             for previous_msg_id, msg_id in diff_ops.to_create:
                 event_id = utils.shortuuid("chat_ctx_create_")
@@ -947,18 +933,13 @@
                         event_id=event_id,
                     )
                 )
-<<<<<<< HEAD
                 if not _build_event:
                     self.send_event(ev)
-                    futs.append(f := asyncio.Future())
+                    futs.append(f := asyncio.Future[None]())
                     self._item_create_future[msg_id] = f
 
             if _build_event:
                 return events
-=======
-                futs.append(f := asyncio.Future[None]())
-                self._item_create_future[msg_id] = f
->>>>>>> 4ea8e293
 
             try:
                 await asyncio.wait_for(asyncio.gather(*futs, return_exceptions=True), timeout=5.0)
