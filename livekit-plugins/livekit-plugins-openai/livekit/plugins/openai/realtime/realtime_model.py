--- conflicted
+++ resolved
@@ -161,12 +161,6 @@
                 elif event.type == "error":
                     self._handle_error(event)
 
-<<<<<<< HEAD
-                # if event.type != "response.audio.delta":
-                #     print(event)
-
-=======
->>>>>>> fcd471df
         @utils.log_exceptions(logger=logger)
         async def _forward_input() -> None:
             async for msg in self._msg_ch:
