--- conflicted
+++ resolved
@@ -2,19 +2,6 @@
 
 import asyncio
 import base64
-<<<<<<< HEAD
-from collections.abc import Iterator
-from dataclasses import dataclass
-from typing import Literal, Optional
-
-from pydantic import ValidationError
-
-import openai
-from livekit import rtc
-from livekit.agents import llm, utils
-from livekit.agents.types import NOT_GIVEN, NotGivenOr
-from openai.resources.beta.realtime.realtime import AsyncRealtimeConnection
-=======
 import contextlib
 import json
 import os
@@ -29,7 +16,6 @@
 from livekit import rtc
 from livekit.agents import llm, utils
 from livekit.agents.types import NOT_GIVEN, NotGivenOr
->>>>>>> f0df13cf
 from openai.types.beta.realtime import (
     ConversationItem,
     ConversationItemContent,
@@ -149,15 +135,12 @@
         )
         self._http_session = http_session
 
-<<<<<<< HEAD
-=======
     def _ensure_http_session(self) -> aiohttp.ClientSession:
         if not self._http_session:
             self._http_session = utils.http_context.http_session()
 
         return self._http_session
 
->>>>>>> f0df13cf
     def session(self) -> RealtimeSession:
         return RealtimeSession(self)
 
@@ -244,47 +227,11 @@
         if _log_oai_events:
             logger.debug(f"connecting to Realtime API: {url}")
 
-<<<<<<< HEAD
-                try:
-                    if event.type == "input_audio_buffer.speech_started":
-                        self._handle_input_audio_buffer_speech_started(event)
-                    elif event.type == "input_audio_buffer.speech_stopped":
-                        self._handle_input_audio_buffer_speech_stopped(event)
-                    elif event.type == "response.created":
-                        self._handle_response_created(event)
-                    elif event.type == "response.output_item.added":
-                        self._handle_response_output_item_added(event)
-                    elif event.type == "conversation.item.created":
-                        self._handle_conversion_item_created(event)
-                    elif event.type == "conversation.item.deleted":
-                        self._handle_conversion_item_deleted(event)
-                    elif event.type == "conversation.item.input_audio_transcription.completed":
-                        self._handle_conversion_item_input_audio_transcription_completed(event)
-                    elif event.type == "conversation.item.input_audio_transcription.failed":
-                        self._handle_conversion_item_input_audio_transcription_failed(event)
-                    elif event.type == "response.audio_transcript.delta":
-                        self._handle_response_audio_transcript_delta(event)
-                    elif event.type == "response.audio.delta":
-                        self._handle_response_audio_delta(event)
-                    elif event.type == "response.audio_transcript.done":
-                        self._handle_response_audio_transcript_done(event)
-                    elif event.type == "response.audio.done":
-                        self._handle_response_audio_done(event)
-                    elif event.type == "response.output_item.done":
-                        self._handle_response_output_item_done(event)
-                    elif event.type == "response.done":
-                        self._handle_response_done(event)
-                    elif event.type == "error":
-                        self._handle_error(event)
-                except Exception:
-                    logger.exception("failed to handle event", extra={"event": event})
-=======
         ws_conn = await self._realtime_model._ensure_http_session().ws_connect(
             url=url, headers=headers
         )
 
         closing = False
->>>>>>> f0df13cf
 
         @utils.log_exceptions(logger=logger)
         async def _send_task() -> None:
