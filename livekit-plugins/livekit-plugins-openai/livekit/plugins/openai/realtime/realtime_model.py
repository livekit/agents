--- conflicted
+++ resolved
@@ -773,6 +773,7 @@
             "modalities": ["text", "audio"],
             "turn_detection": turn_detection,
             "input_audio_transcription": input_audio_transcription,
+            "input_audio_noise_reduction": self._realtime_model._opts.input_audio_noise_reduction,
             "temperature": self._realtime_model._opts.temperature,
             "tool_choice": _to_oai_tool_choice(self._realtime_model._opts.tool_choice),
         }
@@ -785,24 +786,7 @@
                 type="session.update",
                 # Using model_construct since OpenAI restricts voices to those defined in the BaseModel.  # noqa: E501
                 # Other providers support different voices, so we need to accommodate that.
-<<<<<<< HEAD
                 session=session_update_event.Session.model_construct(**kwargs),
-=======
-                session=session_update_event.Session.model_construct(
-                    model=self._realtime_model._opts.model,
-                    voice=self._realtime_model._opts.voice,
-                    input_audio_format="pcm16",
-                    output_audio_format="pcm16",
-                    modalities=["text", "audio"],
-                    turn_detection=turn_detection,
-                    input_audio_transcription=input_audio_transcription,
-                    input_audio_noise_reduction=(
-                        self._realtime_model._opts.input_audio_noise_reduction
-                    ),
-                    temperature=self._realtime_model._opts.temperature,
-                    tool_choice=_to_oai_tool_choice(self._realtime_model._opts.tool_choice),
-                ),
->>>>>>> ed0130f1
                 event_id=utils.shortuuid("session_update_"),
             )
         )
