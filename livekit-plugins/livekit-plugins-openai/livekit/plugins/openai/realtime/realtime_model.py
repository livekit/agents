--- conflicted
+++ resolved
@@ -209,11 +209,7 @@
             model=model,
             voice=voice,
             temperature=temperature if is_given(temperature) else DEFAULT_TEMPERATURE,
-<<<<<<< HEAD
-            tool_choice=tool_choice if is_given(tool_choice) else DEFAULT_TOOL_CHOICE,
-=======
             tool_choice=tool_choice or None,
->>>>>>> 3d5b392c
             input_audio_transcription=input_audio_transcription
             if is_given(input_audio_transcription)
             else DEFAULT_INPUT_AUDIO_TRANSCRIPTION,
