--- conflicted
+++ resolved
@@ -24,11 +24,6 @@
 import openai
 from livekit.agents import llm
 from livekit.agents.inference.llm import LLMStream as _LLMStream
-<<<<<<< HEAD
-from livekit.agents.llm import ToolChoice, utils as llm_utils
-from livekit.agents.llm.chat_context import ChatContext, ChatMessage
-from livekit.agents.llm.tool_context import FunctionTool, RawFunctionTool
-=======
 from livekit.agents.llm import (
     ChatContext,
     FunctionTool,
@@ -37,7 +32,6 @@
     ToolChoice,
     utils as llm_utils,
 )
->>>>>>> a94963b6
 from livekit.agents.types import (
     DEFAULT_API_CONNECT_OPTIONS,
     NOT_GIVEN,
