# Copyright 2023 LiveKit, Inc.
#
# Licensed under the Apache License, Version 2.0 (the "License");
# you may not use this file except in compliance with the License.
# You may obtain a copy of the License at
#
#     http://www.apache.org/licenses/LICENSE-2.0
#
# Unless required by applicable law or agreed to in writing, software
# distributed under the License is distributed on an "AS IS" BASIS,
# WITHOUT WARRANTIES OR CONDITIONS OF ANY KIND, either express or implied.
# See the License for the specific language governing permissions and
# limitations under the License.

from __future__ import annotations

import asyncio
import os
from dataclasses import dataclass
from typing import Any, Awaitable, MutableSet

import httpx
from livekit.agents import llm

import openai
from openai.types.chat import ChatCompletionChunk, ChatCompletionMessageParam
from openai.types.chat.chat_completion_chunk import Choice

from .log import logger
from .models import (
    CerebrasChatModels,
    ChatModels,
    DeepSeekChatModels,
    GroqChatModels,
    OctoChatModels,
    PerplexityChatModels,
    TogetherChatModels,
)
from .utils import AsyncAzureADTokenProvider, build_oai_message


@dataclass
class LLMOptions:
    model: str | ChatModels
    user: str | None
    temperature: float | None


class LLM(llm.LLM):
    def __init__(
        self,
        *,
        model: str | ChatModels = "gpt-4o",
        api_key: str | None = None,
        base_url: str | None = None,
        user: str | None = None,
        client: openai.AsyncClient | None = None,
<<<<<<< HEAD
        token_usage_callback: Callable[[Dict[str, Any]], None] | None = None
    ) -> None:
        self.token_usage_callback = token_usage_callback
        self._opts = LLMOptions(model=model, user=user)
=======
        temperature: float | None = None,
    ) -> None:
        """
        Create a new instance of OpenAI LLM.

        ``api_key`` must be set to your OpenAI API key, either using the argument or by setting the
        ``OPENAI_API_KEY`` environmental variable.
        """
        # throw an error on our end
        api_key = api_key or os.environ.get("OPENAI_API_KEY")
        if api_key is None:
            raise ValueError("OpenAI API key is required")

        self._opts = LLMOptions(model=model, user=user, temperature=temperature)
>>>>>>> fe4471aa
        self._client = client or openai.AsyncClient(
            api_key=api_key,
            base_url=base_url,
            http_client=httpx.AsyncClient(
                timeout=5.0,
                follow_redirects=True,
                limits=httpx.Limits(
                    max_connections=1000,
                    max_keepalive_connections=100,
                    keepalive_expiry=120,
                ),
            ),
        )
        self._running_fncs: MutableSet[asyncio.Task[Any]] = set()

    @staticmethod
    def with_azure(
        *,
        model: str | ChatModels = "gpt-4o",
        azure_endpoint: str | None = None,
        azure_deployment: str | None = None,
        api_version: str | None = None,
        api_key: str | None = None,
        azure_ad_token: str | None = None,
        azure_ad_token_provider: AsyncAzureADTokenProvider | None = None,
        organization: str | None = None,
        project: str | None = None,
        base_url: str | None = None,
        user: str | None = None,
        temperature: float | None = None,
    ) -> LLM:
        """
        This automatically infers the following arguments from their corresponding environment variables if they are not provided:
        - `api_key` from `AZURE_OPENAI_API_KEY`
        - `organization` from `OPENAI_ORG_ID`
        - `project` from `OPENAI_PROJECT_ID`
        - `azure_ad_token` from `AZURE_OPENAI_AD_TOKEN`
        - `api_version` from `OPENAI_API_VERSION`
        - `azure_endpoint` from `AZURE_OPENAI_ENDPOINT`
        """

        azure_client = openai.AsyncAzureOpenAI(
            azure_endpoint=azure_endpoint,
            azure_deployment=azure_deployment,
            api_version=api_version,
            api_key=api_key,
            azure_ad_token=azure_ad_token,
            azure_ad_token_provider=azure_ad_token_provider,
            organization=organization,
            project=project,
            base_url=base_url,
        )  # type: ignore

        return LLM(model=model, client=azure_client, user=user, temperature=temperature)

    @staticmethod
    def with_cerebras(
        *,
        model: str | CerebrasChatModels = "llama3.1-8b",
        api_key: str | None = None,
        base_url: str | None = "https://api.cerebras.ai/v1",
        client: openai.AsyncClient | None = None,
        user: str | None = None,
        temperature: float | None = None,
    ) -> LLM:
        """
        Create a new instance of Cerebras LLM.

        ``api_key`` must be set to your Cerebras API key, either using the argument or by setting
        the ``CEREBRAS_API_KEY`` environmental variable.
        """

        # shim for not using OPENAI_API_KEY
        api_key = api_key or os.environ.get("CEREBRAS_API_KEY")
        if api_key is None:
            raise ValueError("Cerebras API key is required")

        return LLM(
            model=model,
            api_key=api_key,
            base_url=base_url,
            client=client,
            user=user,
            temperature=temperature,
        )

    @staticmethod
    def with_fireworks(
        *,
        model: str = "accounts/fireworks/models/llama-v3p1-70b-instruct",
        api_key: str | None = None,
        base_url: str | None = "https://api.fireworks.ai/inference/v1",
        client: openai.AsyncClient | None = None,
        user: str | None = None,
        temperature: float | None = None,
    ) -> LLM:
        """
        Create a new instance of Fireworks LLM.

        ``api_key`` must be set to your Fireworks API key, either using the argument or by setting
        the ``FIREWORKS_API_KEY`` environmental variable.
        """

        # shim for not using OPENAI_API_KEY
        api_key = api_key or os.environ.get("FIREWORKS_API_KEY")
        if api_key is None:
            raise ValueError("Fireworks API key is required")

        return LLM(
            model=model,
            api_key=api_key,
            base_url=base_url,
            client=client,
            user=user,
            temperature=temperature,
        )

    @staticmethod
    def with_groq(
        *,
        model: str | GroqChatModels = "llama3-8b-8192",
        api_key: str | None = None,
        base_url: str | None = "https://api.groq.com/openai/v1",
        client: openai.AsyncClient | None = None,
        user: str | None = None,
        temperature: float | None = None,
    ) -> LLM:
        """
        Create a new instance of Groq LLM.

        ``api_key`` must be set to your Groq API key, either using the argument or by setting
        the ``GROQ_API_KEY`` environmental variable.
        """

        # shim for not using OPENAI_API_KEY
        api_key = api_key or os.environ.get("GROQ_API_KEY")
        if api_key is None:
            raise ValueError("Groq API key is required")

        return LLM(
            model=model,
            api_key=api_key,
            base_url=base_url,
            client=client,
            user=user,
            temperature=temperature,
        )

    @staticmethod
    def with_deepseek(
        *,
        model: str | DeepSeekChatModels = "deepseek-chat",
        api_key: str | None = None,
        base_url: str | None = "https://api.deepseek.com/v1",
        client: openai.AsyncClient | None = None,
        user: str | None = None,
        temperature: float | None = None,
    ) -> LLM:
        """
        Create a new instance of DeepSeek LLM.

        ``api_key`` must be set to your DeepSeek API key, either using the argument or by setting
        the ``DEEPSEEK_API_KEY`` environmental variable.
        """

        # shim for not using OPENAI_API_KEY
        api_key = api_key or os.environ.get("DEEPSEEK_API_KEY")
        if api_key is None:
            raise ValueError("DeepSeek API key is required")

        return LLM(
            model=model,
            api_key=api_key,
            base_url=base_url,
            client=client,
            user=user,
            temperature=temperature,
        )

    @staticmethod
    def with_octo(
        *,
        model: str | OctoChatModels = "llama-2-13b-chat",
        api_key: str | None = None,
        base_url: str | None = "https://text.octoai.run/v1",
        client: openai.AsyncClient | None = None,
        user: str | None = None,
        temperature: float | None = None,
    ) -> LLM:
        """
        Create a new instance of OctoAI LLM.

        ``api_key`` must be set to your OctoAI API key, either using the argument or by setting
        the ``OCTOAI_TOKEN`` environmental variable.
        """

        # shim for not using OPENAI_API_KEY
        api_key = api_key or os.environ.get("OCTOAI_TOKEN")
        if api_key is None:
            raise ValueError("OctoAI API key is required")

        return LLM(
            model=model,
            api_key=api_key,
            base_url=base_url,
            client=client,
            user=user,
            temperature=temperature,
        )

    @staticmethod
    def with_ollama(
        *,
        model: str = "llama3.1",
        base_url: str | None = "http://localhost:11434/v1",
        client: openai.AsyncClient | None = None,
        temperature: float | None = None,
    ) -> LLM:
        """
        Create a new instance of Ollama LLM.
        """

        return LLM(
            model=model,
            api_key="ollama",
            base_url=base_url,
            client=client,
            temperature=temperature,
        )

    @staticmethod
    def with_perplexity(
        *,
        model: str | PerplexityChatModels = "llama-3.1-sonar-small-128k-chat",
        api_key: str | None = None,
        base_url: str | None = "https://api.perplexity.ai",
        client: openai.AsyncClient | None = None,
        user: str | None = None,
        temperature: float | None = None,
    ) -> LLM:
        return LLM(
            model=model,
            api_key=api_key,
            base_url=base_url,
            client=client,
            user=user,
            temperature=temperature,
        )

    @staticmethod
    def with_together(
        *,
        model: str | TogetherChatModels = "meta-llama/Meta-Llama-3.1-8B-Instruct-Turbo",
        api_key: str | None = None,
        base_url: str | None = "https://api.together.xyz/v1",
        client: openai.AsyncClient | None = None,
        user: str | None = None,
        temperature: float | None = None,
    ) -> LLM:
        """
        Create a new instance of TogetherAI LLM.

        ``api_key`` must be set to your TogetherAI API key, either using the argument or by setting
        the ``TOGETHER_API_KEY`` environmental variable.
        """

        # shim for not using OPENAI_API_KEY
        api_key = api_key or os.environ.get("TOGETHER_API_KEY")
        if api_key is None:
            raise ValueError("TogetherAI API key is required")

        return LLM(
            model=model,
            api_key=api_key,
            base_url=base_url,
            client=client,
            user=user,
            temperature=temperature,
        )

    @staticmethod
    def create_azure_client(
        *,
        model: str | ChatModels = "gpt-4o",
        azure_endpoint: str | None = None,
        azure_deployment: str | None = None,
        api_version: str | None = None,
        api_key: str | None = None,
        azure_ad_token: str | None = None,
        azure_ad_token_provider: AsyncAzureADTokenProvider | None = None,
        organization: str | None = None,
        project: str | None = None,
        base_url: str | None = None,
        user: str | None = None,
        temperature: float | None = None,
    ) -> LLM:
        logger.warning("This alias is deprecated. Use LLM.with_azure() instead")
        return LLM.with_azure(
            model=model,
            azure_endpoint=azure_endpoint,
            api_version=api_version,
            api_key=api_key,
            azure_ad_token=azure_ad_token,
            azure_ad_token_provider=azure_ad_token_provider,
            organization=organization,
            project=project,
            base_url=base_url,
            user=user,
            temperature=temperature,
        )

    def chat(
        self,
        *,
        chat_ctx: llm.ChatContext,
        fnc_ctx: llm.FunctionContext | None = None,
        temperature: float | None = None,
        n: int | None = 1,
        parallel_tool_calls: bool | None = None,
    ) -> "LLMStream":
        opts: dict[str, Any] = dict()
        if fnc_ctx and len(fnc_ctx.ai_functions) > 0:
            fncs_desc = []
            for fnc in fnc_ctx.ai_functions.values():
                fncs_desc.append(llm._oai_api.build_oai_function_description(fnc))

            opts["tools"] = fncs_desc

            if fnc_ctx and parallel_tool_calls is not None:
                opts["parallel_tool_calls"] = parallel_tool_calls

        user = self._opts.user or openai.NOT_GIVEN
        if temperature is None:
            temperature = self._opts.temperature

        messages = _build_oai_context(chat_ctx, id(self))
        cmp = self._client.chat.completions.create(
            messages=messages,
            model=self._opts.model,
            n=n,
            temperature=temperature,
            stream=True,
            stream_options={"include_usage": True if self.token_usage_callback else False},
            user=user,
            **opts,
        )

        return LLMStream(oai_stream=cmp, chat_ctx=chat_ctx, fnc_ctx=fnc_ctx, token_usage_callback=self.token_usage_callback)


class LLMStream(llm.LLMStream):
    def __init__(
        self,
        *,
        oai_stream: Awaitable[openai.AsyncStream[ChatCompletionChunk]],
        chat_ctx: llm.ChatContext,
        fnc_ctx: llm.FunctionContext | None,
        token_usage_callback: Callable[[Dict[str, Any]], None] | None = None
    ) -> None:
        super().__init__(chat_ctx=chat_ctx, fnc_ctx=fnc_ctx)
        self.token_usage_callback = token_usage_callback
        self._awaitable_oai_stream = oai_stream
        self._oai_stream: openai.AsyncStream[ChatCompletionChunk] | None = None

        # current function call that we're waiting for full completion (args are streamed)
        self._tool_call_id: str | None = None
        self._fnc_name: str | None = None
        self._fnc_raw_arguments: str | None = None

    async def aclose(self) -> None:
        if self._oai_stream:
            await self._oai_stream.close()

        return await super().aclose()

    async def __anext__(self):
        if not self._oai_stream:
            self._oai_stream = await self._awaitable_oai_stream

        async for chunk in self._oai_stream:
            if chunk.usage and self.token_usage_callback:
                self.token_usage_callback(chunk.usage)
                
            for choice in chunk.choices:
                chat_chunk = self._parse_choice(choice)
                if chat_chunk is not None:
                    return chat_chunk

        raise StopAsyncIteration

    def _parse_choice(self, choice: Choice) -> llm.ChatChunk | None:
        delta = choice.delta

        # https://github.com/livekit/agents/issues/688
        # the delta can be None when using Azure OpenAI using content filtering
        if delta is None:
            return None

        if delta.tool_calls:
            # check if we have functions to calls
            for tool in delta.tool_calls:
                if not tool.function:
                    continue  # oai may add other tools in the future

                call_chunk = None
                if self._tool_call_id and tool.id and tool.id != self._tool_call_id:
                    call_chunk = self._try_run_function(choice)

                if tool.function.name:
                    self._tool_call_id = tool.id
                    self._fnc_name = tool.function.name
                    self._fnc_raw_arguments = tool.function.arguments or ""
                elif tool.function.arguments:
                    self._fnc_raw_arguments += tool.function.arguments  # type: ignore

                if call_chunk is not None:
                    return call_chunk

        if choice.finish_reason == "tool_calls":
            # we're done with the tool calls, run the last one
            return self._try_run_function(choice)

        return llm.ChatChunk(
            choices=[
                llm.Choice(
                    delta=llm.ChoiceDelta(content=delta.content, role="assistant"),
                    index=choice.index,
                )
            ]
        )

    def _try_run_function(self, choice: Choice) -> llm.ChatChunk | None:
        if not self._fnc_ctx:
            logger.warning("oai stream tried to run function without function context")
            return None

        if self._tool_call_id is None:
            logger.warning(
                "oai stream tried to run function but tool_call_id is not set"
            )
            return None

        if self._fnc_name is None or self._fnc_raw_arguments is None:
            logger.warning(
                "oai stream tried to call a function but raw_arguments and fnc_name are not set"
            )
            return None

        fnc_info = llm._oai_api.create_ai_function_info(
            self._fnc_ctx, self._tool_call_id, self._fnc_name, self._fnc_raw_arguments
        )
        self._tool_call_id = self._fnc_name = self._fnc_raw_arguments = None
        self._function_calls_info.append(fnc_info)

        return llm.ChatChunk(
            choices=[
                llm.Choice(
                    delta=llm.ChoiceDelta(role="assistant", tool_calls=[fnc_info]),
                    index=choice.index,
                )
            ]
        )


def _build_oai_context(
    chat_ctx: llm.ChatContext, cache_key: Any
) -> list[ChatCompletionMessageParam]:
    return [build_oai_message(msg, cache_key) for msg in chat_ctx.messages]  # type: ignore<|MERGE_RESOLUTION|>--- conflicted
+++ resolved
@@ -55,12 +55,7 @@
         base_url: str | None = None,
         user: str | None = None,
         client: openai.AsyncClient | None = None,
-<<<<<<< HEAD
         token_usage_callback: Callable[[Dict[str, Any]], None] | None = None
-    ) -> None:
-        self.token_usage_callback = token_usage_callback
-        self._opts = LLMOptions(model=model, user=user)
-=======
         temperature: float | None = None,
     ) -> None:
         """
@@ -75,7 +70,6 @@
             raise ValueError("OpenAI API key is required")
 
         self._opts = LLMOptions(model=model, user=user, temperature=temperature)
->>>>>>> fe4471aa
         self._client = client or openai.AsyncClient(
             api_key=api_key,
             base_url=base_url,
