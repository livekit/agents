--- conflicted
+++ resolved
@@ -56,11 +56,6 @@
         temperature: float | None = None,
         n: int | None = 1,
     ) -> "LLMStream":
-<<<<<<< HEAD
-        opts: dict[str, Any] = dict()
-        if fnc_ctx:
-            opts["tools"] = to_openai_tools(fnc_ctx)
-=======
         opts = dict()
         if fnc_ctx and len(fnc_ctx.ai_functions) > 0:
             fncs_desc = []
@@ -68,7 +63,6 @@
                 fncs_desc.append(llm._oai_api.build_oai_function_description(fnc))
 
             opts["tools"] = fncs_desc
->>>>>>> 3e3b2af3
 
         messages = _build_oai_context(chat_ctx, id(self))
         cmp = await self._client.chat.completions.create(
@@ -82,64 +76,6 @@
 
         return LLMStream(cmp, fnc_ctx)
 
-<<<<<<< HEAD
-    def _to_openai_ctx(self, history: llm.ChatContext):
-        res: list[dict[str, Any]] = []
-
-        for msg in history.messages:
-            content: List[Dict[str, Any]] = [{"type": "text", "text": msg.text}]
-            for img in msg.images:
-                if isinstance(img.image, str):
-                    content.append(
-                        {
-                            "type": "image_url",
-                            "image_url": {
-                                "url": img.image,
-                                "detail": image_detail_from_dimensions(
-                                    img.inference_width or 512,
-                                    img.inference_height or 512,
-                                ),
-                            },
-                        }
-                    )
-                elif isinstance(img.image, rtc.VideoFrame):
-                    if self not in img._cache:
-                        w, h = img.inference_width, img.inference_height
-                        encode_options = images.EncodeOptions(
-                            format="JPEG",
-                            resize_options=images.ResizeOptions(
-                                width=w or 128,
-                                height=h or 128,
-                                strategy="center_aspect_fit",
-                            ),
-                        )
-                        jpg_bytes = images.encode(img.image, encode_options)
-                        b64 = base64.b64encode(jpg_bytes).decode("utf-8")
-                        img._cache[self] = b64
-
-                    content.append(
-                        {
-                            "type": "image_url",
-                            "image_url": {
-                                "url": f"data:image/jpeg;base64,{img._cache[self]}"
-                            },
-                        }
-                    )
-                else:
-                    logger.error(f"unknown image type {type(img)}")
-                    continue
-
-            res.append(
-                {
-                    "role": msg.role.value,
-                    "content": content,
-                }
-            )
-
-        return res
-
-=======
->>>>>>> 3e3b2af3
 
 class LLMStream(llm.LLMStream):
     def __init__(
