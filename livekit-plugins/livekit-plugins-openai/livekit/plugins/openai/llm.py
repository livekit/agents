# Copyright 2023 LiveKit, Inc.
#
# Licensed under the Apache License, Version 2.0 (the "License");
# you may not use this file except in compliance with the License.
# You may obtain a copy of the License at
#
#     http://www.apache.org/licenses/LICENSE-2.0
#
# Unless required by applicable law or agreed to in writing, software
# distributed under the License is distributed on an "AS IS" BASIS,
# WITHOUT WARRANTIES OR CONDITIONS OF ANY KIND, either express or implied.
# See the License for the specific language governing permissions and
# limitations under the License.

from __future__ import annotations

import asyncio
from dataclasses import dataclass
from typing import Any, Awaitable, MutableSet

import httpx
from livekit.agents import llm

import openai
from openai.types.chat import ChatCompletionChunk, ChatCompletionMessageParam
from openai.types.chat.chat_completion_chunk import Choice

from .log import logger
<<<<<<< HEAD
from .models import ChatModels
from .utils import AsyncAzureADTokenProvider, build_oai_message

DEFAULT_MODEL = "gpt-4o"
=======
from .models import (
    ChatModels,
    GroqChatModels,
    OctoChatModels,
    PerplexityChatModels,
    TogetherChatModels,
)
from .utils import AsyncAzureADTokenProvider
>>>>>>> 09fbcc5d


@dataclass
class LLMOptions:
    model: str | ChatModels
    user: str | None


class LLM(llm.LLM):
    def __init__(
        self,
        *,
        model: str | ChatModels = "gpt-4o",
        api_key: str | None = None,
        base_url: str | None = None,
        user: str | None = None,
        client: openai.AsyncClient | None = None,
    ) -> None:
        self._opts = LLMOptions(model=model, user=user)
        self._client = client or openai.AsyncClient(
            api_key=api_key,
            base_url=base_url,
            http_client=httpx.AsyncClient(
                timeout=5.0,
                follow_redirects=True,
                limits=httpx.Limits(
                    max_connections=1000,
                    max_keepalive_connections=100,
                    keepalive_expiry=120,
                ),
            ),
        )
        self._running_fncs: MutableSet[asyncio.Task[Any]] = set()

    @staticmethod
    def with_azure(
        *,
        model: str | ChatModels = "gpt-4o",
        azure_endpoint: str | None = None,
        azure_deployment: str | None = None,
        api_version: str | None = None,
        api_key: str | None = None,
        azure_ad_token: str | None = None,
        azure_ad_token_provider: AsyncAzureADTokenProvider | None = None,
        organization: str | None = None,
        project: str | None = None,
        base_url: str | None = None,
        user: str | None = None,
    ) -> LLM:
        """
        This automatically infers the following arguments from their corresponding environment variables if they are not provided:
        - `api_key` from `AZURE_OPENAI_API_KEY`
        - `organization` from `OPENAI_ORG_ID`
        - `project` from `OPENAI_PROJECT_ID`
        - `azure_ad_token` from `AZURE_OPENAI_AD_TOKEN`
        - `api_version` from `OPENAI_API_VERSION`
        - `azure_endpoint` from `AZURE_OPENAI_ENDPOINT`
        """

        azure_client = openai.AsyncAzureOpenAI(
            azure_endpoint=azure_endpoint,
            azure_deployment=azure_deployment,
            api_version=api_version,
            api_key=api_key,
            azure_ad_token=azure_ad_token,
            azure_ad_token_provider=azure_ad_token_provider,
            organization=organization,
            project=project,
            base_url=base_url,
        )  # type: ignore

        return LLM(model=model, client=azure_client, user=user)

    @staticmethod
    def with_fireworks(
        *,
        model: str = "accounts/fireworks/models/llama-v3p1-70b-instruct",
        api_key: str | None = None,
        base_url: str | None = "https://api.fireworks.ai/inference/v1",
        client: openai.AsyncClient | None = None,
        user: str | None = None,
    ) -> LLM:
        return LLM(
            model=model, api_key=api_key, base_url=base_url, client=client, user=user
        )

    @staticmethod
    def with_groq(
        *,
        model: str | GroqChatModels = "llama3-8b-8192",
        api_key: str | None = None,
        base_url: str | None = "https://api.groq.com/openai/v1",
        client: openai.AsyncClient | None = None,
        user: str | None = None,
    ) -> LLM:
        return LLM(
            model=model, api_key=api_key, base_url=base_url, client=client, user=user
        )

    @staticmethod
    def with_octo(
        *,
        model: str | OctoChatModels = "llama-2-13b-chat",
        api_key: str | None = None,
        base_url: str | None = "https://text.octoai.run/v1",
        client: openai.AsyncClient | None = None,
        user: str | None = None,
    ) -> LLM:
        return LLM(
            model=model, api_key=api_key, base_url=base_url, client=client, user=user
        )

    @staticmethod
    def with_ollama(
        *,
        model: str = "llama3.1",
        base_url: str | None = "http://localhost:11434/v1",
        client: openai.AsyncClient | None = None,
    ) -> LLM:
        return LLM(model=model, api_key="ollama", base_url=base_url, client=client)

    @staticmethod
    def with_perplexity(
        *,
        model: str | PerplexityChatModels = "llama-3.1-sonar-small-128k-chat",
        api_key: str | None = None,
        base_url: str | None = "https://api.perplexity.ai",
        client: openai.AsyncClient | None = None,
        user: str | None = None,
    ) -> LLM:
        return LLM(
            model=model, api_key=api_key, base_url=base_url, client=client, user=user
        )

    @staticmethod
    def with_together(
        *,
        model: str | TogetherChatModels = "meta-llama/Meta-Llama-3.1-8B-Instruct-Turbo",
        api_key: str | None = None,
        base_url: str | None = "https://api.together.xyz/v1",
        client: openai.AsyncClient | None = None,
        user: str | None = None,
    ) -> LLM:
        return LLM(
            model=model, api_key=api_key, base_url=base_url, client=client, user=user
        )

    @staticmethod
    def create_azure_client(
        *,
        model: str | ChatModels = "gpt-4o",
        azure_endpoint: str | None = None,
        azure_deployment: str | None = None,
        api_version: str | None = None,
        api_key: str | None = None,
        azure_ad_token: str | None = None,
        azure_ad_token_provider: AsyncAzureADTokenProvider | None = None,
        organization: str | None = None,
        project: str | None = None,
        base_url: str | None = None,
        user: str | None = None,
    ) -> LLM:
        logger.warning("This alias is deprecated. Use LLM.with_azure() instead")
        return LLM.with_azure(
            model=model,
            azure_endpoint=azure_endpoint,
            api_version=api_version,
            api_key=api_key,
            azure_ad_token=azure_ad_token,
            azure_ad_token_provider=azure_ad_token_provider,
            organization=organization,
            project=project,
            base_url=base_url,
            user=user,
        )

    def chat(
        self,
        *,
        chat_ctx: llm.ChatContext,
        fnc_ctx: llm.FunctionContext | None = None,
        temperature: float | None = None,
        n: int | None = 1,
        parallel_tool_calls: bool | None = None,
    ) -> "LLMStream":
        opts: dict[str, Any] = dict()
        if fnc_ctx and len(fnc_ctx.ai_functions) > 0:
            fncs_desc = []
            for fnc in fnc_ctx.ai_functions.values():
                fncs_desc.append(llm._oai_api.build_oai_function_description(fnc))

            opts["tools"] = fncs_desc

            if fnc_ctx and parallel_tool_calls is not None:
                opts["parallel_tool_calls"] = parallel_tool_calls

        user = self._opts.user or openai.NOT_GIVEN

        messages = _build_oai_context(chat_ctx, id(self))
        cmp = self._client.chat.completions.create(
            messages=messages,
            model=self._opts.model,
            n=n,
            temperature=temperature,
            stream=True,
            user=user,
            **opts,
        )

        return LLMStream(oai_stream=cmp, chat_ctx=chat_ctx, fnc_ctx=fnc_ctx)


class LLMStream(llm.LLMStream):
    def __init__(
        self,
        *,
        oai_stream: Awaitable[openai.AsyncStream[ChatCompletionChunk]],
        chat_ctx: llm.ChatContext,
        fnc_ctx: llm.FunctionContext | None,
    ) -> None:
        super().__init__(chat_ctx=chat_ctx, fnc_ctx=fnc_ctx)
        self._awaitable_oai_stream = oai_stream
        self._oai_stream: openai.AsyncStream[ChatCompletionChunk] | None = None

        # current function call that we're waiting for full completion (args are streamed)
        self._tool_call_id: str | None = None
        self._fnc_name: str | None = None
        self._fnc_raw_arguments: str | None = None

    async def aclose(self) -> None:
        if self._oai_stream:
            await self._oai_stream.close()

        return await super().aclose()

    async def __anext__(self):
        if not self._oai_stream:
            self._oai_stream = await self._awaitable_oai_stream

        async for chunk in self._oai_stream:
            for choice in chunk.choices:
                chat_chunk = self._parse_choice(choice)
                if chat_chunk is not None:
                    return chat_chunk

        raise StopAsyncIteration

    def _parse_choice(self, choice: Choice) -> llm.ChatChunk | None:
        delta = choice.delta

        if delta.tool_calls:
            # check if we have functions to calls
            for tool in delta.tool_calls:
                if not tool.function:
                    continue  # oai may add other tools in the future

                call_chunk = None
                if self._tool_call_id and tool.id and tool.id != self._tool_call_id:
                    call_chunk = self._try_run_function(choice)

                if tool.function.name:
                    self._tool_call_id = tool.id
                    self._fnc_name = tool.function.name
                    self._fnc_raw_arguments = tool.function.arguments or ""
                elif tool.function.arguments:
                    self._fnc_raw_arguments += tool.function.arguments  # type: ignore

                if call_chunk is not None:
                    return call_chunk

        if choice.finish_reason == "tool_calls":
            # we're done with the tool calls, run the last one
            return self._try_run_function(choice)

        return llm.ChatChunk(
            choices=[
                llm.Choice(
                    delta=llm.ChoiceDelta(content=delta.content, role="assistant"),
                    index=choice.index,
                )
            ]
        )

    def _try_run_function(self, choice: Choice) -> llm.ChatChunk | None:
        if not self._fnc_ctx:
            logger.warning("oai stream tried to run function without function context")
            return None

        if self._tool_call_id is None:
            logger.warning(
                "oai stream tried to run function but tool_call_id is not set"
            )
            return None

        if self._fnc_name is None or self._fnc_raw_arguments is None:
            logger.warning(
                "oai stream tried to call a function but raw_arguments and fnc_name are not set"
            )
            return None

        fnc_info = llm._oai_api.create_ai_function_info(
            self._fnc_ctx, self._tool_call_id, self._fnc_name, self._fnc_raw_arguments
        )
        self._tool_call_id = self._fnc_name = self._fnc_raw_arguments = None
        self._function_calls_info.append(fnc_info)

        return llm.ChatChunk(
            choices=[
                llm.Choice(
                    delta=llm.ChoiceDelta(role="assistant", tool_calls=[fnc_info]),
                    index=choice.index,
                )
            ]
        )


def _build_oai_context(
    chat_ctx: llm.ChatContext, cache_key: Any
) -> list[ChatCompletionMessageParam]:
    return [build_oai_message(msg, cache_key) for msg in chat_ctx.messages]  # type: ignore<|MERGE_RESOLUTION|>--- conflicted
+++ resolved
@@ -26,12 +26,6 @@
 from openai.types.chat.chat_completion_chunk import Choice
 
 from .log import logger
-<<<<<<< HEAD
-from .models import ChatModels
-from .utils import AsyncAzureADTokenProvider, build_oai_message
-
-DEFAULT_MODEL = "gpt-4o"
-=======
 from .models import (
     ChatModels,
     GroqChatModels,
@@ -39,8 +33,7 @@
     PerplexityChatModels,
     TogetherChatModels,
 )
-from .utils import AsyncAzureADTokenProvider
->>>>>>> 09fbcc5d
+from .utils import AsyncAzureADTokenProvider, build_oai_message
 
 
 @dataclass
