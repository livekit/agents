# Copyright 2023 LiveKit, Inc.
#

# Licensed under the Apache License, Version 2.0 (the "License");
# you may not use this file except in compliance with the License.
# You may obtain a copy of the License at
#
#     http://www.apache.org/licenses/LICENSE-2.0
#
# Unless required by applicable law or agreed to in writing, software
# distributed under the License is distributed on an "AS IS" BASIS,
# WITHOUT WARRANTIES OR CONDITIONS OF ANY KIND, either express or implied.
# See the License for the specific language governing permissions and
# limitations under the License.

from __future__ import annotations

import asyncio
import datetime
import os
from dataclasses import dataclass
from typing import Any, Literal, MutableSet, Union

import aiohttp
import httpx
from livekit.agents import (
    APIConnectionError,
    APIStatusError,
    APITimeoutError,
    llm,
)
from livekit.agents.llm import ToolChoice
from livekit.agents.types import DEFAULT_API_CONNECT_OPTIONS, APIConnectOptions

import openai
from openai.types.chat import ChatCompletionChunk, ChatCompletionMessageParam
from openai.types.chat.chat_completion_chunk import Choice

from ._oai_api import (
    build_oai_function_description,
    create_ai_function_info,
)
from .log import logger
from .models import (
    CerebrasChatModels,
    ChatModels,
    DeepSeekChatModels,
    GroqChatModels,
    OctoChatModels,
    PerplexityChatModels,
    TelnyxChatModels,
    TogetherChatModels,
    VertexModels,
    XAIChatModels,
)
from .utils import AsyncAzureADTokenProvider, build_oai_message


@dataclass
class LLMOptions:
    model: str | ChatModels
    user: str | None
    temperature: float | None
    parallel_tool_calls: bool | None
    tool_choice: Union[ToolChoice, Literal["auto", "required", "none"]] = "auto"
    store: bool | None = None
    metadata: dict[str, Any] | None = None


class LLM(llm.LLM):
    def __init__(
        self,
        *,
        model: str | ChatModels = "gpt-4o",
        api_key: str | None = None,
        base_url: str | None = None,
        user: str | None = None,
        client: openai.AsyncClient | None = None,
        temperature: float | None = None,
        parallel_tool_calls: bool | None = None,
        tool_choice: Union[ToolChoice, Literal["auto", "required", "none"]] = "auto",
        store: bool | None = None,
        metadata: dict[str, Any] | None = None,
    ) -> None:
        """
        Create a new instance of OpenAI LLM.

        ``api_key`` must be set to your OpenAI API key, either using the argument or by setting the
        ``OPENAI_API_KEY`` environmental variable.
        """
        super().__init__()
        self._capabilities = llm.LLMCapabilities(supports_choices_on_int=True)

        self._opts = LLMOptions(
            model=model,
            user=user,
            temperature=temperature,
            parallel_tool_calls=parallel_tool_calls,
            tool_choice=tool_choice,
            store=store,
            metadata=metadata,
        )
        self._client = client or openai.AsyncClient(
            api_key=api_key,
            base_url=base_url,
            max_retries=0,
            http_client=httpx.AsyncClient(
                timeout=httpx.Timeout(connect=15.0, read=5.0, write=5.0, pool=5.0),
                follow_redirects=True,
                limits=httpx.Limits(
                    max_connections=50,
                    max_keepalive_connections=50,
                    keepalive_expiry=120,
                ),
            ),
        )
        self._running_fncs: MutableSet[asyncio.Task[Any]] = set()

    @staticmethod
    def with_azure(
        *,
        model: str | ChatModels = "gpt-4o",
        azure_endpoint: str | None = None,
        azure_deployment: str | None = None,
        api_version: str | None = None,
        api_key: str | None = None,
        azure_ad_token: str | None = None,
        azure_ad_token_provider: AsyncAzureADTokenProvider | None = None,
        organization: str | None = None,
        project: str | None = None,
        base_url: str | None = None,
        user: str | None = None,
        temperature: float | None = None,
        parallel_tool_calls: bool | None = None,
        tool_choice: Union[ToolChoice, Literal["auto", "required", "none"]] = "auto",
    ) -> LLM:
        """
        This automatically infers the following arguments from their corresponding environment variables if they are not provided:
        - `api_key` from `AZURE_OPENAI_API_KEY`
        - `organization` from `OPENAI_ORG_ID`
        - `project` from `OPENAI_PROJECT_ID`
        - `azure_ad_token` from `AZURE_OPENAI_AD_TOKEN`
        - `api_version` from `OPENAI_API_VERSION`
        - `azure_endpoint` from `AZURE_OPENAI_ENDPOINT`
        """

        azure_client = openai.AsyncAzureOpenAI(
            max_retries=0,
            azure_endpoint=azure_endpoint,
            azure_deployment=azure_deployment,
            api_version=api_version,
            api_key=api_key,
            azure_ad_token=azure_ad_token,
            azure_ad_token_provider=azure_ad_token_provider,
            organization=organization,
            project=project,
            base_url=base_url,
        )  # type: ignore

        return LLM(
            model=model,
            client=azure_client,
            user=user,
            temperature=temperature,
            parallel_tool_calls=parallel_tool_calls,
            tool_choice=tool_choice,
        )

    @staticmethod
    def with_cerebras(
        *,
        model: str | CerebrasChatModels = "llama3.1-8b",
        api_key: str | None = None,
        base_url: str | None = "https://api.cerebras.ai/v1",
        client: openai.AsyncClient | None = None,
        user: str | None = None,
        temperature: float | None = None,
        parallel_tool_calls: bool | None = None,
        tool_choice: Union[ToolChoice, Literal["auto", "required", "none"]] = "auto",
    ) -> LLM:
        """
        Create a new instance of Cerebras LLM.

        ``api_key`` must be set to your Cerebras API key, either using the argument or by setting
        the ``CEREBRAS_API_KEY`` environmental variable.
        @integrations:cerebras:llm
        """

        api_key = api_key or os.environ.get("CEREBRAS_API_KEY")
        if api_key is None:
            raise ValueError(
                "Cerebras API key is required, either as argument or set CEREBAAS_API_KEY environmental variable"
            )

        return LLM(
            model=model,
            api_key=api_key,
            base_url=base_url,
            client=client,
            user=user,
            temperature=temperature,
            parallel_tool_calls=parallel_tool_calls,
            tool_choice=tool_choice,
        )

    @staticmethod
    def with_vertex(
        *,
        model: str | VertexModels = "google/gemini-2.0-flash-exp",
        project_id: str | None = None,
        location: str = "us-central1",
        user: str | None = None,
        temperature: float | None = None,
        parallel_tool_calls: bool | None = None,
        tool_choice: Union[ToolChoice, Literal["auto", "required", "none"]] = "auto",
    ) -> LLM:
        """
        Create a new instance of VertexAI LLM.

        `GOOGLE_APPLICATION_CREDENTIALS` environment variable must be set to the path of the service account key file.
        """
        project_id = project_id
        location = location
        _gac = os.environ.get("GOOGLE_APPLICATION_CREDENTIALS")
        if _gac is None:
            raise ValueError(
                "`GOOGLE_APPLICATION_CREDENTIALS` environment variable is not set. please set it to the path of the service account key file."
            )

        try:
            from google.auth._default_async import default_async
            from google.auth.transport._aiohttp_requests import Request
        except ImportError:
            raise ImportError(
                "Google Auth dependencies not found. Please install with: `pip install livekit-plugins-openai[vertex]`"
            )

        class AuthTokenRefresher(openai.AsyncClient):
            def __init__(self, **kwargs: Any) -> None:
                self.creds, self.project = default_async(
                    scopes=["https://www.googleapis.com/auth/cloud-platform"]
                )
                project = project_id or self.project
                base_url = f"https://{location}-aiplatform.googleapis.com/v1beta1/projects/{project}/locations/{location}/endpoints/openapi"
                kwargs.update({"base_url": base_url})
                super().__init__(api_key="DUMMY", **kwargs)
                self.refresh_threshold = 600  # 10 minutes

            def _token_needs_refresh(self) -> bool:
                if not self.creds or not self.creds.valid:
                    return True
                expiry = self.creds.expiry
                if expiry is None:
                    return True
                remaining = (expiry - datetime.datetime.utcnow()).total_seconds()
                return remaining < self.refresh_threshold

            async def _refresh_credentials(self) -> None:
                if self.creds and self.creds.valid and not self._token_needs_refresh():
                    return
                async with aiohttp.ClientSession(auto_decompress=False) as session:
                    auth_req = Request(session=session)
                    await self.creds.refresh(auth_req)
                self.api_key = self.creds.token

        client = AuthTokenRefresher(
            max_retries=0,
            http_client=httpx.AsyncClient(
                timeout=httpx.Timeout(connect=15.0, read=5.0, write=5.0, pool=5.0),
                follow_redirects=True,
                limits=httpx.Limits(
                    max_connections=50,
                    max_keepalive_connections=50,
                    keepalive_expiry=120,
                ),
            ),
        )

        vertex_llm = LLM(
            model=model,
            client=client,
            user=user,
            temperature=temperature,
            parallel_tool_calls=parallel_tool_calls,
            tool_choice=tool_choice,
        )
        vertex_llm._capabilities = llm.LLMCapabilities(supports_choices_on_int=False)
        return vertex_llm

    @staticmethod
    def with_fireworks(
        *,
        model: str = "accounts/fireworks/models/llama-v3p1-70b-instruct",
        api_key: str | None = None,
        base_url: str | None = "https://api.fireworks.ai/inference/v1",
        client: openai.AsyncClient | None = None,
        user: str | None = None,
        temperature: float | None = None,
        parallel_tool_calls: bool | None = None,
        tool_choice: Union[ToolChoice, Literal["auto", "required", "none"]] = "auto",
    ) -> LLM:
        """
        Create a new instance of Fireworks LLM.

        ``api_key`` must be set to your Fireworks API key, either using the argument or by setting
        the ``FIREWORKS_API_KEY`` environmental variable.
        """

        api_key = api_key or os.environ.get("FIREWORKS_API_KEY")
        if api_key is None:
            raise ValueError(
                "Fireworks API key is required, either as argument or set FIREWORKS_API_KEY environmental variable"
            )

        return LLM(
            model=model,
            api_key=api_key,
            base_url=base_url,
            client=client,
            user=user,
            temperature=temperature,
            parallel_tool_calls=parallel_tool_calls,
            tool_choice=tool_choice,
        )

    @staticmethod
    def with_x_ai(
        *,
        model: str | XAIChatModels = "grok-2-public",
        api_key: str | None = None,
        base_url: str | None = "https://api.x.ai/v1",
        client: openai.AsyncClient | None = None,
        user: str | None = None,
        temperature: float | None = None,
        parallel_tool_calls: bool | None = None,
        tool_choice: Union[ToolChoice, Literal["auto", "required", "none"]] = "auto",
    ):
        """
        Create a new instance of XAI LLM.

        ``api_key`` must be set to your XAI API key, either using the argument or by setting
        the ``XAI_API_KEY`` environmental variable.
        """
        api_key = api_key or os.environ.get("XAI_API_KEY")
        if api_key is None:
            raise ValueError(
                "XAI API key is required, either as argument or set XAI_API_KEY environmental variable"
            )

        return LLM(
            model=model,
            api_key=api_key,
            base_url=base_url,
            client=client,
            user=user,
            temperature=temperature,
            parallel_tool_calls=parallel_tool_calls,
            tool_choice=tool_choice,
        )

    @staticmethod
    def with_groq(
        *,
        model: str | GroqChatModels = "llama3-8b-8192",
        api_key: str | None = None,
        base_url: str | None = "https://api.groq.com/openai/v1",
        client: openai.AsyncClient | None = None,
        user: str | None = None,
        temperature: float | None = None,
        parallel_tool_calls: bool | None = None,
        tool_choice: Union[ToolChoice, Literal["auto", "required", "none"]] = "auto",
    ) -> LLM:
        """
        Create a new instance of Groq LLM.

        ``api_key`` must be set to your Groq API key, either using the argument or by setting
        the ``GROQ_API_KEY`` environmental variable.
        """

        api_key = api_key or os.environ.get("GROQ_API_KEY")
        if api_key is None:
            raise ValueError(
                "Groq API key is required, either as argument or set GROQ_API_KEY environmental variable"
            )

        return LLM(
            model=model,
            api_key=api_key,
            base_url=base_url,
            client=client,
            user=user,
            temperature=temperature,
            parallel_tool_calls=parallel_tool_calls,
            tool_choice=tool_choice,
        )

    @staticmethod
    def with_deepseek(
        *,
        model: str | DeepSeekChatModels = "deepseek-chat",
        api_key: str | None = None,
        base_url: str | None = "https://api.deepseek.com/v1",
        client: openai.AsyncClient | None = None,
        user: str | None = None,
        temperature: float | None = None,
        parallel_tool_calls: bool | None = None,
        tool_choice: Union[ToolChoice, Literal["auto", "required", "none"]] = "auto",
    ) -> LLM:
        """
        Create a new instance of DeepSeek LLM.

        ``api_key`` must be set to your DeepSeek API key, either using the argument or by setting
        the ``DEEPSEEK_API_KEY`` environmental variable.
        """

        api_key = api_key or os.environ.get("DEEPSEEK_API_KEY")
        if api_key is None:
            raise ValueError(
                "DeepSeek API key is required, either as argument or set DEEPSEEK_API_KEY environmental variable"
            )

        return LLM(
            model=model,
            api_key=api_key,
            base_url=base_url,
            client=client,
            user=user,
            temperature=temperature,
            parallel_tool_calls=parallel_tool_calls,
            tool_choice=tool_choice,
        )

    @staticmethod
    def with_octo(
        *,
        model: str | OctoChatModels = "llama-2-13b-chat",
        api_key: str | None = None,
        base_url: str | None = "https://text.octoai.run/v1",
        client: openai.AsyncClient | None = None,
        user: str | None = None,
        temperature: float | None = None,
        parallel_tool_calls: bool | None = None,
        tool_choice: Union[ToolChoice, Literal["auto", "required", "none"]] = "auto",
    ) -> LLM:
        """
        Create a new instance of OctoAI LLM.

        ``api_key`` must be set to your OctoAI API key, either using the argument or by setting
        the ``OCTOAI_TOKEN`` environmental variable.
        """

        api_key = api_key or os.environ.get("OCTOAI_TOKEN")
        if api_key is None:
            raise ValueError(
                "OctoAI API key is required, either as argument or set OCTOAI_TOKEN environmental variable"
            )

        return LLM(
            model=model,
            api_key=api_key,
            base_url=base_url,
            client=client,
            user=user,
            temperature=temperature,
            parallel_tool_calls=parallel_tool_calls,
            tool_choice=tool_choice,
        )

    @staticmethod
    def with_ollama(
        *,
        model: str = "llama3.1",
        base_url: str | None = "http://localhost:11434/v1",
        client: openai.AsyncClient | None = None,
        temperature: float | None = None,
        parallel_tool_calls: bool | None = None,
        tool_choice: Union[ToolChoice, Literal["auto", "required", "none"]] = "auto",
    ) -> LLM:
        """
        Create a new instance of Ollama LLM.
        """

        return LLM(
            model=model,
            api_key="ollama",
            base_url=base_url,
            client=client,
            temperature=temperature,
            parallel_tool_calls=parallel_tool_calls,
            tool_choice=tool_choice,
        )

    @staticmethod
    def with_perplexity(
        *,
        model: str | PerplexityChatModels = "llama-3.1-sonar-small-128k-chat",
        api_key: str | None = None,
        base_url: str | None = "https://api.perplexity.ai",
        client: openai.AsyncClient | None = None,
        user: str | None = None,
        temperature: float | None = None,
        parallel_tool_calls: bool | None = None,
        tool_choice: Union[ToolChoice, Literal["auto", "required", "none"]] = "auto",
    ) -> LLM:
        """
        Create a new instance of PerplexityAI LLM.

        ``api_key`` must be set to your TogetherAI API key, either using the argument or by setting
        the ``PERPLEXITY_API_KEY`` environmental variable.
        """

        api_key = api_key or os.environ.get("PERPLEXITY_API_KEY")
        if api_key is None:
            raise ValueError(
                "Perplexity AI API key is required, either as argument or set PERPLEXITY_API_KEY environmental variable"
            )

        return LLM(
            model=model,
            api_key=api_key,
            base_url=base_url,
            client=client,
            user=user,
            temperature=temperature,
            parallel_tool_calls=parallel_tool_calls,
            tool_choice=tool_choice,
        )

    @staticmethod
    def with_together(
        *,
        model: str | TogetherChatModels = "meta-llama/Meta-Llama-3.1-8B-Instruct-Turbo",
        api_key: str | None = None,
        base_url: str | None = "https://api.together.xyz/v1",
        client: openai.AsyncClient | None = None,
        user: str | None = None,
        temperature: float | None = None,
        parallel_tool_calls: bool | None = None,
        tool_choice: Union[ToolChoice, Literal["auto", "required", "none"]] = "auto",
    ) -> LLM:
        """
        Create a new instance of TogetherAI LLM.

        ``api_key`` must be set to your TogetherAI API key, either using the argument or by setting
        the ``TOGETHER_API_KEY`` environmental variable.
        """

        api_key = api_key or os.environ.get("TOGETHER_API_KEY")
        if api_key is None:
            raise ValueError(
                "Together AI API key is required, either as argument or set TOGETHER_API_KEY environmental variable"
            )

        return LLM(
            model=model,
            api_key=api_key,
            base_url=base_url,
            client=client,
            user=user,
            temperature=temperature,
            parallel_tool_calls=parallel_tool_calls,
            tool_choice=tool_choice,
        )

    @staticmethod
    def with_telnyx(
        *,
        model: str | TelnyxChatModels = "meta-llama/Meta-Llama-3.1-70B-Instruct",
        api_key: str | None = None,
        base_url: str | None = "https://api.telnyx.com/v2/ai",
        client: openai.AsyncClient | None = None,
        user: str | None = None,
        temperature: float | None = None,
        parallel_tool_calls: bool | None = None,
        tool_choice: Union[ToolChoice, Literal["auto", "required", "none"]] = "auto",
    ) -> LLM:
        """
        Create a new instance of Telnyx LLM.

        ``api_key`` must be set to your Telnyx API key, either using the argument or by setting
        the ``TELNYX_API_KEY`` environmental variable.
        """

        api_key = api_key or os.environ.get("TELNYX_API_KEY")
        if api_key is None:
            raise ValueError(
                "Telnyx AI API key is required, either as argument or set TELNYX_API_KEY environmental variable"
            )

        return LLM(
            model=model,
            api_key=api_key,
            base_url=base_url,
            client=client,
            user=user,
            temperature=temperature,
            parallel_tool_calls=parallel_tool_calls,
            tool_choice=tool_choice,
        )

    @staticmethod
    def create_azure_client(
        *,
        model: str | ChatModels = "gpt-4o",
        azure_endpoint: str | None = None,
        azure_deployment: str | None = None,
        api_version: str | None = None,
        api_key: str | None = None,
        azure_ad_token: str | None = None,
        azure_ad_token_provider: AsyncAzureADTokenProvider | None = None,
        organization: str | None = None,
        project: str | None = None,
        base_url: str | None = None,
        user: str | None = None,
        temperature: float | None = None,
        parallel_tool_calls: bool | None = None,
        tool_choice: Union[ToolChoice, Literal["auto", "required", "none"]] = "auto",
    ) -> LLM:
        logger.warning("This alias is deprecated. Use LLM.with_azure() instead")
        return LLM.with_azure(
            model=model,
            azure_endpoint=azure_endpoint,
            api_version=api_version,
            api_key=api_key,
            azure_ad_token=azure_ad_token,
            azure_ad_token_provider=azure_ad_token_provider,
            organization=organization,
            project=project,
            base_url=base_url,
            user=user,
            temperature=temperature,
            parallel_tool_calls=parallel_tool_calls,
            tool_choice=tool_choice,
        )

    def chat(
        self,
        *,
        chat_ctx: llm.ChatContext,
        conn_options: APIConnectOptions = DEFAULT_API_CONNECT_OPTIONS,
        fnc_ctx: llm.FunctionContext | None = None,
        temperature: float | None = None,
        n: int | None = 1,
        parallel_tool_calls: bool | None = None,
        tool_choice: Union[ToolChoice, Literal["auto", "required", "none"]]
        | None = None,
        store: bool | None = None,
        metadata: dict[str, Any] | None = None,
    ) -> "LLMStream":
        if parallel_tool_calls is None:
            parallel_tool_calls = self._opts.parallel_tool_calls

        if tool_choice is None:
            tool_choice = self._opts.tool_choice

        if temperature is None:
            temperature = self._opts.temperature

<<<<<<< HEAD
        messages = _build_oai_context(chat_ctx, id(self))

        if store is None:
            if self._opts.store is not None:
                opts["store"] = self._opts.store
        else:
            opts["store"] = store

        if metadata is None:
            if self._opts.metadata is not None:
                opts["metadata"] = self._opts.metadata
        else:
            opts["metadata"] = metadata

        cmp = self._client.chat.completions.create(
            messages=messages,
            model=self._opts.model,
            n=n,
            temperature=temperature,
            stream_options={"include_usage": True},
            stream=True,
            user=user,
            **opts,
        )

=======
>>>>>>> a7d563bd
        return LLMStream(
            self,
            client=self._client,
            model=self._opts.model,
            user=self._opts.user,
            chat_ctx=chat_ctx,
            fnc_ctx=fnc_ctx,
            conn_options=conn_options,
            n=n,
            temperature=temperature,
            parallel_tool_calls=parallel_tool_calls,
            tool_choice=tool_choice,
        )


class LLMStream(llm.LLMStream):
    def __init__(
        self,
        llm: LLM,
        *,
        client: openai.AsyncClient,
        model: str | ChatModels,
        user: str | None,
        chat_ctx: llm.ChatContext,
        conn_options: APIConnectOptions,
        fnc_ctx: llm.FunctionContext | None,
        temperature: float | None,
        n: int | None,
        parallel_tool_calls: bool | None,
        tool_choice: Union[ToolChoice, Literal["auto", "required", "none"]],
    ) -> None:
        super().__init__(
            llm, chat_ctx=chat_ctx, fnc_ctx=fnc_ctx, conn_options=conn_options
        )
        self._client = client
        self._model = model
        self._llm: LLM = llm

        self._user = user
        self._temperature = temperature
        self._n = n
        self._parallel_tool_calls = parallel_tool_calls
        self._tool_choice = tool_choice

    async def _run(self) -> None:
        if hasattr(self._llm._client, "_refresh_credentials"):
            await self._llm._client._refresh_credentials()

        # current function call that we're waiting for full completion (args are streamed)
        # (defined inside the _run method to make sure the state is reset for each run/attempt)
        self._oai_stream: openai.AsyncStream[ChatCompletionChunk] | None = None
        self._tool_call_id: str | None = None
        self._fnc_name: str | None = None
        self._fnc_raw_arguments: str | None = None
        self._tool_index: int | None = None

        try:
            opts: dict[str, Any] = dict()
            if self._fnc_ctx and len(self._fnc_ctx.ai_functions) > 0:
                fncs_desc = []
                for fnc in self._fnc_ctx.ai_functions.values():
                    fncs_desc.append(
                        build_oai_function_description(fnc, self._llm._capabilities)
                    )

                opts["tools"] = fncs_desc
                if self._parallel_tool_calls is not None:
                    opts["parallel_tool_calls"] = self._parallel_tool_calls

                if self._tool_choice is not None:
                    if isinstance(self._tool_choice, ToolChoice):
                        # specific function
                        opts["tool_choice"] = {
                            "type": "function",
                            "function": {"name": self._tool_choice.name},
                        }
                    else:
                        opts["tool_choice"] = self._tool_choice

            user = self._user or openai.NOT_GIVEN
            messages = _build_oai_context(self._chat_ctx, id(self))

            stream = await self._client.chat.completions.create(
                messages=messages,
                model=self._model,
                n=self._n,
                temperature=self._temperature,
                stream_options={"include_usage": True},
                stream=True,
                user=user,
                **opts,
            )

            async with stream:
                async for chunk in stream:
                    for choice in chunk.choices:
                        chat_chunk = self._parse_choice(chunk.id, choice)
                        if chat_chunk is not None:
                            self._event_ch.send_nowait(chat_chunk)

                    if chunk.usage is not None:
                        usage = chunk.usage
                        self._event_ch.send_nowait(
                            llm.ChatChunk(
                                request_id=chunk.id,
                                usage=llm.CompletionUsage(
                                    completion_tokens=usage.completion_tokens,
                                    prompt_tokens=usage.prompt_tokens,
                                    total_tokens=usage.total_tokens,
                                ),
                            )
                        )

        except openai.APITimeoutError:
            raise APITimeoutError()
        except openai.APIStatusError as e:
            raise APIStatusError(
                e.message,
                status_code=e.status_code,
                request_id=e.request_id,
                body=e.body,
            )
        except Exception as e:
            raise APIConnectionError() from e

    def _parse_choice(self, id: str, choice: Choice) -> llm.ChatChunk | None:
        delta = choice.delta

        # https://github.com/livekit/agents/issues/688
        # the delta can be None when using Azure OpenAI using content filtering
        if delta is None:
            return None

        if delta.tool_calls:
            # check if we have functions to calls
            for tool in delta.tool_calls:
                if not tool.function:
                    continue  # oai may add other tools in the future

                call_chunk = None
                if self._tool_call_id and tool.id and tool.index != self._tool_index:
                    call_chunk = self._try_build_function(id, choice)

                if tool.function.name:
                    self._tool_index = tool.index
                    self._tool_call_id = tool.id
                    self._fnc_name = tool.function.name
                    self._fnc_raw_arguments = tool.function.arguments or ""
                elif tool.function.arguments:
                    self._fnc_raw_arguments += tool.function.arguments  # type: ignore

                if call_chunk is not None:
                    return call_chunk

        if choice.finish_reason in ("tool_calls", "stop") and self._tool_call_id:
            # we're done with the tool calls, run the last one
            return self._try_build_function(id, choice)

        return llm.ChatChunk(
            request_id=id,
            choices=[
                llm.Choice(
                    delta=llm.ChoiceDelta(content=delta.content, role="assistant"),
                    index=choice.index,
                )
            ],
        )

    def _try_build_function(self, id: str, choice: Choice) -> llm.ChatChunk | None:
        if not self._fnc_ctx:
            logger.warning("oai stream tried to run function without function context")
            return None

        if self._tool_call_id is None:
            logger.warning(
                "oai stream tried to run function but tool_call_id is not set"
            )
            return None

        if self._fnc_name is None or self._fnc_raw_arguments is None:
            logger.warning(
                "oai stream tried to call a function but raw_arguments and fnc_name are not set"
            )
            return None

        fnc_info = create_ai_function_info(
            self._fnc_ctx, self._tool_call_id, self._fnc_name, self._fnc_raw_arguments
        )

        self._tool_call_id = self._fnc_name = self._fnc_raw_arguments = None
        self._function_calls_info.append(fnc_info)

        return llm.ChatChunk(
            request_id=id,
            choices=[
                llm.Choice(
                    delta=llm.ChoiceDelta(
                        role="assistant",
                        tool_calls=[fnc_info],
                        content=choice.delta.content,
                    ),
                    index=choice.index,
                )
            ],
        )


def _build_oai_context(
    chat_ctx: llm.ChatContext, cache_key: Any
) -> list[ChatCompletionMessageParam]:
    return [build_oai_message(msg, cache_key) for msg in chat_ctx.messages]  # type: ignore<|MERGE_RESOLUTION|>--- conflicted
+++ resolved
@@ -656,7 +656,7 @@
         if temperature is None:
             temperature = self._opts.temperature
 
-<<<<<<< HEAD
+
         messages = _build_oai_context(chat_ctx, id(self))
 
         if store is None:
@@ -682,8 +682,6 @@
             **opts,
         )
 
-=======
->>>>>>> a7d563bd
         return LLMStream(
             self,
             client=self._client,
