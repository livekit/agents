--- conflicted
+++ resolved
@@ -53,12 +53,8 @@
         client: openai.AsyncClient | None = None,
         token_usage_callback: Callable[[Dict[str, Any]], None] | None = None
     ) -> None:
-<<<<<<< HEAD
         self.token_usage_callback = token_usage_callback
-        self._opts = LLMOptions(model=model)
-=======
         self._opts = LLMOptions(model=model, user=user)
->>>>>>> 798c9c2e
         self._client = client or openai.AsyncClient(
             api_key=api_key,
             base_url=base_url,
@@ -245,11 +241,8 @@
             n=n,
             temperature=temperature,
             stream=True,
-<<<<<<< HEAD
             stream_options={"include_usage": True if self.token_usage_callback else False},
-=======
             user=user,
->>>>>>> 798c9c2e
             **opts,
         )
 
