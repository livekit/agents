--- conflicted
+++ resolved
@@ -23,13 +23,8 @@
     "Programming Language :: Python :: 3 :: Only",
 ]
 dependencies = [
-<<<<<<< HEAD
-    "livekit-agents[codecs, images]>=1.0.0.rc1",
+    "livekit-agents[codecs, images]>=1.0.0.rc2",
     "openai[realtime]>=1.68.2",
-=======
-    "livekit-agents[codecs, images]>=1.0.0.rc2",
-    "openai[realtime]>=1.65",
->>>>>>> 8cdfdd30
 ]
 
 
