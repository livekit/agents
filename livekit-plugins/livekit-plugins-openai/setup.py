--- conflicted
+++ resolved
@@ -49,11 +49,7 @@
     python_requires=">=3.9.0",
     install_requires=[
         "livekit-agents[codecs, images]>=0.7.2",
-<<<<<<< HEAD
-        "openai ~= 1.35.0",
-=======
         "openai ~= 1.35",
->>>>>>> fd97d1e8
     ],
     package_data={
         "livekit.plugins.openai": ["py.typed"],
