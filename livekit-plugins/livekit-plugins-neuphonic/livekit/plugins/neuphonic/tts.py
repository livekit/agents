--- conflicted
+++ resolved
@@ -137,8 +137,6 @@
 
     async def _close_ws(self, ws: aiohttp.ClientWebSocketResponse) -> None:
         await ws.close()
-<<<<<<< HEAD
-=======
 
     @property
     def model(self) -> str:
@@ -147,7 +145,6 @@
     @property
     def provider(self) -> str:
         return "Neuphonic"
->>>>>>> d19519d6
 
     def _ensure_session(self) -> aiohttp.ClientSession:
         if not self._session:
@@ -294,7 +291,6 @@
     if message_dict.get("errors") is not None:
         raise Exception(
             f"received error status {message_dict['status_code']}:{message_dict['errors']}"
-<<<<<<< HEAD
         )
 
     return message_dict
@@ -317,30 +313,6 @@
             stream=True,
         )
 
-=======
-        )
-
-    return message_dict
-
-
-class SynthesizeStream(tts.SynthesizeStream):
-    def __init__(self, *, tts: TTS, conn_options: APIConnectOptions):
-        super().__init__(tts=tts, conn_options=conn_options)
-        self._tts: TTS = tts
-        self._opts = replace(tts._opts)
-        self._segments_ch = utils.aio.Chan[tokenize.WordStream]()
-
-    async def _run(self, output_emitter: tts.AudioEmitter) -> None:
-        request_id = utils.shortuuid()
-        output_emitter.initialize(
-            request_id=request_id,
-            sample_rate=self._opts.sample_rate,
-            num_channels=1,
-            mime_type="audio/pcm",
-            stream=True,
-        )
-
->>>>>>> d19519d6
         async def _tokenize_input() -> None:
             word_stream = None
             async for input in self._input_ch:
@@ -388,19 +360,11 @@
 
         async def send_task(ws: aiohttp.ClientWebSocketResponse) -> None:
             async for word in word_stream:
-<<<<<<< HEAD
                 text_msg = {"text": f"{word.token} ", "context_id": segment_id}
                 self._mark_started()
                 await ws.send_str(json.dumps(text_msg))
 
             stop_msg = {"text": "<STOP>", "context_id": segment_id}
-=======
-                text_msg = {"text": f"{word.token} "}
-                self._mark_started()
-                await ws.send_str(json.dumps(text_msg))
-
-            stop_msg = {"text": "<STOP>"}
->>>>>>> d19519d6
             await ws.send_str(json.dumps(stop_msg))
 
         async def recv_task(ws: aiohttp.ClientWebSocketResponse) -> None:
@@ -426,11 +390,7 @@
 
                     data = resp.get("data", {})
                     audio_data = data.get("audio")
-<<<<<<< HEAD
                     if audio_data and audio_data != "" and data.get("context_id") == segment_id:
-=======
-                    if audio_data and audio_data != "":
->>>>>>> d19519d6
                         try:
                             b64data = base64.b64decode(audio_data)
                             if b64data:
@@ -438,11 +398,7 @@
                         except Exception as e:
                             logger.warning("Failed to decode NeuPhonic audio data: %s", e)
 
-<<<<<<< HEAD
                     if data.get("stop") or data.get("context_id") != segment_id:
-=======
-                    if data.get("stop"):
->>>>>>> d19519d6
                         output_emitter.end_segment()
                         break
 
