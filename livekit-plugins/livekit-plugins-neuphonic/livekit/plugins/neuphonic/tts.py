# Copyright 2023 LiveKit, Inc.
#
# Licensed under the Apache License, Version 2.0 (the "License");
# you may not use this file except in compliance with the License.
# You may obtain a copy of the License at
#
#     http://www.apache.org/licenses/LICENSE-2.0
#
# Unless required by applicable law or agreed to in writing, software
# distributed under the License is distributed on an "AS IS" BASIS,
# WITHOUT WARRANTIES OR CONDITIONS OF ANY KIND, either express or implied.
# See the License for the specific language governing permissions and
# limitations under the License.

from __future__ import annotations

import asyncio
import base64
import json
import os
from dataclasses import dataclass, replace

import aiohttp

from livekit.agents import (
    APIConnectionError,
    APIConnectOptions,
    APIStatusError,
    APITimeoutError,
    tts,
    utils,
)
from livekit.agents.types import DEFAULT_API_CONNECT_OPTIONS, NOT_GIVEN, NotGivenOr
from livekit.agents.utils import is_given

from .models import TTSLangCodes

API_BASE_URL = "api.neuphonic.com"
AUTHORIZATION_HEADER = "X-API-KEY"
NUM_CHANNELS = 1


@dataclass
class _TTSOptions:
    base_url: str
    lang_code: TTSLangCodes | str
    sample_rate: int
    speed: float
    voice_id: str | None


class TTS(tts.TTS):
    def __init__(
        self,
        *,
        voice_id: str = "8e9c4bc8-3979-48ab-8626-df53befc2090",
        api_key: str | None = None,
        lang_code: TTSLangCodes | str = "en",
        speed: float = 1.0,
        sample_rate: int = 22050,
        http_session: aiohttp.ClientSession | None = None,
        base_url: str = API_BASE_URL,
    ) -> None:
        """
        Create a new instance of the Neuphonic TTS.

        See https://docs.neuphonic.com for more documentation on all of these options, or go to https://app.neuphonic.com/ to test out different options.

        Args:
            voice_id (str, optional): The voice ID for the desired voice. Defaults to None.
            lang_code (TTSLanguages | str, optional): The language code for synthesis. Defaults to "en".
            encoding (TTSEncodings | str, optional): The audio encoding format. Defaults to "pcm_mulaw".
            speed (float, optional): The audio playback speed. Defaults to 1.0.
            sample_rate (int, optional): The audio sample rate in Hz. Defaults to 22050.
            api_key (str | None, optional): The Neuphonic API key. If not provided, it will be read from the NEUPHONIC_API_KEY environment variable.
            http_session (aiohttp.ClientSession | None, optional): An existing aiohttp ClientSession to use. If not provided, a new session will be created.
            base_url (str, optional): The base URL for the Neuphonic API. Defaults to "api.neuphonic.com".
        """  # noqa: E501
        super().__init__(
            capabilities=tts.TTSCapabilities(streaming=True),
            sample_rate=sample_rate,
            num_channels=NUM_CHANNELS,
        )

<<<<<<< HEAD
        self._api_key = api_key or os.environ.get("NEUPHONIC_API_KEY")
        if not self._api_key:
=======
        neuphonic_api_key = (
            api_key
            if is_given(api_key)
            else os.environ.get("NEUPHONIC_API_KEY") or os.environ.get("NEUPHONIC_API_TOKEN")
        )

        if not neuphonic_api_key:
>>>>>>> 9d8e9a3e
            raise ValueError("API key must be provided or set in NEUPHONIC_API_KEY")

        self._opts = _TTSOptions(
            voice_id=voice_id,
            lang_code=lang_code,
            speed=speed,
            sample_rate=sample_rate,
            base_url=base_url,
        )

        self._session = http_session

    def _ensure_session(self) -> aiohttp.ClientSession:
        if not self._session:
            self._session = utils.http_context.http_session()

        return self._session

    def update_options(
        self,
        *,
        voice_id: NotGivenOr[str] = NOT_GIVEN,
        lang_code: NotGivenOr[TTSLangCodes] = NOT_GIVEN,
        speed: NotGivenOr[float] = NOT_GIVEN,
        sample_rate: NotGivenOr[int] = NOT_GIVEN,
    ) -> None:
        """
        Update the Text-to-Speech (TTS) configuration options.

        This method allows updating the TTS settings, including model type, voice_id, lang_code,
        encoding, speed and sample_rate. If any parameter is not provided, the existing value will be
        retained.

        Args:
            model (TTSModels | str, optional): The Neuphonic model to use.
            voice_id (str, optional): The voice ID for the desired voice.
            lang_code (TTSLanguages | str, optional): The language code for synthesis..
            encoding (TTSEncodings | str, optional): The audio encoding format.
            speed (float, optional): The audio playback speed.
            sample_rate (int, optional): The audio sample rate in Hz.
        """  # noqa: E501
        if is_given(voice_id):
            self._opts.voice_id = voice_id
        if is_given(lang_code):
            self._opts.lang_code = lang_code
        if is_given(speed):
            self._opts.speed = speed
        if is_given(sample_rate):
            self._opts.sample_rate = sample_rate

    def synthesize(
        self, text: str, *, conn_options: APIConnectOptions = DEFAULT_API_CONNECT_OPTIONS
    ) -> ChunkedStream:
        return ChunkedStream(tts=self, input_text=text, conn_options=conn_options)


class ChunkedStream(tts.ChunkedStream):
    """Synthesize chunked text using the SSE endpoint"""

    def __init__(
        self,
        *,
        tts: TTS,
        input_text: str,
        conn_options: APIConnectOptions,
    ) -> None:
        super().__init__(tts=tts, input_text=input_text, conn_options=conn_options)
        self._tts = tts
        self._opts = replace(tts._opts)

    async def _run(self, output_emitter: tts.AudioEmitter):
        try:
            async with self._tts._ensure_session().post(
                f"https://{self._opts.base_url}/sse/speak/{self._opts.lang_code}",
                headers={
                    AUTHORIZATION_HEADER: self._tts._api_key,
                },
                json={
                    "text": self._input_text,
                    "voice_id": self._opts.voice_id,
                    "lang_code": self._opts.lang_code,
                    "encoding": "pcm_linear",
                    "sampling_rate": self._opts.sample_rate,
                    "speed": self._opts.speed,
                },
                timeout=aiohttp.ClientTimeout(
                    total=30,
                    sock_connect=self._conn_options.timeout,
                ),
                # large read_bufsize to avoid `ValueError: Chunk too big`
                read_bufsize=10 * 1024 * 1024,
            ) as resp:
                resp.raise_for_status()

                output_emitter.initialize(
                    request_id=utils.shortuuid(),
                    sample_rate=self._opts.sample_rate,
                    num_channels=1,
                    mime_type="audio/pcm",
                )

                async for line in resp.content:
                    message = line.decode("utf-8")
                    if not message:
                        continue

                    parsed_message = _parse_sse_message(message)

                    if (
                        parsed_message is not None
                        and parsed_message.get("data", {}).get("audio") is not None
                    ):
                        audio_bytes = base64.b64decode(parsed_message["data"]["audio"])
                        output_emitter.push(audio_bytes)

                output_emitter.flush()
        except asyncio.TimeoutError:
            raise APITimeoutError() from None
        except aiohttp.ClientResponseError as e:
            raise APIStatusError(
                message=e.message, status_code=e.status, request_id=None, body=None
            ) from None
        except Exception as e:
            raise APIConnectionError() from e


<<<<<<< HEAD
def _parse_sse_message(message: str) -> dict | None:
    """
    Parse each response from the SSE endpoint.

    The message will either be a string reading:
    - `event: error`
    - `event: message`
    - `data: { "status_code": 200, "data": {"audio": ... } }`
    """
    message = message.strip()

    if not message or "data" not in message:
        return None

    _, value = message.split(": ", 1)
    message_dict = json.loads(value)

    if message_dict.get("errors") is not None:
        raise Exception(
            f"received error status {message_dict['status_code']}: {message_dict['errors']}"
        )

    return message_dict
=======
class SynthesizeStream(tts.SynthesizeStream):
    def __init__(
        self,
        *,
        tts: TTS,
        opts: _TTSOptions,
        pool: utils.ConnectionPool[aiohttp.ClientWebSocketResponse],
    ):
        super().__init__(tts=tts)
        self._opts, self._pool = opts, pool

    async def _run(self) -> None:
        request_id = utils.shortuuid()

        async def _send_task(ws: aiohttp.ClientWebSocketResponse):
            """Stream text to the websocket."""
            async for data in self._input_ch:
                self._mark_started()

                if isinstance(data, self._FlushSentinel):
                    await ws.send_str(json.dumps({"text": "<STOP>"}))
                    continue

                await ws.send_str(json.dumps({"text": data}))

        async def _recv_task(ws: aiohttp.ClientWebSocketResponse):
            audio_bstream = utils.audio.AudioByteStream(
                sample_rate=self._opts.sampling_rate,
                num_channels=NUM_CHANNELS,
            )
            emitter = tts.SynthesizedAudioEmitter(
                event_ch=self._event_ch,
                request_id=request_id,
            )

            while True:
                try:
                    msg = await ws.receive()
                except Exception as e:
                    raise APIStatusError(
                        "Neuphonic connection closed unexpectedly",
                        request_id=request_id,
                    ) from e

                if msg.type in (
                    aiohttp.WSMsgType.CLOSED,
                    aiohttp.WSMsgType.CLOSE,
                    aiohttp.WSMsgType.CLOSING,
                ):
                    raise APIStatusError(
                        "Neuphonic connection closed unexpectedly",
                        request_id=request_id,
                    )

                if msg.type != aiohttp.WSMsgType.TEXT:
                    logger.warning("Unexpected Neuphonic message type %s", msg.type)
                    continue

                data = json.loads(msg.data)

                if data.get("data"):
                    b64data = base64.b64decode(data["data"]["audio"])
                    for frame in audio_bstream.write(b64data):
                        emitter.push(frame)

                    if data["data"].get("stop"):  # A bool flag, is True when audio reaches "<STOP>"
                        for frame in audio_bstream.flush():
                            emitter.push(frame)
                        emitter.flush()
                        break  # we are not going to receive any more audio
                else:
                    logger.error("Unexpected Neuphonic message %s", data)

        async with self._pool.connection() as ws:
            tasks = [
                asyncio.create_task(_send_task(ws)),
                asyncio.create_task(_recv_task(ws)),
            ]

            try:
                await asyncio.gather(*tasks)
            finally:
                await utils.aio.gracefully_cancel(*tasks)
>>>>>>> 9d8e9a3e
<|MERGE_RESOLUTION|>--- conflicted
+++ resolved
@@ -37,13 +37,13 @@
 
 API_BASE_URL = "api.neuphonic.com"
 AUTHORIZATION_HEADER = "X-API-KEY"
-NUM_CHANNELS = 1
 
 
 @dataclass
 class _TTSOptions:
     base_url: str
     lang_code: TTSLangCodes | str
+    api_key: str
     sample_rate: int
     speed: float
     voice_id: str | None
@@ -79,31 +79,21 @@
         super().__init__(
             capabilities=tts.TTSCapabilities(streaming=True),
             sample_rate=sample_rate,
-            num_channels=NUM_CHANNELS,
+            num_channels=1,
         )
 
-<<<<<<< HEAD
-        self._api_key = api_key or os.environ.get("NEUPHONIC_API_KEY")
-        if not self._api_key:
-=======
-        neuphonic_api_key = (
-            api_key
-            if is_given(api_key)
-            else os.environ.get("NEUPHONIC_API_KEY") or os.environ.get("NEUPHONIC_API_TOKEN")
-        )
-
-        if not neuphonic_api_key:
->>>>>>> 9d8e9a3e
+        api_key = api_key or os.environ.get("NEUPHONIC_API_KEY")
+        if not api_key:
             raise ValueError("API key must be provided or set in NEUPHONIC_API_KEY")
 
         self._opts = _TTSOptions(
             voice_id=voice_id,
             lang_code=lang_code,
+            api_key=api_key,
             speed=speed,
             sample_rate=sample_rate,
             base_url=base_url,
         )
-
         self._session = http_session
 
     def _ensure_session(self) -> aiohttp.ClientSession:
@@ -168,9 +158,7 @@
         try:
             async with self._tts._ensure_session().post(
                 f"https://{self._opts.base_url}/sse/speak/{self._opts.lang_code}",
-                headers={
-                    AUTHORIZATION_HEADER: self._tts._api_key,
-                },
+                headers={AUTHORIZATION_HEADER: self._opts.api_key},
                 json={
                     "text": self._input_text,
                     "voice_id": self._opts.voice_id,
@@ -220,7 +208,6 @@
             raise APIConnectionError() from e
 
 
-<<<<<<< HEAD
 def _parse_sse_message(message: str) -> dict | None:
     """
     Parse each response from the SSE endpoint.
@@ -243,89 +230,4 @@
             f"received error status {message_dict['status_code']}: {message_dict['errors']}"
         )
 
-    return message_dict
-=======
-class SynthesizeStream(tts.SynthesizeStream):
-    def __init__(
-        self,
-        *,
-        tts: TTS,
-        opts: _TTSOptions,
-        pool: utils.ConnectionPool[aiohttp.ClientWebSocketResponse],
-    ):
-        super().__init__(tts=tts)
-        self._opts, self._pool = opts, pool
-
-    async def _run(self) -> None:
-        request_id = utils.shortuuid()
-
-        async def _send_task(ws: aiohttp.ClientWebSocketResponse):
-            """Stream text to the websocket."""
-            async for data in self._input_ch:
-                self._mark_started()
-
-                if isinstance(data, self._FlushSentinel):
-                    await ws.send_str(json.dumps({"text": "<STOP>"}))
-                    continue
-
-                await ws.send_str(json.dumps({"text": data}))
-
-        async def _recv_task(ws: aiohttp.ClientWebSocketResponse):
-            audio_bstream = utils.audio.AudioByteStream(
-                sample_rate=self._opts.sampling_rate,
-                num_channels=NUM_CHANNELS,
-            )
-            emitter = tts.SynthesizedAudioEmitter(
-                event_ch=self._event_ch,
-                request_id=request_id,
-            )
-
-            while True:
-                try:
-                    msg = await ws.receive()
-                except Exception as e:
-                    raise APIStatusError(
-                        "Neuphonic connection closed unexpectedly",
-                        request_id=request_id,
-                    ) from e
-
-                if msg.type in (
-                    aiohttp.WSMsgType.CLOSED,
-                    aiohttp.WSMsgType.CLOSE,
-                    aiohttp.WSMsgType.CLOSING,
-                ):
-                    raise APIStatusError(
-                        "Neuphonic connection closed unexpectedly",
-                        request_id=request_id,
-                    )
-
-                if msg.type != aiohttp.WSMsgType.TEXT:
-                    logger.warning("Unexpected Neuphonic message type %s", msg.type)
-                    continue
-
-                data = json.loads(msg.data)
-
-                if data.get("data"):
-                    b64data = base64.b64decode(data["data"]["audio"])
-                    for frame in audio_bstream.write(b64data):
-                        emitter.push(frame)
-
-                    if data["data"].get("stop"):  # A bool flag, is True when audio reaches "<STOP>"
-                        for frame in audio_bstream.flush():
-                            emitter.push(frame)
-                        emitter.flush()
-                        break  # we are not going to receive any more audio
-                else:
-                    logger.error("Unexpected Neuphonic message %s", data)
-
-        async with self._pool.connection() as ws:
-            tasks = [
-                asyncio.create_task(_send_task(ws)),
-                asyncio.create_task(_recv_task(ws)),
-            ]
-
-            try:
-                await asyncio.gather(*tasks)
-            finally:
-                await utils.aio.gracefully_cancel(*tasks)
->>>>>>> 9d8e9a3e
+    return message_dict