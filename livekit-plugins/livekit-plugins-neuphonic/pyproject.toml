--- conflicted
+++ resolved
@@ -21,11 +21,7 @@
     "Programming Language :: Python :: 3 :: Only",
 ]
 dependencies = [
-<<<<<<< HEAD
-    "livekit-agents>=1.2.1",
-=======
     "livekit-agents>=1.2.2",
->>>>>>> e7787783
 ]
 
 [project.urls]
