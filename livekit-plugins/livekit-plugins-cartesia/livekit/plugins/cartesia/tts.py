# Copyright 2023 LiveKit, Inc.
#
# Licensed under the Apache License, Version 2.0 (the "License");
# you may not use this file except in compliance with the License.
# You may obtain a copy of the License at
#
#     http://www.apache.org/licenses/LICENSE-2.0
#
# Unless required by applicable law or agreed to in writing, software
# distributed under the License is distributed on an "AS IS" BASIS,
# WITHOUT WARRANTIES OR CONDITIONS OF ANY KIND, either express or implied.
# See the License for the specific language governing permissions and
# limitations under the License.

from __future__ import annotations

import asyncio
import base64
import json
import os
from dataclasses import dataclass
from typing import Any

import aiohttp
from livekit.agents import tokenize, tts, utils

from .log import logger
from .models import (
    TTSDefaultVoiceId,
    TTSEncoding,
    TTSModels,
    TTSVoiceEmotion,
    TTSVoiceSpeed,
)

API_AUTH_HEADER = "X-API-Key"
API_VERSION_HEADER = "Cartesia-Version"
API_VERSION = "2024-06-10"

NUM_CHANNELS = 1
BUFFERED_WORDS_COUNT = 8


@dataclass
class _TTSOptions:
    model: TTSModels
    encoding: TTSEncoding
    sample_rate: int
    voice: str | list[float]
    speed: TTSVoiceSpeed | float | None
    emotion: list[TTSVoiceEmotion | str] | None
    api_key: str
    language: str


class TTS(tts.TTS):
    def __init__(
        self,
        *,
        model: TTSModels = "sonic-english",
        language: str = "en",
        encoding: TTSEncoding = "pcm_s16le",
        voice: str | list[float] = TTSDefaultVoiceId,
        speed: TTSVoiceSpeed | float | None = None,
        emotion: list[TTSVoiceEmotion | str] | None = None,
        sample_rate: int = 24000,
        api_key: str | None = None,
        http_session: aiohttp.ClientSession | None = None,
    ) -> None:
        """
        Create a new instance of Cartesia TTS.

        See https://docs.cartesia.ai/reference/web-socket/stream-speech/stream-speech for more details on the the Cartesia API.

        Args:
            model (TTSModels, optional): The Cartesia TTS model to use. Defaults to "sonic-english".
            language (str, optional): The language code for synthesis. Defaults to "en".
            encoding (TTSEncoding, optional): The audio encoding format. Defaults to "pcm_s16le".
            voice (str | list[float], optional): The voice ID or embedding array.
            speed (TTSVoiceSpeed | float, optional): Voice Control - Speed (https://docs.cartesia.ai/user-guides/voice-control)
            emotion (list[TTSVoiceEmotion], optional): Voice Control - Emotion (https://docs.cartesia.ai/user-guides/voice-control)
            sample_rate (int, optional): The audio sample rate in Hz. Defaults to 24000.
            api_key (str, optional): The Cartesia API key. If not provided, it will be read from the CARTESIA_API_KEY environment variable.
            http_session (aiohttp.ClientSession | None, optional): An existing aiohttp ClientSession to use. If not provided, a new session will be created.
        """

        super().__init__(
            capabilities=tts.TTSCapabilities(streaming=True),
            sample_rate=sample_rate,
            num_channels=NUM_CHANNELS,
        )

        api_key = api_key or os.environ.get("CARTESIA_API_KEY")
        if not api_key:
            raise ValueError("CARTESIA_API_KEY must be set")

        self._opts = _TTSOptions(
            model=model,
            language=language,
            encoding=encoding,
            sample_rate=sample_rate,
            voice=voice,
            speed=speed,
            emotion=emotion,
            api_key=api_key,
        )
        self._session = http_session

    def _ensure_session(self) -> aiohttp.ClientSession:
        if not self._session:
            self._session = utils.http_context.http_session()

        return self._session

    def synthesize(self, text: str) -> "ChunkedStream":
        return ChunkedStream(text, self._opts, self._ensure_session())

    def stream(self) -> "SynthesizeStream":
        return SynthesizeStream(self._opts, self._ensure_session())


class ChunkedStream(tts.ChunkedStream):
    """Synthesize chunked text using the bytes endpoint"""

    def __init__(
        self, text: str, opts: _TTSOptions, session: aiohttp.ClientSession
    ) -> None:
        super().__init__()
        self._text, self._opts, self._session = text, opts, session

    @utils.log_exceptions(logger=logger)
    async def _main_task(self):
        bstream = utils.audio.AudioByteStream(
            sample_rate=self._opts.sample_rate, num_channels=NUM_CHANNELS
        )
        request_id, segment_id = utils.shortuuid(), utils.shortuuid()

        data = _to_cartesia_options(self._opts)
        data["transcript"] = self._text

        async with self._session.post(
            "https://api.cartesia.ai/tts/bytes",
            headers={
                API_AUTH_HEADER: self._opts.api_key,
                API_VERSION_HEADER: API_VERSION,
            },
            json=data,
        ) as resp:
            async for data, _ in resp.content.iter_chunks():
                for frame in bstream.write(data):
                    self._event_ch.send_nowait(
                        tts.SynthesizedAudio(
                            request_id=request_id, segment_id=segment_id, frame=frame
                        )
                    )

            for frame in bstream.flush():
                self._event_ch.send_nowait(
                    tts.SynthesizedAudio(
                        request_id=request_id, segment_id=segment_id, frame=frame
                    )
                )


class SynthesizeStream(tts.SynthesizeStream):
    def __init__(
        self,
        opts: _TTSOptions,
        session: aiohttp.ClientSession,
    ):
        super().__init__()
        self._opts, self._session = opts, session
        self._sent_tokenizer_stream = tokenize.basic.SentenceTokenizer(
            min_sentence_len=BUFFERED_WORDS_COUNT
        ).stream()

    @utils.log_exceptions(logger=logger)
    async def _main_task(self) -> None:
        retry_count = 0
        max_retry = 3
        while self._input_ch.qsize() or not self._input_ch.closed:
            try:
                url = f"wss://api.cartesia.ai/tts/websocket?api_key={self._opts.api_key}&cartesia_version={API_VERSION}"
                ws = await self._session.ws_connect(url)
                retry_count = 0  # connected successfully, reset the retry_count

                await self._run_ws(ws)
            except Exception as e:
                if retry_count >= max_retry:
                    logger.exception(
                        f"failed to connect to Cartesia after {max_retry} tries"
                    )
                    break

                retry_delay = min(retry_count * 2, 10)  # max 10s
                retry_count += 1

                logger.warning(
                    f"Cartesia connection failed, retrying in {retry_delay}s",
                    exc_info=e,
                )
                await asyncio.sleep(retry_delay)

    async def _run_ws(self, ws: aiohttp.ClientWebSocketResponse) -> None:
        request_id = utils.shortuuid()

        async def sentence_stream_task():
            base_pkt = _to_cartesia_options(self._opts)
            async for ev in self._sent_tokenizer_stream:
                token_pkt = base_pkt.copy()
                token_pkt["context_id"] = request_id
                token_pkt["transcript"] = ev.token + " "
                token_pkt["continue"] = True
                await ws.send_str(json.dumps(token_pkt))

            end_pkt = base_pkt.copy()
            end_pkt["context_id"] = request_id
            end_pkt["transcript"] = " "
            end_pkt["continue"] = False
            await ws.send_str(json.dumps(end_pkt))

        async def input_task():
            async for data in self._input_ch:
                if isinstance(data, self._FlushSentinel):
                    self._sent_tokenizer_stream.flush()
                    continue
                self._sent_tokenizer_stream.push_text(data)
            self._sent_tokenizer_stream.end_input()

        async def recv_task():
            audio_bstream = utils.audio.AudioByteStream(
                sample_rate=self._opts.sample_rate,
                num_channels=NUM_CHANNELS,
            )

            while True:
                msg = await ws.receive()
                if msg.type in (
                    aiohttp.WSMsgType.CLOSED,
                    aiohttp.WSMsgType.CLOSE,
                    aiohttp.WSMsgType.CLOSING,
                ):
                    raise Exception("Cartesia connection closed unexpectedly")

                if msg.type != aiohttp.WSMsgType.TEXT:
                    logger.warning("unexpected Cartesia message type %s", msg.type)
                    continue

                data = json.loads(msg.data)
                segment_id = data.get("context_id")
                # Once we receive audio for a segment, we can start a new segment
                if data.get("data"):
                    b64data = base64.b64decode(data["data"])
                    for frame in audio_bstream.write(b64data):
                        self._event_ch.send_nowait(
                            tts.SynthesizedAudio(
                                request_id=request_id,
                                segment_id=segment_id,
                                frame=frame,
                            )
                        )
                elif data.get("done"):
                    for frame in audio_bstream.flush():
                        self._event_ch.send_nowait(
                            tts.SynthesizedAudio(
                                request_id=request_id,
                                segment_id=segment_id,
                                frame=frame,
                            )
                        )

                    if segment_id == request_id:
                        # we're not going to receive more frames, close the connection
                        await ws.close()
                        break
                else:
                    logger.error("unexpected Cartesia message %s", data)

        tasks = [
            asyncio.create_task(input_task()),
            asyncio.create_task(sentence_stream_task()),
            asyncio.create_task(recv_task()),
        ]

        try:
            await asyncio.gather(*tasks)
        finally:
            await utils.aio.gracefully_cancel(*tasks)


def _to_cartesia_options(opts: _TTSOptions) -> dict[str, Any]:
    voice: dict[str, Any] = {}
    if isinstance(opts.voice, str):
        voice["mode"] = "id"
        voice["id"] = opts.voice
    else:
        voice["mode"] = "embedding"
        voice["embedding"] = opts.voice
<<<<<<< HEAD

    voice_controls = {}
=======
        
    voice_controls: dict = {}
>>>>>>> 3ea8cc14
    if opts.speed is not None:
        voice_controls["speed"] = opts.speed
    if opts.emotion is not None:
        voice_controls["emotion"] = opts.emotion

    if voice_controls:
        voice["__experimental_controls"] = voice_controls

    return {
        "model_id": opts.model,
        "voice": voice,
        "output_format": {
            "container": "raw",
            "encoding": opts.encoding,
            "sample_rate": opts.sample_rate,
        },
        "language": opts.language,
    }<|MERGE_RESOLUTION|>--- conflicted
+++ resolved
@@ -296,13 +296,8 @@
     else:
         voice["mode"] = "embedding"
         voice["embedding"] = opts.voice
-<<<<<<< HEAD
-
-    voice_controls = {}
-=======
-        
+
     voice_controls: dict = {}
->>>>>>> 3ea8cc14
     if opts.speed is not None:
         voice_controls["speed"] = opts.speed
     if opts.emotion is not None:
