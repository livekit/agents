--- conflicted
+++ resolved
@@ -1,9 +1,6 @@
 import asyncio
 import dataclasses
-<<<<<<< HEAD
-=======
 import logging
->>>>>>> 8c6c504d
 from dataclasses import dataclass
 from typing import List, Optional
 
