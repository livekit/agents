--- conflicted
+++ resolved
@@ -24,11 +24,7 @@
     "Programming Language :: Python :: 3 :: Only",
 ]
 dependencies = [
-<<<<<<< HEAD
-    "livekit-agents>=1.2.1",
-=======
     "livekit-agents>=1.2.2",
->>>>>>> e7787783
     "langchain-core>=0.3.0",
     "langgraph>=0.3.0",
 ]
