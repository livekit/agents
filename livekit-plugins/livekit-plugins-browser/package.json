--- conflicted
+++ resolved
@@ -1,9 +1,5 @@
 {
   "name": "livekit-plugins-browser",
   "private": true,
-<<<<<<< HEAD
-  "version": "0.0.6"
-=======
   "version": "1.0.0.dev5"
->>>>>>> 95825a5c
 }