--- conflicted
+++ resolved
@@ -25,11 +25,8 @@
 
 import aiohttp
 from livekit import rtc
-<<<<<<< HEAD
 from livekit.agents import aio, tts, utils, tokenize
-=======
 from livekit.agents import aio, tts, utils
->>>>>>> 2cb6481d
 
 from .log import logger
 from .models import TTSModels
@@ -85,10 +82,7 @@
         base_url: str | None = None,
         sample_rate: int = 24000,
         streaming_latency: int = 3,
-<<<<<<< HEAD
         word_tokenizer: tokenize.WordTokenizer = tokenize.basic.WordTokenizer(),
-=======
->>>>>>> 2cb6481d
         http_session: aiohttp.ClientSession | None = None,
     ) -> None:
         super().__init__(
@@ -98,10 +92,6 @@
         if not api_key:
             raise ValueError("ELEVEN_API_KEY must be set")
 
-<<<<<<< HEAD
-=======
-        self._session = http_session or utils.http_session()
->>>>>>> 2cb6481d
         self._opts = _TTSOptions(
             voice=voice,
             model_id=model_id,
