--- conflicted
+++ resolved
@@ -211,13 +211,7 @@
     def stream(
         self, *, conn_options: APIConnectOptions = DEFAULT_API_CONNECT_OPTIONS
     ) -> SynthesizeStream:
-<<<<<<< HEAD
-        stream = SynthesizeStream(
-            tts=self, conn_options=conn_options, opts=self._opts, session=self._ensure_session()
-        )
-=======
         stream = SynthesizeStream(tts=self, conn_options=conn_options)
->>>>>>> 64db393f
         self._streams.add(stream)
         return stream
 
@@ -236,25 +230,12 @@
         self._tts = tts
         self._opts = replace(tts._opts)
 
-<<<<<<< HEAD
-    async def _run(self, output_emitter: tts.SynthesizedAudioEmitter):
-=======
     async def _run(self, output_emitter: tts.AudioEmitter):
->>>>>>> 64db393f
         voice_settings = (
             _strip_nones(dataclasses.asdict(self._opts.voice_settings))
             if is_given(self._opts.voice_settings)
             else None
         )
-<<<<<<< HEAD
-        data = {
-            "text": self._input_text,
-            "model_id": self._opts.model,
-            "voice_settings": voice_settings,
-        }
-
-=======
->>>>>>> 64db393f
         try:
             async with self._tts._ensure_session().post(
                 _synthesize_url(self._opts),
@@ -275,16 +256,11 @@
                     content = await resp.text()
                     raise APIError(message="11labs returned non-audio data", body=content)
 
-<<<<<<< HEAD
-                output_emitter.start(
-                    request_id=utils.shortuuid(), sample_rate=self._opts.sample_rate, num_channels=1
-=======
                 output_emitter.initialize(
                     request_id=utils.shortuuid(),
                     sample_rate=self._opts.sample_rate,
                     num_channels=1,
                     mime_type="audio/mp3",
->>>>>>> 64db393f
                 )
 
                 async for data, _ in resp.content.iter_chunks():
