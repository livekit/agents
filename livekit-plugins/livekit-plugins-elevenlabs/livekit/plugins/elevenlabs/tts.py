--- conflicted
+++ resolved
@@ -24,12 +24,8 @@
 
 import aiohttp
 from livekit import rtc
-<<<<<<< HEAD
 from livekit.agents import tts, utils
 
-=======
-from livekit.agents import tts
->>>>>>> d2f9d59b
 from .models import TTSModels
 
 
