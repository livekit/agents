# Copyright 2023 LiveKit, Inc.
#
# Licensed under the Apache License, Version 2.0 (the "License");
# you may not use this file except in compliance with the License.
# You may obtain a copy of the License at
#
#     http://www.apache.org/licenses/LICENSE-2.0
#
# Unless required by applicable law or agreed to in writing, software
# distributed under the License is distributed on an "AS IS" BASIS,
# WITHOUT WARRANTIES OR CONDITIONS OF ANY KIND, either express or implied.
# See the License for the specific language governing permissions and
# limitations under the License.

from __future__ import annotations

import asyncio
import base64
import dataclasses
import json
import os
import weakref
from dataclasses import dataclass
from typing import Any, List, Literal, Optional

import aiohttp
from livekit import rtc
from livekit.agents import (
    APIConnectionError,
    APIConnectOptions,
    APIStatusError,
    APITimeoutError,
    tokenize,
    tts,
    utils,
)

from .log import logger
from .models import TTSEncoding, TTSModels

_Encoding = Literal["mp3", "pcm"]


def _sample_rate_from_format(output_format: TTSEncoding) -> int:
    split = output_format.split("_")  # e.g: mp3_22050_32
    return int(split[1])


def _encoding_from_format(output_format: TTSEncoding) -> _Encoding:
    if output_format.startswith("mp3"):
        return "mp3"
    elif output_format.startswith("pcm"):
        return "pcm"

    raise ValueError(f"Unknown format: {output_format}")


@dataclass
class VoiceSettings:
    stability: float  # [0.0 - 1.0]
    similarity_boost: float  # [0.0 - 1.0]
    style: float | None = None  # [0.0 - 1.0]
    use_speaker_boost: bool | None = False


@dataclass
class Voice:
    id: str
    name: str
    category: str
    settings: VoiceSettings | None = None


DEFAULT_VOICE = Voice(
    id="EXAVITQu4vr4xnSDxMaL",
    name="Bella",
    category="premade",
    settings=VoiceSettings(
        stability=0.71, similarity_boost=0.5, style=0.0, use_speaker_boost=True
    ),
)

API_BASE_URL_V1 = "https://api.elevenlabs.io/v1"
AUTHORIZATION_HEADER = "xi-api-key"


@dataclass
class _TTSOptions:
    api_key: str
    voice: Voice
    model: TTSModels | str
    language: str | None
    base_url: str
    encoding: TTSEncoding
    sample_rate: int
    streaming_latency: int
    word_tokenizer: tokenize.WordTokenizer
    chunk_length_schedule: list[int]
    enable_ssml_parsing: bool


class TTS(tts.TTS):
    def __init__(
        self,
        *,
        voice: Voice = DEFAULT_VOICE,
        model: TTSModels | str = "eleven_flash_v2_5",
        api_key: str | None = None,
        base_url: str | None = None,
        encoding: TTSEncoding = "mp3_22050_32",
        streaming_latency: int = 3,
        word_tokenizer: tokenize.WordTokenizer = tokenize.basic.WordTokenizer(
            ignore_punctuation=False  # punctuation can help for intonation
        ),
        enable_ssml_parsing: bool = False,
        chunk_length_schedule: list[int] = [80, 120, 200, 260],  # range is [50, 500]
        http_session: aiohttp.ClientSession | None = None,
        # deprecated
        model_id: TTSModels | str | None = None,
        language: str | None = None,
    ) -> None:
        """
        Create a new instance of ElevenLabs TTS.

        Args:
            voice (Voice): Voice configuration. Defaults to `DEFAULT_VOICE`.
            model (TTSModels | str): TTS model to use. Defaults to "eleven_turbo_v2_5".
            api_key (str | None): ElevenLabs API key. Can be set via argument or `ELEVEN_API_KEY` environment variable.
            base_url (str | None): Custom base URL for the API. Optional.
            encoding (TTSEncoding): Audio encoding format. Defaults to "mp3_22050_32".
            streaming_latency (int): Latency in seconds for streaming. Defaults to 3.
            word_tokenizer (tokenize.WordTokenizer): Tokenizer for processing text. Defaults to basic WordTokenizer.
            enable_ssml_parsing (bool): Enable SSML parsing for input text. Defaults to False.
            chunk_length_schedule (list[int]): Schedule for chunk lengths, ranging from 50 to 500. Defaults to [80, 120, 200, 260].
            http_session (aiohttp.ClientSession | None): Custom HTTP session for API requests. Optional.
            language (str | None): Language code for the TTS model, as of 10/24/24 only valid for "eleven_turbo_v2_5". Optional.
        """

        super().__init__(
            capabilities=tts.TTSCapabilities(
                streaming=True,
            ),
            sample_rate=_sample_rate_from_format(encoding),
            num_channels=1,
        )

        if model_id is not None:
            logger.warning(
                "model_id is deprecated and will be removed in 1.5.0, use model instead",
            )
            model = model_id

        api_key = api_key or os.environ.get("ELEVEN_API_KEY")
        if not api_key:
            raise ValueError(
                "ElevenLabs API key is required, either as argument or set ELEVEN_API_KEY environmental variable"
            )

        self._opts = _TTSOptions(
            voice=voice,
            model=model,
            api_key=api_key,
            base_url=base_url or API_BASE_URL_V1,
            encoding=encoding,
            sample_rate=self.sample_rate,
            streaming_latency=streaming_latency,
            word_tokenizer=word_tokenizer,
            chunk_length_schedule=chunk_length_schedule,
            enable_ssml_parsing=enable_ssml_parsing,
            language=language,
        )
        self._session = http_session
        self._pool = utils.ConnectionPool[aiohttp.ClientWebSocketResponse](
            connect_cb=self._connect_ws,
            close_cb=self._close_ws,
        )
        self._streams = weakref.WeakSet[SynthesizeStream]()

    async def _connect_ws(self) -> aiohttp.ClientWebSocketResponse:
        session = self._ensure_session()
        return await asyncio.wait_for(
            session.ws_connect(
                _stream_url(self._opts),
                headers={AUTHORIZATION_HEADER: self._opts.api_key},
            ),
            self._conn_options.timeout,
        )

    async def _close_ws(self, ws: aiohttp.ClientWebSocketResponse):
        await ws.close()

    def _ensure_session(self) -> aiohttp.ClientSession:
        if not self._session:
            self._session = utils.http_context.http_session()

        return self._session

    async def list_voices(self) -> List[Voice]:
        async with self._ensure_session().get(
            f"{self._opts.base_url}/voices",
            headers={AUTHORIZATION_HEADER: self._opts.api_key},
        ) as resp:
            return _dict_to_voices_list(await resp.json())

    def update_options(
        self,
        *,
        voice: Voice = DEFAULT_VOICE,
        model: TTSModels | str = "eleven_turbo_v2_5",
        language: str | None = None,
    ) -> None:
        """
        Args:
            voice (Voice): Voice configuration. Defaults to `DEFAULT_VOICE`.
            model (TTSModels | str): TTS model to use. Defaults to "eleven_turbo_v2_5".
            language (str | None): Language code for the TTS model. Optional.
        """
        self._opts.model = model or self._opts.model
        self._opts.voice = voice or self._opts.voice
        self._opts.language = language or self._opts.language
        for stream in self._streams:
            stream.force_reconnect()

    def synthesize(
        self,
        text: str,
        *,
        conn_options: Optional[APIConnectOptions] = None,
    ) -> "ChunkedStream":
        return ChunkedStream(
            tts=self,
            input_text=text,
            conn_options=conn_options,
            opts=self._opts,
            session=self._ensure_session(),
        )

    def stream(
        self, *, conn_options: Optional[APIConnectOptions] = None
    ) -> "SynthesizeStream":
        stream = SynthesizeStream(
            tts=self,
            pool=self._pool,
            opts=self._opts,
        )
        self._streams.add(stream)
        return stream


class ChunkedStream(tts.ChunkedStream):
    """Synthesize using the chunked api endpoint"""

    def __init__(
        self,
        *,
        tts: TTS,
        input_text: str,
        opts: _TTSOptions,
        conn_options: Optional[APIConnectOptions] = None,
        session: aiohttp.ClientSession,
    ) -> None:
        super().__init__(tts=tts, input_text=input_text, conn_options=conn_options)
        self._opts, self._session = opts, session
        if _encoding_from_format(self._opts.encoding) == "mp3":
            self._mp3_decoder = utils.codecs.Mp3StreamDecoder()

    async def _run(self) -> None:
        request_id = utils.shortuuid()
        bstream = utils.audio.AudioByteStream(
            sample_rate=self._opts.sample_rate, num_channels=1
        )

        voice_settings = (
            _strip_nones(dataclasses.asdict(self._opts.voice.settings))
            if self._opts.voice.settings
            else None
        )
        data = {
            "text": self._input_text,
            "model_id": self._opts.model,
            "voice_settings": voice_settings,
        }

        try:
            async with self._session.post(
                _synthesize_url(self._opts),
                headers={AUTHORIZATION_HEADER: self._opts.api_key},
                json=data,
            ) as resp:
                if not resp.content_type.startswith("audio/"):
                    content = await resp.text()
                    logger.error("11labs returned non-audio data: %s", content)
                    return

                encoding = _encoding_from_format(self._opts.encoding)
                if encoding == "mp3":
                    async for bytes_data, _ in resp.content.iter_chunks():
                        for frame in self._mp3_decoder.decode_chunk(bytes_data):
                            for frame in bstream.write(frame.data.tobytes()):
                                self._event_ch.send_nowait(
                                    tts.SynthesizedAudio(
                                        request_id=request_id,
                                        frame=frame,
                                    )
                                )
                else:
                    async for bytes_data, _ in resp.content.iter_chunks():
                        for frame in bstream.write(bytes_data):
                            self._event_ch.send_nowait(
                                tts.SynthesizedAudio(
                                    request_id=request_id,
                                    frame=frame,
                                )
                            )

                for frame in bstream.flush():
                    self._event_ch.send_nowait(
                        tts.SynthesizedAudio(request_id=request_id, frame=frame)
                    )

        except asyncio.TimeoutError as e:
            raise APITimeoutError() from e
        except aiohttp.ClientResponseError as e:
            raise APIStatusError(
                message=e.message,
                status_code=e.status,
                request_id=None,
                body=None,
            ) from e
        except Exception as e:
            raise APIConnectionError() from e


class SynthesizeStream(tts.SynthesizeStream):
    """Streamed API using websockets"""

    def __init__(
        self,
        *,
        tts: TTS,
<<<<<<< HEAD
        pool: utils.ConnectionPool[aiohttp.ClientWebSocketResponse],
=======
        session: aiohttp.ClientSession,
>>>>>>> 9d66f9d2
        opts: _TTSOptions,
        conn_options: Optional[APIConnectOptions] = None,
    ):
        super().__init__(tts=tts)
        self._opts = opts
        self._pool = pool
        self._mp3_decoder = utils.codecs.Mp3StreamDecoder()
        self._segments_ch = utils.aio.Chan[tokenize.WordStream]()
        self._reconnect_event = asyncio.Event()

    def force_reconnect(self) -> None:
        self._reconnect_event.set()

    async def _run(self) -> None:
        @utils.log_exceptions(logger=logger)
        async def _tokenize_input():
            """tokenize text from the input_ch to words"""
            word_stream = None
            async for input in self._input_ch:
                if isinstance(input, str):
                    if word_stream is None:
                        # new segment (after flush for e.g)
                        word_stream = self._opts.word_tokenizer.stream()
                        self._segments_ch.send_nowait(word_stream)

                    word_stream.push_text(input)
                elif isinstance(input, self._FlushSentinel):
                    if word_stream is not None:
                        word_stream.end_input()

                    word_stream = None

            self._segments_ch.close()

        @utils.log_exceptions(logger=logger)
        async def _run_segments():
            async for word_stream in self._segments_ch:
                await self._run_ws(word_stream)

        tasks = [
            asyncio.create_task(_tokenize_input()),
            asyncio.create_task(_run_segments()),
        ]
        wait_reconnect_task = asyncio.create_task(self._reconnect_event.wait())
        while True:
            try:
                done, _ = await asyncio.wait(
                    [asyncio.gather(*tasks), wait_reconnect_task],
                    return_when=asyncio.FIRST_COMPLETED,
                )  # type: ignore
                if wait_reconnect_task not in done:
                    break
                self._reconnect_event.clear()
            finally:
                await utils.aio.gracefully_cancel(*tasks)

    async def _run_ws(
        self,
        word_stream: tokenize.WordStream,
        max_retry: int = 3,
    ) -> None:
        async with self._pool.connection() as ws_conn:
            request_id = utils.shortuuid()
            segment_id = utils.shortuuid()

            # 11labs protocol expects the first message to be an "init msg"
            init_pkt = dict(
                text=" ",
                try_trigger_generation=True,
                voice_settings=_strip_nones(
                    dataclasses.asdict(self._opts.voice.settings)
                )
                if self._opts.voice.settings
                else None,
                generation_config=dict(
                    chunk_length_schedule=self._opts.chunk_length_schedule
                ),
            )
            await ws_conn.send_str(json.dumps(init_pkt))

            async def send_task():
                xml_content = []
                async for data in word_stream:
                    text = data.token

                    # send the xml phoneme in one go
                    if (
                        self._opts.enable_ssml_parsing
                        and data.token.startswith("<phoneme")
                        or xml_content
                    ):
                        xml_content.append(text)
                        if data.token.find("</phoneme>") > -1:
                            text = self._opts.word_tokenizer.format_words(xml_content)
                            xml_content = []
                        else:
                            continue

                    # chunk_length_schedule instead
                    data_pkt = dict(
                        text=f"{text} ",  # must always end with a space
                    )
                    self._mark_started()
                    await ws_conn.send_str(json.dumps(data_pkt))

                if xml_content:
                    logger.warning("11labs stream ended with incomplete xml content")

                # flush the buffer
                await ws_conn.send_str(json.dumps(dict(flush=True)))

            async def recv_task():
                audio_bstream = utils.audio.AudioByteStream(
                    sample_rate=self._opts.sample_rate,
                    num_channels=1,
                )

                last_frame: rtc.AudioFrame | None = None

                def _send_last_frame(*, segment_id: str, is_final: bool) -> None:
                    nonlocal last_frame
                    if last_frame is not None:
                        self._event_ch.send_nowait(
                            tts.SynthesizedAudio(
                                request_id=request_id,
                                segment_id=segment_id,
                                frame=last_frame,
                                is_final=is_final,
                            )
                        )

                        last_frame = None

                while True:
                    msg = await ws_conn.receive()
                    if msg.type in (
                        aiohttp.WSMsgType.CLOSED,
                        aiohttp.WSMsgType.CLOSE,
                        aiohttp.WSMsgType.CLOSING,
                    ):
                        raise APIStatusError(
                            "11labs connection closed unexpectedly, not all tokens have been consumed",
                            request_id=request_id,
                        )

                    if msg.type != aiohttp.WSMsgType.TEXT:
                        logger.warning("unexpected 11labs message type %s", msg.type)
                        continue

                    data = json.loads(msg.data)
                    encoding = _encoding_from_format(self._opts.encoding)
                    if data.get("audio"):
                        b64data = base64.b64decode(data["audio"])
                        if encoding == "mp3":
                            for frame in self._mp3_decoder.decode_chunk(b64data):
                                for frame in audio_bstream.write(frame.data.tobytes()):
                                    _send_last_frame(
                                        segment_id=segment_id, is_final=False
                                    )
                                    last_frame = frame

                        else:
                            for frame in audio_bstream.write(b64data):
                                _send_last_frame(segment_id=segment_id, is_final=False)
                                last_frame = frame

                    elif data.get("isFinal"):
                        for frame in audio_bstream.flush():
                            _send_last_frame(segment_id=segment_id, is_final=False)
                            last_frame = frame

                        _send_last_frame(segment_id=segment_id, is_final=True)

                        break
                    elif data.get("error"):
                        logger.error("11labs reported an error: %s", data["error"])
                    else:
                        logger.error("unexpected 11labs message %s", data)

            tasks = [
                asyncio.create_task(send_task()),
                asyncio.create_task(recv_task()),
            ]

            try:
                await asyncio.gather(*tasks)
            finally:
                await utils.aio.gracefully_cancel(*tasks)


def _dict_to_voices_list(data: dict[str, Any]):
    voices: List[Voice] = []
    for voice in data["voices"]:
        voices.append(
            Voice(
                id=voice["voice_id"],
                name=voice["name"],
                category=voice["category"],
                settings=None,
            )
        )
    return voices


def _strip_nones(data: dict[str, Any]):
    return {k: v for k, v in data.items() if v is not None}


def _synthesize_url(opts: _TTSOptions) -> str:
    base_url = opts.base_url
    voice_id = opts.voice.id
    model_id = opts.model
    output_format = opts.encoding
    latency = opts.streaming_latency
    return (
        f"{base_url}/text-to-speech/{voice_id}/stream?"
        f"model_id={model_id}&output_format={output_format}&optimize_streaming_latency={latency}"
    )


def _stream_url(opts: _TTSOptions) -> str:
    base_url = opts.base_url
    voice_id = opts.voice.id
    model_id = opts.model
    output_format = opts.encoding
    latency = opts.streaming_latency
    enable_ssml = str(opts.enable_ssml_parsing).lower()
    language = opts.language
    url = (
        f"{base_url}/text-to-speech/{voice_id}/stream-input?"
        f"model_id={model_id}&output_format={output_format}&optimize_streaming_latency={latency}&"
        f"enable_ssml_parsing={enable_ssml}"
    )
    if language is not None:
        url += f"&language_code={language}"
    return url<|MERGE_RESOLUTION|>--- conflicted
+++ resolved
@@ -338,11 +338,7 @@
         self,
         *,
         tts: TTS,
-<<<<<<< HEAD
         pool: utils.ConnectionPool[aiohttp.ClientWebSocketResponse],
-=======
-        session: aiohttp.ClientSession,
->>>>>>> 9d66f9d2
         opts: _TTSOptions,
         conn_options: Optional[APIConnectOptions] = None,
     ):
