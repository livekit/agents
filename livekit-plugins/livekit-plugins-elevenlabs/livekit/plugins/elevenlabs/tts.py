--- conflicted
+++ resolved
@@ -90,11 +90,8 @@
     chunk_length_schedule: NotGivenOr[list[int]]
     enable_ssml_parsing: bool
     inactivity_timeout: int
-<<<<<<< HEAD
     sync_alignment: bool
-=======
     auto_mode: NotGivenOr[bool]
->>>>>>> 37707c85
 
 
 class TTS(tts.TTS):
@@ -181,11 +178,8 @@
             enable_ssml_parsing=enable_ssml_parsing,
             language=language,
             inactivity_timeout=inactivity_timeout,
-<<<<<<< HEAD
             sync_alignment=sync_alignment,
-=======
             auto_mode=auto_mode,
->>>>>>> 37707c85
         )
         self._session = http_session
         self._streams = weakref.WeakSet[SynthesizeStream]()
@@ -542,9 +536,10 @@
         url += f"&language_code={language}"
     if is_given(opts.streaming_latency):
         url += f"&optimize_streaming_latency={opts.streaming_latency}"
-<<<<<<< HEAD
     if opts.sync_alignment:
         url += "&sync_alignment=true"
+    if is_given(opts.auto_mode):
+        url += f"&auto_mode={opts.auto_mode}"
 
     return url
 
@@ -575,9 +570,5 @@
         end_t = timestamps[-1] / 1000
         timed_words.append(TimedString(text=text[end:], start_time=start_t, end_time=end_t))
         end = len(text)
-=======
-    if is_given(opts.auto_mode):
-        url += f"&auto_mode={opts.auto_mode}"
->>>>>>> 37707c85
 
     return timed_words, text[end:]