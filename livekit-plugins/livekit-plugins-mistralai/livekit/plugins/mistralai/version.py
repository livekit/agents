# Copyright 2025 LiveKit, Inc.
#
# Licensed under the Apache License, Version 2.0 (the "License");
# you may not use this file except in compliance with the License.
# You may obtain a copy of the License at
#
#     http://www.apache.org/licenses/LICENSE-2.0
#
# Unless required by applicable law or agreed to in writing, software
# distributed under the License is distributed on an "AS IS" BASIS,
# WITHOUT WARRANTIES OR CONDITIONS OF ANY KIND, either express or implied.
# See the License for the specific language governing permissions and
# limitations under the License.


<<<<<<< HEAD
__version__ = "1.1.6"
=======
__version__ = "1.2.2"
>>>>>>> db7956d2
<|MERGE_RESOLUTION|>--- conflicted
+++ resolved
@@ -13,8 +13,4 @@
 # limitations under the License.
 
 
-<<<<<<< HEAD
-__version__ = "1.1.6"
-=======
-__version__ = "1.2.2"
->>>>>>> db7956d2
+__version__ = "1.2.2"