from __future__ import annotations

import asyncio
import json
import logging
import math
import re
import time
import unicodedata
from abc import ABC, abstractmethod
from typing import Any

from livekit.agents import llm
from livekit.agents.inference_runner import _InferenceRunner
from livekit.agents.ipc.inference_executor import InferenceExecutor
from livekit.agents.job import get_job_context
from livekit.agents.utils import hw

from .log import logger
from .models import HG_MODEL, MODEL_REVISIONS, ONNX_FILENAME, EOUModelType

MAX_HISTORY_TOKENS = 128
MAX_HISTORY_TURNS = 6


def _download_from_hf_hub(repo_id: str, filename: str, **kwargs: Any) -> str:
    from huggingface_hub import hf_hub_download

    local_path = hf_hub_download(repo_id=repo_id, filename=filename, **kwargs)
    return local_path


class _EUORunnerBase(_InferenceRunner):
    def __init__(self, model_type: EOUModelType):
        super().__init__()
        self._model_rev = MODEL_REVISIONS[model_type]

    def _normalize_text(self, text: str) -> str:
        if not text:
            return ""

        text = unicodedata.normalize("NFKC", text.lower())
        text = "".join(
            ch
            for ch in text
            if not (unicodedata.category(ch).startswith("P") and ch not in ["'", "-"])
        )
        text = re.sub(r"\s+", " ", text).strip()
        return text

    def _format_chat_ctx(self, chat_ctx: list[dict[str, Any]]) -> str:
        new_chat_ctx = []
        last_msg: dict[str, Any] | None = None
        for msg in chat_ctx:
            if not msg["content"]:
                continue

            content = self._normalize_text(msg["content"])

            # need to combine adjacent turns together to match training data
            if last_msg and last_msg["role"] == msg["role"]:
                last_msg["content"] += f" {content}"
            else:
                msg["content"] = content
                new_chat_ctx.append(msg)
                last_msg = msg

        convo_text = self._tokenizer.apply_chat_template(
            new_chat_ctx, add_generation_prompt=False, add_special_tokens=False, tokenize=False
        )

        # remove the EOU token from current utterance
        ix = convo_text.rfind("<|im_end|>")
        text = convo_text[:ix]
        return text  # type: ignore

    def initialize(self) -> None:
        logger = logging.getLogger("transformers")

        class _SuppressSpecific(logging.Filter):
            def filter(self, record: logging.LogRecord) -> bool:
                msg = record.getMessage()
                return not msg.startswith(
                    "None of PyTorch, TensorFlow >= 2.0, or Flax have been found."
                )

        filt = _SuppressSpecific()
        # filter this log since it conflicts with the console CLI (since it directly prints to stdout)
        logger.addFilter(filt)
        try:
            import onnxruntime as ort
            from huggingface_hub import errors
            from transformers import AutoTokenizer  # type: ignore
        finally:
            logger.removeFilter(filt)

        try:
            local_path_onnx = _download_from_hf_hub(
                HG_MODEL,
                ONNX_FILENAME,
                subfolder="onnx",
                revision=self._model_rev,
                local_files_only=True,
            )
            sess_options = ort.SessionOptions()
            sess_options.intra_op_num_threads = max(
                1, min(math.ceil(hw.get_cpu_monitor().cpu_count()) // 2, 4)
            )
            sess_options.inter_op_num_threads = 1
            sess_options.add_session_config_entry("session.dynamic_block_base", "4")
            self._session = ort.InferenceSession(
                local_path_onnx, providers=["CPUExecutionProvider"], sess_options=sess_options
            )
            self._tokenizer = AutoTokenizer.from_pretrained(
                HG_MODEL, revision=self._model_rev, local_files_only=True, truncation_side="left"
            )

        except (errors.LocalEntryNotFoundError, OSError):
            logger.error(
                f"Could not find model {HG_MODEL} with revision {self._model_rev}. "
                "Make sure you have downloaded the model before running the agent. "
                "Use `python3 your_agent.py download-files` to download the models."
            )
            raise RuntimeError(
                "livekit-plugins-turn-detector initialization failed. "
                f"Could not find model {HG_MODEL} with revision {self._model_rev}."
            ) from None

    def run(self, data: bytes) -> bytes | None:
        data_json = json.loads(data)
        chat_ctx = data_json.get("chat_ctx", None)

        if not chat_ctx:
            raise ValueError("chat_ctx is required on the inference input data")

        start_time = time.perf_counter()
        text = self._format_chat_ctx(chat_ctx)
        inputs = self._tokenizer(
            text,
            add_special_tokens=False,
            return_tensors="np",
            max_length=MAX_HISTORY_TOKENS,
            truncation=True,
        )
        # run inference
        outputs = self._session.run(None, {"input_ids": inputs["input_ids"].astype("int64")})
        eou_probability = outputs[0].flatten()[-1]
        end_time = time.perf_counter()

        result: dict[str, Any] = {
            "eou_probability": float(eou_probability),
            "duration": round(end_time - start_time, 3),
            "input": text,
        }
        return json.dumps(result).encode()


class EOUModelBase(ABC):
    def __init__(
        self,
        model_type: EOUModelType = "en",  # default to smaller, english-only model
        inference_executor: InferenceExecutor | None = None,
        # if set, overrides the per-language threshold tuned for accuracy.
        # not recommended unless you're confident in the impact.
        unlikely_threshold: float | None = None,
        load_languages: bool = True,
    ) -> None:
        self._model_type = model_type
        self._executor = inference_executor or get_job_context().inference_executor
        self._unlikely_threshold = unlikely_threshold
        self._languages: dict[str, Any] = {}

        if load_languages:
            config_fname = _download_from_hf_hub(
                HG_MODEL,
                "languages.json",
                revision=MODEL_REVISIONS[self._model_type],
                local_files_only=True,
            )
            with open(config_fname) as f:
                self._languages = json.load(f)

    @abstractmethod
    def _inference_method(self) -> str: ...

    async def unlikely_threshold(self, language: str | None) -> float | None:
        if language is None:
            return None

        # try the full language code first
        lang = language.lower()
        lang_data = self._languages.get(lang)

        # try the base language if the full language code is not found
        if lang_data is None and "-" in lang:
            base_lang = lang.split("-")[0]
            lang_data = self._languages.get(base_lang)

        if not lang_data:
            return None

        # if a custom threshold is provided, use it
        if self._unlikely_threshold is not None:
            return self._unlikely_threshold
        else:
            return lang_data["threshold"]  # type: ignore

    async def supports_language(self, language: str | None) -> bool:
        return await self.unlikely_threshold(language) is not None

    # our EOU model inference should be fast, 3 seconds is more than enough
    async def predict_end_of_turn(
        self,
        chat_ctx: llm.ChatContext,
        *,
        timeout: float | None = 3,
    ) -> float:
        messages: list[dict[str, Any]] = []
        for item in chat_ctx.items:
            if item.type != "message":
                continue

            if item.role not in ("user", "assistant"):
                continue

<<<<<<< HEAD
            for cnt in item.content:
                if isinstance(cnt, str):
                    messages.append({"role": item.role, "content": cnt})
                    break
=======
            text_content = item.text_content
            if text_content:
                messages.append(
                    {
                        "role": item.role,
                        "content": text_content,
                    }
                )
>>>>>>> 05b36d66

        messages = messages[-MAX_HISTORY_TURNS:]
        json_data = json.dumps({"chat_ctx": messages}).encode()

        result = await asyncio.wait_for(
            self._executor.do_inference(self._inference_method(), json_data), timeout=timeout
        )
        assert result is not None, "end_of_utterance prediction should always returns a result"

        result_json: dict[str, Any] = json.loads(result.decode())
        logger.debug("eou prediction", extra=result_json)
        return result_json["eou_probability"]  # type: ignore<|MERGE_RESOLUTION|>--- conflicted
+++ resolved
@@ -223,12 +223,6 @@
             if item.role not in ("user", "assistant"):
                 continue
 
-<<<<<<< HEAD
-            for cnt in item.content:
-                if isinstance(cnt, str):
-                    messages.append({"role": item.role, "content": cnt})
-                    break
-=======
             text_content = item.text_content
             if text_content:
                 messages.append(
@@ -237,7 +231,6 @@
                         "content": text_content,
                     }
                 )
->>>>>>> 05b36d66
 
         messages = messages[-MAX_HISTORY_TURNS:]
         json_data = json.dumps({"chat_ctx": messages}).encode()
