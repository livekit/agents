from __future__ import annotations

import asyncio
import json
import logging
import math
import re
import time
import unicodedata
from abc import ABC, abstractmethod
from typing import Any

from huggingface_hub import errors

from livekit.agents import llm
from livekit.agents.inference_runner import _InferenceRunner
from livekit.agents.ipc.inference_executor import InferenceExecutor
from livekit.agents.job import get_job_context
from livekit.agents.utils import hw

from .log import logger
from .models import HG_MODEL, MODEL_REVISIONS, ONNX_FILENAME, EOUModelType

MAX_HISTORY_TOKENS = 128
MAX_HISTORY_TURNS = 6


def _download_from_hf_hub(repo_id: str, filename: str, **kwargs: Any) -> str:
    from huggingface_hub import hf_hub_download

    try:
        local_path = hf_hub_download(repo_id=repo_id, filename=filename, **kwargs)
    except (errors.LocalEntryNotFoundError, OSError):
        logger.error(
            f'Could not find file "{filename}". '
            "Make sure you have downloaded the model before running the agent. "
            "Use `python3 your_agent.py download-files` to download the model."
        )
        raise RuntimeError(
            "livekit-plugins-turn-detector initialization failed. "
            f'Could not find file "{filename}".'
        ) from None
    return local_path


class _EUORunnerBase(_InferenceRunner):
    def __init__(self, model_type: EOUModelType):
        super().__init__()
        self._model_rev = MODEL_REVISIONS[model_type]

    def _normalize_text(self, text: str) -> str:
        if not text:
            return ""

        text = unicodedata.normalize("NFKC", text.lower())
        text = "".join(
            ch
            for ch in text
            if not (unicodedata.category(ch).startswith("P") and ch not in ["'", "-"])
        )
        text = re.sub(r"\s+", " ", text).strip()
        return text

    def _format_chat_ctx(self, chat_ctx: list[dict[str, Any]]) -> str:
        new_chat_ctx = []
        last_msg: dict[str, Any] | None = None
        for msg in chat_ctx:
            if not msg["content"]:
                continue

            content = self._normalize_text(msg["content"])

            # need to combine adjacent turns together to match training data
            if last_msg and last_msg["role"] == msg["role"]:
                last_msg["content"] += f" {content}"
            else:
                msg["content"] = content
                new_chat_ctx.append(msg)
                last_msg = msg

        convo_text = self._tokenizer.apply_chat_template(
            new_chat_ctx, add_generation_prompt=False, add_special_tokens=False, tokenize=False
        )

        # remove the EOU token from current utterance
        ix = convo_text.rfind("<|im_end|>")
        text = convo_text[:ix]
        return text  # type: ignore

    def initialize(self) -> None:
<<<<<<< HEAD
        logger = logging.getLogger("transformers")

        class _SuppressSpecific(logging.Filter):
            def filter(self, record: logging.LogRecord) -> bool:
                msg = record.getMessage()
                return not msg.startswith(
                    "None of PyTorch, TensorFlow >= 2.0, or Flax have been found."
                )

        filt = _SuppressSpecific()
        # filter this log since it conflicts with the console CLI (since it directly prints to stdout)
        logger.addFilter(filt)
        try:
            import onnxruntime as ort
            from huggingface_hub import errors
            from transformers import AutoTokenizer  # type: ignore
        finally:
            logger.removeFilter(filt)
=======
        import onnxruntime as ort  # type: ignore
        from transformers import AutoTokenizer  # type: ignore
>>>>>>> 3190f4af

        try:
            local_path_onnx = _download_from_hf_hub(
                HG_MODEL,
                ONNX_FILENAME,
                subfolder="onnx",
                revision=self._model_rev,
                local_files_only=True,
            )
            sess_options = ort.SessionOptions()
            sess_options.intra_op_num_threads = max(
                1, min(math.ceil(hw.get_cpu_monitor().cpu_count()) // 2, 4)
            )
            sess_options.inter_op_num_threads = 1
            sess_options.add_session_config_entry("session.dynamic_block_base", "4")
            self._session = ort.InferenceSession(
                local_path_onnx, providers=["CPUExecutionProvider"], sess_options=sess_options
            )
            self._tokenizer = AutoTokenizer.from_pretrained(
                HG_MODEL, revision=self._model_rev, local_files_only=True, truncation_side="left"
            )

        except (errors.LocalEntryNotFoundError, OSError):
            logger.error(
                f"Could not find model {HG_MODEL} with revision {self._model_rev}. "
                "Make sure you have downloaded the model before running the agent. "
                "Use `python3 your_agent.py download-files` to download the models."
            )
            raise RuntimeError(
                "livekit-plugins-turn-detector initialization failed. "
                f"Could not find model {HG_MODEL} with revision {self._model_rev}."
            ) from None

    def run(self, data: bytes) -> bytes | None:
        data_json = json.loads(data)
        chat_ctx = data_json.get("chat_ctx", None)

        if not chat_ctx:
            raise ValueError("chat_ctx is required on the inference input data")

        start_time = time.perf_counter()
        text = self._format_chat_ctx(chat_ctx)
        inputs = self._tokenizer(
            text,
            add_special_tokens=False,
            return_tensors="np",
            max_length=MAX_HISTORY_TOKENS,
            truncation=True,
        )
        # run inference
        outputs = self._session.run(None, {"input_ids": inputs["input_ids"].astype("int64")})
        eou_probability = outputs[0].flatten()[-1]
        end_time = time.perf_counter()

        result: dict[str, Any] = {
            "eou_probability": float(eou_probability),
            "duration": round(end_time - start_time, 3),
            "input": text,
        }
        return json.dumps(result).encode()


class EOUModelBase(ABC):
    def __init__(
        self,
        model_type: EOUModelType = "en",  # default to smaller, english-only model
        inference_executor: InferenceExecutor | None = None,
        # if set, overrides the per-language threshold tuned for accuracy.
        # not recommended unless you're confident in the impact.
        unlikely_threshold: float | None = None,
        load_languages: bool = True,
    ) -> None:
        self._model_type = model_type
        self._executor = inference_executor or get_job_context().inference_executor
        self._unlikely_threshold = unlikely_threshold
        self._languages: dict[str, Any] = {}

        if load_languages:
            config_fname = _download_from_hf_hub(
                HG_MODEL,
                "languages.json",
                revision=MODEL_REVISIONS[self._model_type],
                local_files_only=True,
            )
            with open(config_fname) as f:
                self._languages = json.load(f)

    @property
    def model(self) -> str:
        return self._model_type

    @property
    def provider(self) -> str:
        return "livekit"

    @abstractmethod
    def _inference_method(self) -> str: ...

    async def unlikely_threshold(self, language: str | None) -> float | None:
        if language is None:
            return None

        # try the full language code first
        lang = language.lower()
        lang_data = self._languages.get(lang)

        # try the base language if the full language code is not found
        if lang_data is None and "-" in lang:
            base_lang = lang.split("-")[0]
            lang_data = self._languages.get(base_lang)

        if not lang_data:
            return None

        # if a custom threshold is provided, use it
        if self._unlikely_threshold is not None:
            return self._unlikely_threshold
        else:
            return lang_data["threshold"]  # type: ignore

    async def supports_language(self, language: str | None) -> bool:
        return await self.unlikely_threshold(language) is not None

    # our EOU model inference should be fast, 3 seconds is more than enough
    async def predict_end_of_turn(
        self,
        chat_ctx: llm.ChatContext,
        *,
        timeout: float | None = 3,
    ) -> float:
        messages: list[dict[str, Any]] = []
        for item in chat_ctx.items:
            if item.type != "message":
                continue

            if item.role not in ("user", "assistant"):
                continue

            text_content = item.text_content
            if text_content:
                messages.append(
                    {
                        "role": item.role,
                        "content": text_content,
                    }
                )

        messages = messages[-MAX_HISTORY_TURNS:]
        json_data = json.dumps({"chat_ctx": messages}).encode()

        result = await asyncio.wait_for(
            self._executor.do_inference(self._inference_method(), json_data), timeout=timeout
        )
        assert result is not None, "end_of_utterance prediction should always returns a result"

        result_json: dict[str, Any] = json.loads(result.decode())
        logger.debug("eou prediction", extra=result_json)
        return result_json["eou_probability"]  # type: ignore<|MERGE_RESOLUTION|>--- conflicted
+++ resolved
@@ -88,7 +88,6 @@
         return text  # type: ignore
 
     def initialize(self) -> None:
-<<<<<<< HEAD
         logger = logging.getLogger("transformers")
 
         class _SuppressSpecific(logging.Filter):
@@ -107,10 +106,7 @@
             from transformers import AutoTokenizer  # type: ignore
         finally:
             logger.removeFilter(filt)
-=======
-        import onnxruntime as ort  # type: ignore
-        from transformers import AutoTokenizer  # type: ignore
->>>>>>> 3190f4af
+
 
         try:
             local_path_onnx = _download_from_hf_hub(
