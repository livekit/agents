# Copyright 2023 LiveKit, Inc.
#
# Licensed under the Apache License, Version 2.0 (the "License");
# you may not use this file except in compliance with the License.
# You may obtain a copy of the License at
#
#     http://www.apache.org/licenses/LICENSE-2.0
#
# Unless required by applicable law or agreed to in writing, software
# distributed under the License is distributed on an "AS IS" BASIS,
# WITHOUT WARRANTIES OR CONDITIONS OF ANY KIND, either express or implied.
# See the License for the specific language governing permissions and
# limitations under the License.

"""Hume AI TTS plugin for LiveKit Agents

See https://docs.livekit.io/agents/integrations/tts/hume/ for more information.
"""

from __future__ import annotations
<<<<<<< HEAD
from .version import __version__
from livekit.agents import Plugin

from .tts import TTS, PostedContext, PostedUtterance

__all__ = ["TTS", "PostedContext", "PostedUtterance"]
=======

__version__ = "1.0.0"

# make imports available
from hume.tts import (
    Format,
    PostedContext,
    PostedUtteranceVoice,
)
from livekit.agents import Plugin

from .tts import TTS

# all exports
__all__ = [
    "TTS",
    "Format",
    "PostedContext",
    "PostedUtteranceVoice",
]
>>>>>>> 9d8e9a3e


class HumeAIPlugin(Plugin):
    def __init__(self) -> None:
        super().__init__(__name__, __version__, __package__)


Plugin.register_plugin(HumeAIPlugin())

# Cleanup docs of unexported modules
_module = dir()
NOT_IN_ALL = [m for m in _module if m not in __all__]

__pdoc__ = {}

for n in NOT_IN_ALL:
    __pdoc__[n] = False

# Cleanup docs of unexported modules
_module = dir()
NOT_IN_ALL = [m for m in _module if m not in __all__]

__pdoc__ = {}

for n in NOT_IN_ALL:
    __pdoc__[n] = False<|MERGE_RESOLUTION|>--- conflicted
+++ resolved
@@ -18,35 +18,13 @@
 """
 
 from __future__ import annotations
-<<<<<<< HEAD
 from .version import __version__
+
 from livekit.agents import Plugin
 
 from .tts import TTS, PostedContext, PostedUtterance
 
 __all__ = ["TTS", "PostedContext", "PostedUtterance"]
-=======
-
-__version__ = "1.0.0"
-
-# make imports available
-from hume.tts import (
-    Format,
-    PostedContext,
-    PostedUtteranceVoice,
-)
-from livekit.agents import Plugin
-
-from .tts import TTS
-
-# all exports
-__all__ = [
-    "TTS",
-    "Format",
-    "PostedContext",
-    "PostedUtteranceVoice",
-]
->>>>>>> 9d8e9a3e
 
 
 class HumeAIPlugin(Plugin):
@@ -63,13 +41,4 @@
 __pdoc__ = {}
 
 for n in NOT_IN_ALL:
-    __pdoc__[n] = False
-
-# Cleanup docs of unexported modules
-_module = dir()
-NOT_IN_ALL = [m for m in _module if m not in __all__]
-
-__pdoc__ = {}
-
-for n in NOT_IN_ALL:
     __pdoc__[n] = False