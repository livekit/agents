--- conflicted
+++ resolved
@@ -80,7 +80,6 @@
     language: str  # BCP-47 language code, e.g., "hi-IN", "en-IN"
     api_key: str
     model: SarvamSTTModels | str = "saarika:v2.5"
-<<<<<<< HEAD
     base_url: str | None = None
     streaming_url: str | None = None
     prompt: str | None = None  # Optional prompt for STT translate (saaras models only)
@@ -147,9 +146,6 @@
     }
 
     return f"{base_url}?{urlencode(params)}"
-=======
-    base_url: str = SARVAM_STT_BASE_URL
->>>>>>> 2d9785a0
 
 
 class STT(stt.STT):
@@ -194,7 +190,6 @@
         )
         self._session = http_session
         self._logger = logger.getChild(self.__class__.__name__)
-        self._streams = weakref.WeakSet[SpeechStream]()
 
     @property
     def model(self) -> str:
