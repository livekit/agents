name: CI

on:
  push:
    branches: [main, 0.x]
    paths-ignore:
      - '**/*.md'
  pull_request:
<<<<<<< HEAD
=======
    branches: [main, 0.x]
    paths-ignore:
      - '**/*.md'
>>>>>>> 7ef97cf7
  workflow_dispatch:

jobs:
  ruff:
    runs-on: ubuntu-latest
    steps:
      - uses: actions/checkout@v4
      - name: Install uv
        uses: astral-sh/setup-uv@v5
        with:
          enable-cache: true
          cache-dependency-glob: "uv.lock"

      - uses: actions/setup-python@v5
        with:
          python-version: "3.9"

      - name: Install the project
        run: uv sync --all-extras --dev

      - name: Ruff
        run: uv run ruff check --output-format=github .

      - name: Check format
        run: uv run ruff format --check .

  type-check:
    runs-on: ubuntu-latest
    strategy:
      matrix:
        python-version: ["3.9", "3.10"]
        
    steps:
      - uses: actions/checkout@v4
      - name: Install uv
        uses: astral-sh/setup-uv@v5
        with:
          enable-cache: true
          cache-dependency-glob: "uv.lock"

      - uses: actions/setup-python@v5
        with:
          python-version: ${{ matrix.python-version }}

      - name: Install the project
        run: uv sync --all-extras --dev

      - name: Install pip
        # mypy --install-types requires pip
        run: uv pip install pip

      - name: Install types-requests for Python < 3.10 (conflicts with botocore)
        if: matrix.python-version == '3.9'
        run: uv pip install "types-requests<2.31.0.7"

      - name: Check Types
        run: uv run mypy --install-types --non-interactive
              -p livekit.agents
              -p livekit.plugins.openai
              -p livekit.plugins.anthropic
              -p livekit.plugins.mistralai
              -p livekit.plugins.assemblyai
              -p livekit.plugins.aws
              -p livekit.plugins.azure
              -p livekit.plugins.bey
              -p livekit.plugins.bithuman
              -p livekit.plugins.cartesia
              -p livekit.plugins.clova
              -p livekit.plugins.deepgram
              -p livekit.plugins.elevenlabs
              -p livekit.plugins.fal
              -p livekit.plugins.gladia
              -p livekit.plugins.google
              -p livekit.plugins.groq
              -p livekit.plugins.hume
              -p livekit.plugins.minimal
              -p livekit.plugins.neuphonic
              -p livekit.plugins.nltk
              -p livekit.plugins.resemble
              -p livekit.plugins.rime
              -p livekit.plugins.silero
              -p livekit.plugins.speechify
              -p livekit.plugins.speechmatics
              -p livekit.plugins.tavus
              -p livekit.plugins.turn_detector
              -p livekit.plugins.hedra
              -p livekit.plugins.langchain
              -p livekit.plugins.baseten
              -p livekit.plugins.sarvam
              -p livekit.plugins.inworld
              -p livekit.plugins.simli
              -p livekit.plugins.anam
              -p livekit.plugins.ultravox
              -p livekit.plugins.fireworksai
              -p livekit.plugins.minimax<|MERGE_RESOLUTION|>--- conflicted
+++ resolved
@@ -6,12 +6,8 @@
     paths-ignore:
       - '**/*.md'
   pull_request:
-<<<<<<< HEAD
-=======
-    branches: [main, 0.x]
     paths-ignore:
       - '**/*.md'
->>>>>>> 7ef97cf7
   workflow_dispatch:
 
 jobs:
