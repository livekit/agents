--- conflicted
+++ resolved
@@ -117,11 +117,7 @@
 
           case "${{ matrix.test_group }}" in
             base)
-<<<<<<< HEAD
-              test_files="test_aio.py test_tokenizer.py test_vad.py test_ipc.py test_tts_fallback.py test_stt_fallback.py test_message_change.py test_build_func_desc.py test_create_func.py"
-=======
-              test_files="test_aio.py test_tokenizer.py test_vad.py test_ipc.py test_tts_fallback.py test_stt_fallback.py test_message_change.py test_decoder.py"
->>>>>>> aa933d2b
+              test_files="test_aio.py test_tokenizer.py test_vad.py test_ipc.py test_tts_fallback.py test_stt_fallback.py test_message_change.py test_decoder.py test_build_func_desc.py test_create_func.py"
               ;;
             llm)
               test_files="test_llm.py"
