--- conflicted
+++ resolved
@@ -8,13 +8,6 @@
 jobs:
   build:
     runs-on: ubuntu-latest
-<<<<<<< HEAD
-    steps:
-      - name: Checkout
-        uses: actions/checkout@v2
-      - name: Build
-        run: npm install && npm run build
-=======
     if: inputs.package != 'livekit-plugins-browser'
     defaults:
       run:
@@ -77,5 +70,4 @@
         uses: actions/upload-artifact@v4
         with:
           name: ${{ inputs.artifact_name }}
-          path: livekit-plugins/livekit-plugins-browser/dist/
->>>>>>> 84c2e90d
+          path: livekit-plugins/livekit-plugins-browser/dist/