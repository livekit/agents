--- conflicted
+++ resolved
@@ -4,7 +4,6 @@
 import io
 import logging
 import os
-import logging
 import pathlib
 import ssl
 import time
@@ -12,23 +11,13 @@
 from collections import defaultdict
 
 import aiohttp
-<<<<<<< HEAD
-import numpy as np
-=======
 import av
->>>>>>> 64db393f
 import pytest
 from dotenv import load_dotenv
 
 from livekit import rtc
-<<<<<<< HEAD
-from livekit.agents import APIConnectOptions, APITimeoutError, metrics
-from livekit.agents.tts import TTS
-from livekit.agents.utils import AudioBuffer
-=======
 from livekit.agents import APIConnectOptions, APIError, APITimeoutError, tokenize, tts
 from livekit.agents.utils import AudioBuffer, aio
->>>>>>> 64db393f
 from livekit.plugins import (
     aws,
     azure,
@@ -48,11 +37,7 @@
 
 from .fake_tts import FakeTTS
 from .toxic_proxy import Proxy, Toxiproxy
-<<<<<<< HEAD
-from .utils import EventCollector, wer
-=======
 from .utils import EventCollector, fake_llm_stream, wer
->>>>>>> 64db393f
 
 load_dotenv(override=True)
 
@@ -77,9 +62,6 @@
     # use whisper as the source of truth to verify synthesized speech (smallest WER)
     frame = rtc.combine_audio_frames(frames)
 
-<<<<<<< HEAD
-    frame = rtc.combine_audio_frames(frames)
-=======
     # Make sure the data is PCM and can't be another container.
     # OpenAI STT seems to probe the input so the test could still pass even if the data isn't PCM!!
     with pytest.raises(av.InvalidDataError):
@@ -111,7 +93,6 @@
     assert frame.sample_rate == sample_rate, "sample rate should be the same"
     assert frame.num_channels == num_channels, "num channels should be the same"
 
->>>>>>> 64db393f
     data = frame.to_wav_bytes()
     form = aiohttp.FormData()
     form.add_field("file", data, filename="file.wav", content_type="audio/wav")
@@ -137,12 +118,6 @@
             result = await resp.json()
 
     # semantic
-<<<<<<< HEAD
-    assert wer(result["text"], TEST_AUDIO_SYNTHESIZE) <= WER_THRESHOLD
-    combined_frame = rtc.combine_audio_frames(frames)
-    assert combined_frame.sample_rate == sample_rate, "sample rate should be the same"
-    assert combined_frame.num_channels == num_channels, "num channels should be the same"
-=======
     assert wer(result["text"], text) <= WER_THRESHOLD
 
     # clipping
@@ -150,13 +125,6 @@
     # peak = np.iinfo(np.int16).max
     # num_clipped = np.sum((signal >= peak) | (signal <= -peak))
     # assert num_clipped <= 10, f"{num_clipped} samples are clipped"
->>>>>>> 64db393f
-
-    # clipping
-    # signal = np.array(frame.data, dtype=np.int16).reshape(-1, frame.num_channels)
-    # peak = np.iinfo(np.int16).max
-    # num_clipped = np.sum((signal >= peak) | (signal <= -peak))
-    # assert num_clipped >= 0, f"{num_clipped} samples are clipped"
 
 
 SYNTHESIZE_TTS = [
@@ -265,19 +233,9 @@
     SYNTHESIZE_TTS = [p for p in SYNTHESIZE_TTS if p.id.startswith(PLUGIN)]  # type: ignore
 
 
-<<<<<<< HEAD
-async def _do_synthesis(tts_v: TTS, *, conn_options: APIConnectOptions) -> list[rtc.AudioFrame]:
-    from livekit.agents import tts
-
-    audio_events: list[tts.SynthesizedAudio] = []
-    async with tts_v.synthesize(text=TEST_AUDIO_SYNTHESIZE, conn_options=conn_options) as stream:
-        async for audio in stream:
-            audio_events.append(audio)
-=======
 async def _do_synthesis(tts_v: tts.TTS, segment: str, *, conn_options: APIConnectOptions):
     tts_stream = tts_v.synthesize(text=segment, conn_options=conn_options)
     audio_events = [event async for event in tts_stream]
->>>>>>> 64db393f
 
     assert all(not event.is_final for event in audio_events[:-1]), (
         "expected all audio events to be non-final"
@@ -291,13 +249,6 @@
     first_id = audio_events[0].request_id
     assert first_id, "expected to have a request_id"
     assert all(e.request_id == first_id for e in audio_events), (
-<<<<<<< HEAD
-        f"expected all frames to have the same request_id, "
-    )
-
-    frames = [event.frame for event in audio_events]
-    return frames
-=======
         "expected all frames to have the same request_id, "
     )
 
@@ -308,16 +259,11 @@
         sample_rate=tts_v.sample_rate,
         num_channels=tts_v.num_channels,
     )
->>>>>>> 64db393f
 
 
 @pytest.mark.usefixtures("job_process")
 @pytest.mark.parametrize("tts_factory", SYNTHESIZE_TTS)
-<<<<<<< HEAD
-async def test_synthesize(tts_factory, toxiproxy: Toxiproxy, logger: logging.Logger):
-=======
 async def test_tts_synthesize(tts_factory, toxiproxy: Toxiproxy, logger: logging.Logger):
->>>>>>> 64db393f
     setup_oai_proxy(toxiproxy)
     tts_info: dict = tts_factory()
     tts_v: tts.TTS = tts_info["tts"]
@@ -325,13 +271,6 @@
     proxy_name = f"{tts_v.label}-proxy"
     toxiproxy.create(proxy_upstream, proxy_name, listen=PROXY_LISTEN, enabled=True)
 
-<<<<<<< HEAD
-    metrics_collected_events = EventCollector(tts, "metrics_collected")
-
-    try:
-        frames = await asyncio.wait_for(
-            _do_synthesis(tts, conn_options=APIConnectOptions(max_retry=3, timeout=5)), timeout=30
-=======
     tts_v.prewarm()
 
     metrics_collected_events = EventCollector(tts_v, "metrics_collected")
@@ -341,7 +280,6 @@
                 tts_v, TEST_AUDIO_SYNTHESIZE, conn_options=APIConnectOptions(max_retry=3, timeout=5)
             ),
             timeout=30,
->>>>>>> 64db393f
         )
     except asyncio.TimeoutError:
         pytest.fail("test timed out after 30 seconds")
@@ -349,17 +287,9 @@
         await tts_v.aclose()
 
     assert metrics_collected_events.count == 1, (
-<<<<<<< HEAD
-        "expected 1 metrics collected event, got {metrics_collected_events.count}"
+        f"expected 1 metrics collected event, got {metrics_collected_events.count}"
     )
     logger.info(f"metrics: {metrics_collected_events.events[0][0][0]}")
-
-    await assert_valid_synthesized_audio(frames, tts.sample_rate, tts.num_channels)
-=======
-        f"expected 1 metrics collected event, got {metrics_collected_events.count}"
-    )
-    logger.info(f"metrics: {metrics_collected_events.events[0][0][0]}")
->>>>>>> 64db393f
 
 
 @pytest.mark.usefixtures("job_process")
@@ -379,15 +309,11 @@
         try:
             with pytest.raises(APITimeoutError):
                 await asyncio.wait_for(
-<<<<<<< HEAD
-                    _do_synthesis(tts, conn_options=APIConnectOptions(max_retry=0, timeout=2.5)),
-=======
                     _do_synthesis(
                         tts_v,
                         TEST_AUDIO_SYNTHESIZE,
                         conn_options=APIConnectOptions(max_retry=0, timeout=2.5),
                     ),
->>>>>>> 64db393f
                     timeout=10,
                 )
         except asyncio.TimeoutError:
@@ -400,20 +326,6 @@
         )
 
         # test retries
-<<<<<<< HEAD
-        error_events = EventCollector(tts, "error")
-        metrics_collected_events = EventCollector(tts, "metrics_collected")
-        start_time = time.time()
-        with pytest.raises(APITimeoutError):
-            await _do_synthesis(
-                tts, conn_options=APIConnectOptions(max_retry=3, timeout=0.5, retry_interval=0.0)
-            )
-
-        end_time = time.time()
-        elapsed_time = end_time - start_time
-
-        assert error_events.count == 4, "expected 4 errors, got {error_events.count}"
-=======
         error_events = EventCollector(tts_v, "error")
         metrics_collected_events = EventCollector(tts_v, "metrics_collected")
         start_time = time.time()
@@ -712,17 +624,10 @@
         else:
             assert error_events.count == 4, f"expected 4 errors, got {error_events.count}"
 
->>>>>>> 64db393f
         assert 1 <= elapsed_time <= 3, (
             f"expected total timeout around 2 seconds, got {elapsed_time:.2f}s"
         )
         assert metrics_collected_events.count == 0, (
-<<<<<<< HEAD
-            "expected 0 metrics collected events, got {metrics_collected_events.count}"
-        )
-    finally:
-        await tts.aclose()
-=======
             f"expected 0 metrics collected events, got {metrics_collected_events.count}"
         )
     finally:
@@ -1025,5 +930,4 @@
     # verify second is silence, 10ms = 10 samples @1000Hz
     silence = msgs3[1].frame.data.tobytes()
     assert msgs3[1].is_final is True
-    assert silence == b"\x00\x00" * 10
->>>>>>> 64db393f
+    assert silence == b"\x00\x00" * 10