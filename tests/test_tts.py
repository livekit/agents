--- conflicted
+++ resolved
@@ -1,12 +1,7 @@
 import asyncio
 import wave
-<<<<<<< HEAD
-from livekit import rtc, agents
+from livekit import agents
 from livekit.plugins import elevenlabs, openai, google
-=======
-from livekit import agents
-from livekit.plugins import elevenlabs, openai
->>>>>>> a9512143
 
 TEST_AUDIO_SYNTHESIZE = "the people who are crazy enough to think they can change the world are the ones who do"
 
