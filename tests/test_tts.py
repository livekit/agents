"""
Check if all Text-To-Speech are producing valid audio.
We verify the content using a good STT model
"""

import dataclasses
from typing import Callable

import pytest
from livekit import agents
from livekit.agents import APIConnectionError, tokenize, tts
from livekit.agents.utils import AudioBuffer, merge_frames
from livekit.plugins import aws, azure, cartesia, elevenlabs, google, openai

from .conftest import TEST_CONNECT_OPTIONS
from .fake_tts import FakeTTS
from .utils import make_test_synthesize, wer

WER_THRESHOLD = 0.2


async def _assert_valid_synthesized_audio(
    frames: AudioBuffer, tts: agents.tts.TTS, text: str, threshold: float
):
    # use whisper as the source of truth to verify synthesized speech (smallest WER)
    whisper_stt = openai.STT(model="whisper-1")
    res = await whisper_stt.recognize(buffer=frames)
    assert wer(res.alternatives[0].text, text) <= threshold

    merged_frame = merge_frames(frames)
    assert merged_frame.sample_rate == tts.sample_rate, "sample rate should be the same"
    assert (
        merged_frame.num_channels == tts.num_channels
    ), "num channels should be the same"


<<<<<<< HEAD
SYNTHESIZE_TTS = [
    lambda: elevenlabs.TTS(),
    lambda: elevenlabs.TTS(encoding="pcm_44100"),
    lambda: openai.TTS(),
    lambda: google.TTS(),
    lambda: azure.TTS(),
    lambda: aws.TTS(),
    lambda: cartesia.TTS(),
=======
SYNTHESIZE_TTS: list[Callable[[], tts.TTS]] = [
    pytest.param(lambda: elevenlabs.TTS(), id="elevenlabs"),
    pytest.param(
        lambda: elevenlabs.TTS(encoding="pcm_44100"), id="elevenlabs.pcm_44100"
    ),
    pytest.param(lambda: openai.TTS(), id="openai"),
    pytest.param(lambda: google.TTS(), id="google"),
    pytest.param(lambda: azure.TTS(), id="azure"),
    pytest.param(lambda: cartesia.TTS(), id="cartesia"),
>>>>>>> 0e8a13dc
]


@pytest.mark.usefixtures("job_process")
@pytest.mark.parametrize("tts_factory", SYNTHESIZE_TTS)
async def test_synthesize(tts_factory):
    tts = tts_factory()

    synthesize_transcript = make_test_synthesize()

    frames = []
    async for audio in tts.synthesize(text=synthesize_transcript):
        frames.append(audio.frame)

    await _assert_valid_synthesized_audio(
        frames, tts, synthesize_transcript, WER_THRESHOLD
    )


STREAM_SENT_TOKENIZER = tokenize.basic.SentenceTokenizer(min_sentence_len=20)
STREAM_TTS: list[Callable[[], tts.TTS]] = [
    pytest.param(lambda: elevenlabs.TTS(), id="elevenlabs"),
    pytest.param(
        lambda: elevenlabs.TTS(encoding="pcm_44100"), id="elevenlabs.pcm_44100"
    ),
    pytest.param(lambda: cartesia.TTS(), id="cartesia"),
    pytest.param(
        lambda: agents.tts.StreamAdapter(
            tts=openai.TTS(), sentence_tokenizer=STREAM_SENT_TOKENIZER
        ),
        id="openai.stream",
    ),
    pytest.param(
        lambda: agents.tts.StreamAdapter(
            tts=google.TTS(), sentence_tokenizer=STREAM_SENT_TOKENIZER
        ),
        id="google.stream",
    ),
    pytest.param(
        lambda: agents.tts.StreamAdapter(
            tts=azure.TTS(), sentence_tokenizer=STREAM_SENT_TOKENIZER
        ),
        id="azure.stream",
    ),
    lambda: agents.tts.StreamAdapter(
        tts=aws.TTS(), sentence_tokenizer=STREAM_SENT_TOKENIZER
    ),
]


@pytest.mark.usefixtures("job_process")
@pytest.mark.parametrize("tts_factory", STREAM_TTS)
async def test_stream(tts_factory):
    tts: agents.tts.TTS = tts_factory()

    synthesize_transcript = make_test_synthesize()

    pattern = [1, 2, 4]
    text = synthesize_transcript
    chunks = []
    pattern_iter = iter(pattern * (len(text) // sum(pattern) + 1))

    for chunk_size in pattern_iter:
        if not text:
            break
        chunks.append(text[:chunk_size])
        text = text[chunk_size:]

    stream = tts.stream()

    segments = set()
    # for i in range(2): # TODO(theomonnom): we should test 2 segments
    for chunk in chunks:
        stream.push_text(chunk)

    stream.flush()
    # if i == 1:
    stream.end_input()

    frames = []
    is_final = False
    async for audio in stream:
        is_final = audio.is_final
        segments.add(audio.segment_id)
        frames.append(audio.frame)

    assert is_final, "final audio should be marked as final"

    await _assert_valid_synthesized_audio(
        frames, tts, synthesize_transcript, WER_THRESHOLD
    )

    # assert len(segments) == 2
    await stream.aclose()


async def test_retry():
    fake_tts = FakeTTS(fake_exception=APIConnectionError("fake exception"))

    retry_options = dataclasses.replace(TEST_CONNECT_OPTIONS, max_retry=3)
    stream = fake_tts.synthesize("testing", conn_options=retry_options)

    with pytest.raises(APIConnectionError):
        async for _ in stream:
            pass

    assert fake_tts.synthesize_ch.recv_nowait()
    assert stream.attempt == 4


async def test_close():
    fake_tts = FakeTTS(fake_timeout=5.0)

    retry_options = dataclasses.replace(TEST_CONNECT_OPTIONS, max_retry=0)
    stream = fake_tts.synthesize("testing", conn_options=retry_options)

    await stream.aclose()

    async for _ in stream:
        pass<|MERGE_RESOLUTION|>--- conflicted
+++ resolved
@@ -34,16 +34,6 @@
     ), "num channels should be the same"
 
 
-<<<<<<< HEAD
-SYNTHESIZE_TTS = [
-    lambda: elevenlabs.TTS(),
-    lambda: elevenlabs.TTS(encoding="pcm_44100"),
-    lambda: openai.TTS(),
-    lambda: google.TTS(),
-    lambda: azure.TTS(),
-    lambda: aws.TTS(),
-    lambda: cartesia.TTS(),
-=======
 SYNTHESIZE_TTS: list[Callable[[], tts.TTS]] = [
     pytest.param(lambda: elevenlabs.TTS(), id="elevenlabs"),
     pytest.param(
@@ -52,8 +42,8 @@
     pytest.param(lambda: openai.TTS(), id="openai"),
     pytest.param(lambda: google.TTS(), id="google"),
     pytest.param(lambda: azure.TTS(), id="azure"),
+    pytest.param(lambda: aws.TTS(), id="aws"),
     pytest.param(lambda: cartesia.TTS(), id="cartesia"),
->>>>>>> 0e8a13dc
 ]
 
 
@@ -98,8 +88,11 @@
         ),
         id="azure.stream",
     ),
-    lambda: agents.tts.StreamAdapter(
-        tts=aws.TTS(), sentence_tokenizer=STREAM_SENT_TOKENIZER
+    pytest.param(
+        lambda: agents.tts.StreamAdapter(
+            tts=aws.TTS(), sentence_tokenizer=STREAM_SENT_TOKENIZER
+        ),
+        id="aws.stream",
     ),
 ]
 
