--- conflicted
+++ resolved
@@ -18,11 +18,8 @@
     google,
     openai,
     playai,
-<<<<<<< HEAD
     silero,
-=======
     rime,
->>>>>>> e1970549
 )
 
 from .conftest import TEST_CONNECT_OPTIONS
@@ -58,11 +55,8 @@
     pytest.param(lambda: cartesia.TTS(), id="cartesia"),
     pytest.param(lambda: deepgram.TTS(), id="deepgram"),
     pytest.param(lambda: playai.TTS(), id="playai"),
-<<<<<<< HEAD
     pytest.param(lambda: silero.TTS(), id="silero"),
-=======
     pytest.param(lambda: rime.TTS(), id="rime"),
->>>>>>> e1970549
 ]
 
 
