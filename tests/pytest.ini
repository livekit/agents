--- conflicted
+++ resolved
@@ -1,10 +1,5 @@
 [pytest]
 asyncio_mode = auto
-<<<<<<< HEAD
-log_cli = 1
-log_cli_level = INFO
-=======
 asyncio_default_fixture_loop_scope = "function"
 log_cli = true
-log_cli_level = DEBUG
->>>>>>> 328a0c0e
+log_cli_level = DEBUG