--- conflicted
+++ resolved
@@ -1,20 +1,11 @@
 import asyncio
 import os
 import wave
-<<<<<<< HEAD
 from difflib import SequenceMatcher
-=======
 from typing import List
 
 import pytest
-from livekit import agents, rtc
-from livekit.plugins import deepgram, google, openai, silero
 from utils import compare_word_counts
-
-from livekit import agents, rtc
-from livekit.plugins import deepgram, google, openai, silero
->>>>>>> 8c6c504d
-
 from livekit import agents, rtc
 from livekit.plugins import deepgram, google, openai, silero
 
