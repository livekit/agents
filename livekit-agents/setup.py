# Copyright 2023 LiveKit, Inc.
#
# Licensed under the Apache License, Version 2.0 (the "License");
# you may not use this file except in compliance with the License.
# You may obtain a copy of the License at
#
#     http://www.apache.org/licenses/LICENSE-2.0
#
# Unless required by applicable law or agreed to in writing, software
# distributed under the License is distributed on an "AS IS" BASIS,
# WITHOUT WARRANTIES OR CONDITIONS OF ANY KIND, either express or implied.
# See the License for the specific language governing permissions and
# limitations under the License.

import os
import pathlib

import setuptools
import setuptools.command.build_py


here = pathlib.Path(__file__).parent.resolve()
about = {}
with open(os.path.join(here, 'livekit', 'agents', 'version.py'), 'r') as f:
    exec(f.read(), about)


setuptools.setup(
    name="livekit-agents",
    version=about['__version__'],
    description="LiveKit Python Agents",
    long_description=(here / "README.md").read_text(encoding="utf-8"),
    long_description_content_type="text/markdown",
    url="https://github.com/livekit/python-agents",
    cmdclass={},
    classifiers=[
        "Intended Audience :: Developers",
        "License :: OSI Approved :: Apache Software License",
        "Topic :: Multimedia :: Sound/Audio",
        "Topic :: Multimedia :: Video",
        "Topic :: Scientific/Engineering :: Artificial Intelligence",
        "Programming Language :: Python :: 3",
        "Programming Language :: Python :: 3.7",
        "Programming Language :: Python :: 3.8",
        "Programming Language :: Python :: 3.9",
        "Programming Language :: Python :: 3.10",
        "Programming Language :: Python :: 3 :: Only",
    ],
    keywords=["webrtc", "realtime", "audio", "video", "livekit", "agents", "AI"],
    license="Apache-2.0",
<<<<<<< HEAD
    packages=setuptools.find_namespace_packages(include=["livekit.agents"]),
    python_requires=">=3.7.0",
    install_requires=["livekit-protocol>=0.1.0"],
    package_data={},
=======
    packages=setuptools.find_namespace_packages(include=["livekit.*"]),
    python_requires=">=3.9.0",
    install_requires=[
        "click>=8.1.7",
        "livekit>=0.5.0",
        "livekit-api>=0.1.3",
        "livekit-plugins-core",
        "websockets>=12.0",
    ],
    package_data={
        "livekit.agents": ["py.typed", "*.pyi", "**/*.pyi"],
    },
>>>>>>> 87147432
    project_urls={
        "Documentation": "https://docs.livekit.io",
        "Website": "https://livekit.io/",
        "Source": "https://github.com/livekit/python-agents",
    },
)<|MERGE_RESOLUTION|>--- conflicted
+++ resolved
@@ -48,25 +48,17 @@
     ],
     keywords=["webrtc", "realtime", "audio", "video", "livekit", "agents", "AI"],
     license="Apache-2.0",
-<<<<<<< HEAD
-    packages=setuptools.find_namespace_packages(include=["livekit.agents"]),
-    python_requires=">=3.7.0",
-    install_requires=["livekit-protocol>=0.1.0"],
-    package_data={},
-=======
     packages=setuptools.find_namespace_packages(include=["livekit.*"]),
     python_requires=">=3.9.0",
     install_requires=[
         "click>=8.1.7",
         "livekit>=0.5.0",
         "livekit-api>=0.1.3",
+        "livekit-protocol>=0.1.0",
         "livekit-plugins-core",
         "websockets>=12.0",
     ],
-    package_data={
-        "livekit.agents": ["py.typed", "*.pyi", "**/*.pyi"],
-    },
->>>>>>> 87147432
+    package_data={},
     project_urls={
         "Documentation": "https://docs.livekit.io",
         "Website": "https://livekit.io/",
