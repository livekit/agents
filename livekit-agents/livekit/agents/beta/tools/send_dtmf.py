--- conflicted
+++ resolved
@@ -10,11 +10,7 @@
 @function_tool
 async def send_dtmf_events(
     events: list[DtmfEvent],
-<<<<<<< HEAD
-) -> str | None:
-=======
 ) -> str:
->>>>>>> 85fa621d
     """
     Send a list of DTMF events to the telephony provider.
 
