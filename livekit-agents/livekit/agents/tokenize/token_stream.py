--- conflicted
+++ resolved
@@ -17,11 +17,7 @@
         self._tokenizer = tokenizer
         self._ctx_len = ctx_len
         self._min_token_len = min_token_len
-<<<<<<< HEAD
         self._event_queue = asyncio.Queue[Optional[str]]()
-=======
-        self._event_queue = asyncio.Queue[TokenEvent | None]()
->>>>>>> 2cb6481d
         self._closed = False
 
         self._incomplete_tokens: list[str] = []  # <= min_token_len
