--- conflicted
+++ resolved
@@ -24,11 +24,8 @@
     "livekit",
     "botocore",
     "aiobotocore",
-<<<<<<< HEAD
     "urllib3.connectionpool",
-=======
     "mcp.client",
->>>>>>> 9d8e9a3e
 ]
 
 
