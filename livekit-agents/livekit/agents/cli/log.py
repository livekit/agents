from __future__ import annotations

import json
import logging
import re
import sys
import traceback
from collections import OrderedDict
from datetime import date, datetime, time, timezone
from inspect import istraceback
from typing import Any

from ..plugin import Plugin

# noisy loggers are set to warn by default
NOISY_LOGGERS = [
    "httpx",
    "httpcore",
    "openai",
    "watchfiles",
    "anthropic",
    "websockets.client",
    "aiohttp.access",
    "livekit",
    "botocore",
    "aiobotocore",
    "urllib3.connectionpool",
<<<<<<< HEAD
=======
    "mcp.client",
>>>>>>> 64db393f
]


def _silence_noisy_loggers() -> None:
    for noisy_logger in NOISY_LOGGERS:
        logger = logging.getLogger(noisy_logger)
        if logger.level == logging.NOTSET:
            logger.setLevel(logging.WARN)


# skip default LogRecord attributes
# http://docs.python.org/library/logging.html#logrecord-attributes
_RESERVED_ATTRS: tuple[str, ...] = (
    "args",
    "asctime",
    "created",
    "exc_info",
    "exc_text",
    "filename",
    "funcName",
    "levelname",
    "levelno",
    "lineno",
    "module",
    "msecs",
    "message",
    "msg",
    "name",
    "pathname",
    "process",
    "processName",
    "relativeCreated",
    "stack_info",
    "thread",
    "threadName",
    "taskName",
)


def _merge_record_extra(record: logging.LogRecord, target: dict[Any, Any]) -> None:
    for key, value in record.__dict__.items():
        if key not in _RESERVED_ATTRS and not (hasattr(key, "startswith") and key.startswith("_")):
            target[key] = value


def _parse_style(formatter: logging.Formatter) -> list[str]:
    """parse the list of fields required by the style"""
    if isinstance(formatter._style, logging.StringTemplateStyle):
        formatter_style_pattern = re.compile(r"\$\{(.+?)\}", re.IGNORECASE)
    elif isinstance(formatter._style, logging.StrFormatStyle):
        formatter_style_pattern = re.compile(r"\{(.+?)\}", re.IGNORECASE)
    elif isinstance(formatter._style, logging.PercentStyle):
        formatter_style_pattern = re.compile(r"%\((.+?)\)", re.IGNORECASE)
    else:
        raise ValueError(f"Invalid format: {formatter._fmt}")

    if formatter._fmt:
        return formatter_style_pattern.findall(formatter._fmt)
    else:
        return []


class JsonFormatter(logging.Formatter):
    class JsonEncoder(json.JSONEncoder):
        def default(self, o: Any) -> Any:
            if isinstance(o, (date, datetime, time)):
                return o.isoformat()
            elif istraceback(o):
                return "".join(traceback.format_tb(o)).strip()
            elif type(o) is Exception or isinstance(o, Exception) or type(o) is type:
                return str(o)

            # extra values are formatted as str() if the encoder raises TypeError
            try:
                return super().default(o)
            except TypeError:
                try:
                    return str(o)
                except Exception:
                    return None

    def __init__(self, *args: Any, **kwargs: Any) -> None:
        super().__init__(*args, **kwargs)
        self._required_fields = _parse_style(self)

    def format(self, record: logging.LogRecord) -> str:
        """Formats a log record and serializes to json"""
        message_dict: dict[str, Any] = {}
        message_dict["level"] = record.levelname
        message_dict["name"] = record.name

        if isinstance(record.msg, dict):
            message_dict = record.msg
            record.message = ""
        else:
            record.message = record.getMessage()

        if "asctime" in self._required_fields:
            record.asctime = self.formatTime(record, self.datefmt)

        if record.exc_info and not message_dict.get("exc_info"):
            message_dict["exc_info"] = self.formatException(record.exc_info)
        if not message_dict.get("exc_info") and record.exc_text:
            message_dict["exc_info"] = record.exc_text
        if record.stack_info and not message_dict.get("stack_info"):
            message_dict["stack_info"] = self.formatStack(record.stack_info)

        log_record: dict[str, Any] = OrderedDict()

        for field in self._required_fields:
            log_record[field] = record.__dict__.get(field)

        log_record.update(message_dict)
        _merge_record_extra(record, log_record)

        log_record["timestamp"] = datetime.fromtimestamp(record.created, tz=timezone.utc)

        return json.dumps(log_record, cls=JsonFormatter.JsonEncoder, ensure_ascii=True)


class ColoredFormatter(logging.Formatter):
    def __init__(self, *args: Any, **kwargs: Any) -> None:
        super().__init__(*args, **kwargs)
        self._esc_codes = {
            "esc_reset": self._esc(0),
            "esc_red": self._esc(31),
            "esc_green": self._esc(32),
            "esc_yellow": self._esc(33),
            "esc_blue": self._esc(34),
            "esc_purple": self._esc(35),
            "esc_cyan": self._esc(36),
            "esc_gray": self._esc(90),
            "esc_bold_red": self._esc(1, 31),
        }

        self._level_colors = {
            "DEBUG": self._esc_codes["esc_cyan"],
            "INFO": self._esc_codes["esc_green"],
            "WARNING": self._esc_codes["esc_yellow"],
            "ERROR": self._esc_codes["esc_red"],
            "CRITICAL": self._esc_codes["esc_bold_red"],
            "DEV": self._esc_codes["esc_purple"],
        }

        self._required_fields = _parse_style(self)

    @classmethod
    def _esc(cls, *codes: int) -> str:
        return "\033[" + ";".join(str(code) for code in codes) + "m"

    def formatMessage(self, record: logging.LogRecord) -> str:
        """Formats a log record with colors"""

        extra: dict[Any, Any] = {}
        _merge_record_extra(record, extra)

        args = {}
        for field in self._required_fields:
            args[field] = record.__dict__.get(field)

        args["esc_levelcolor"] = self._level_colors.get(record.levelname, "")
        args["extra"] = ""
        args.update(self._esc_codes)

        if extra:
            args["extra"] = json.dumps(extra, cls=JsonFormatter.JsonEncoder, ensure_ascii=True)

        for field in self._required_fields:
            if field in extra:
                del extra[field]

        msg = self._style._fmt % args
        return msg + self._esc_codes["esc_reset"]


def setup_logging(log_level: str, devmode: bool, console: bool) -> None:
    root = logging.getLogger()

    handler = logging.StreamHandler(sys.stdout)
    if devmode:
        # colorful logs for dev (improves readability)
        if console:
            # reset the line before each log message
            colored_formatter = ColoredFormatter(
                "\r%(asctime)s - %(esc_levelcolor)s%(levelname)-4s%(esc_reset)s %(name)s - %(message)s %(esc_gray)s%(extra)s"  # noqa: E501
            )
        else:
            colored_formatter = ColoredFormatter(
                "%(asctime)s - %(esc_levelcolor)s%(levelname)-4s%(esc_reset)s %(name)s - %(message)s %(esc_gray)s%(extra)s"  # noqa: E501
            )

        handler.setFormatter(colored_formatter)
    else:
        # production logs (serialized of json)
        json_formatter = JsonFormatter()
        handler.setFormatter(json_formatter)

    root.addHandler(handler)
    root.setLevel(log_level)

    _silence_noisy_loggers()

    from ..log import logger

    if logger.level == logging.NOTSET:
        logger.setLevel(log_level)

    def _configure_plugin_logger(plugin: Plugin) -> None:
        if plugin.logger is not None and plugin.logger.level == logging.NOTSET:
            plugin.logger.setLevel(log_level)

    for plugin in Plugin.registered_plugins:
        _configure_plugin_logger(plugin)

    Plugin.emitter.on("plugin_registered", _configure_plugin_logger)<|MERGE_RESOLUTION|>--- conflicted
+++ resolved
@@ -25,10 +25,7 @@
     "botocore",
     "aiobotocore",
     "urllib3.connectionpool",
-<<<<<<< HEAD
-=======
     "mcp.client",
->>>>>>> 64db393f
 ]
 
 
