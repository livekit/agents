import asyncio
import pathlib
import signal
import sys
import threading

import click

from .. import utils
from ..log import logger
from ..plugin import Plugin
<<<<<<< HEAD
=======
from ..types import NOT_GIVEN, NotGivenOr
>>>>>>> cd077f91
from ..worker import JobExecutorType, Worker, WorkerOptions
from . import proto
from .log import setup_logging


def run_app(opts: WorkerOptions, *, hot_reload: NotGivenOr[bool] = NOT_GIVEN) -> None:
    """Run the CLI to interact with the worker"""
    cli = click.Group()

    @cli.command(help="Start the worker in production mode.")
    @click.option(
        "--log-level",
        default="INFO",
        type=click.Choice(
            ["DEBUG", "INFO", "WARNING", "ERROR", "CRITICAL"], case_sensitive=False
        ),
        help="Set the logging level",
    )
    @click.option(
        "--url",
        envvar="LIVEKIT_URL",
        help="LiveKit server or Cloud project's websocket URL",
    )
    @click.option(
        "--api-key",
        envvar="LIVEKIT_API_KEY",
        help="LiveKit server or Cloud project's API key",
    )
    @click.option(
        "--api-secret",
        envvar="LIVEKIT_API_SECRET",
        help="LiveKit server or Cloud project's API secret",
    )
    @click.option(
        "--drain-timeout",
        default=60,
        help="Time in seconds to wait for jobs to finish before shutting down",
    )
    def start(
        log_level: str, url: str, api_key: str, api_secret: str, drain_timeout: int
    ) -> None:
        opts.ws_url = url or opts.ws_url
        opts.api_key = api_key or opts.api_key
        opts.api_secret = api_secret or opts.api_secret
        args = proto.CliArgs(
            opts=opts,
            log_level=log_level,
            devmode=False,
            asyncio_debug=False,
            register=True,
            watch=False,
            drain_timeout=drain_timeout,
        )
        run_worker(args)

    @cli.command(help="Start the worker in development mode")
    @click.option(
        "--log-level",
        default="DEBUG",
        type=click.Choice(
            ["DEBUG", "INFO", "WARNING", "ERROR", "CRITICAL"], case_sensitive=False
        ),
        help="Set the logging level",
    )
    @click.option(
        "--url",
        envvar="LIVEKIT_URL",
        help="LiveKit server or Cloud project's websocket URL",
    )
    @click.option(
        "--api-key",
        envvar="LIVEKIT_API_KEY",
        help="LiveKit server or Cloud project's API key",
    )
    @click.option(
        "--api-secret",
        envvar="LIVEKIT_API_SECRET",
        help="LiveKit server or Cloud project's API secret",
    )
    @click.option(
        "--asyncio-debug/--no-asyncio-debug",
        default=False,
        help="Enable debugging feature of asyncio",
    )
    @click.option(
        "--watch/--no-watch",
        default=hot_reload if utils.is_given(hot_reload) else True,
        help="Watch for changes in the current directory and plugins in editable mode",
    )
    def dev(
        log_level: str,
        url: str,
        api_key: str,
        api_secret: str,
        asyncio_debug: bool,
        watch: bool,
    ) -> None:
        opts.ws_url = url or opts.ws_url
        opts.api_key = api_key or opts.api_key
        opts.api_secret = api_secret or opts.api_secret
        args = proto.CliArgs(
            opts=opts,
            log_level=log_level,
            devmode=True,
            asyncio_debug=asyncio_debug,
            watch=watch,
            drain_timeout=0,
            register=True,
        )

        _run_dev(args)

    @cli.command(help="Start a new chat")
    @click.option(
        "--url",
        envvar="LIVEKIT_URL",
        help="LiveKit server or Cloud project's websocket URL",
    )
    @click.option(
        "--api-key",
        envvar="LIVEKIT_API_KEY",
        help="LiveKit server or Cloud project's API key",
    )
    @click.option(
        "--api-secret",
        envvar="LIVEKIT_API_SECRET",
        help="LiveKit server or Cloud project's API secret",
    )
<<<<<<< HEAD
    def chat(
=======
    def console(
>>>>>>> cd077f91
        url: str,
        api_key: str,
        api_secret: str,
    ) -> None:
        # keep everything inside the same process when using the chat mode
        opts.job_executor_type = JobExecutorType.THREAD
        opts.ws_url = url or opts.ws_url
        opts.api_key = api_key or opts.api_key
        opts.api_secret = api_secret or opts.api_secret

        chat_name = utils.shortuuid("chat_cli_")

        args = proto.CliArgs(
            opts=opts,
<<<<<<< HEAD
            log_level="ERROR",
=======
            log_level="WARN",
>>>>>>> cd077f91
            devmode=True,
            asyncio_debug=False,
            watch=False,
            drain_timeout=0,
            register=False,
            simulate_job=proto.SimulateJobArgs(
                room=chat_name,
            ),
        )
        _run_dev(args)

    @cli.command(help="Connect to a specific room")
    @click.option(
        "--log-level",
        default="DEBUG",
        type=click.Choice(
            ["DEBUG", "INFO", "WARNING", "ERROR", "CRITICAL"], case_sensitive=False
        ),
        help="Set the logging level",
    )
    @click.option(
        "--url",
        envvar="LIVEKIT_URL",
        help="LiveKit server or Cloud project's websocket URL",
    )
    @click.option(
        "--api-key",
        envvar="LIVEKIT_API_KEY",
        help="LiveKit server or Cloud project's API key",
    )
    @click.option(
        "--api-secret",
        envvar="LIVEKIT_API_SECRET",
        help="LiveKit server or Cloud project's API secret",
    )
    @click.option(
        "--asyncio-debug/--no-asyncio-debug",
        default=False,
        help="Enable debugging feature of asyncio",
    )
    @click.option(
        "--watch/--no-watch",
        default=True,
        help="Watch for changes in the current directory and plugins in editable mode",
    )
    @click.option("--room", help="Room name to connect to", required=True)
    @click.option(
        "--participant-identity", help="Participant identity (JobType.JT_PUBLISHER)"
    )
    def connect(
        log_level: str,
        url: str,
        api_key: str,
        api_secret: str,
        asyncio_debug: bool,
        watch: bool,
        room: str,
        participant_identity: str,
    ) -> None:
        opts.ws_url = url or opts.ws_url
        opts.api_key = api_key or opts.api_key
        opts.api_secret = api_secret or opts.api_secret
        args = proto.CliArgs(
            opts=opts,
            log_level=log_level,
            devmode=True,
            register=False,
            asyncio_debug=asyncio_debug,
            watch=watch,
            drain_timeout=0,
            simulate_job=proto.SimulateJobArgs(
                room=room,
                participant_identity=participant_identity,
            ),
        )

        _run_dev(args)

    @cli.command(help="Download plugin dependency files")
    @click.option(
        "--log-level",
        default="DEBUG",
        type=click.Choice(
            ["DEBUG", "INFO", "WARNING", "ERROR", "CRITICAL"], case_sensitive=False
        ),
        help="Set the logging level",
    )
    def download_files(log_level: str) -> None:
        setup_logging(log_level, True)

        for plugin in Plugin.registered_plugins:
            logger.info(f"Downloading files for {plugin}")
            plugin.download_files()
            logger.info(f"Finished downloading files for {plugin}")

    cli()


def _run_dev(
    args: proto.CliArgs,
):
    if args.watch:
        from .watcher import WatchServer

        setup_logging(args.log_level, args.devmode)
        main_file = pathlib.Path(sys.argv[0]).parent

        async def _run_loop():
            server = WatchServer(
                run_worker, main_file, args, loop=asyncio.get_event_loop()
            )
            await server.run()

        try:
            asyncio.run(_run_loop())
        except KeyboardInterrupt:
            pass
    else:
        run_worker(args)


def run_worker(args: proto.CliArgs) -> None:
    setup_logging(args.log_level, args.devmode)
    args.opts.validate_config(args.devmode)

    loop = asyncio.new_event_loop()
    asyncio.set_event_loop(loop)

    worker = Worker(args.opts, devmode=args.devmode, register=args.register, loop=loop)

    loop.set_debug(args.asyncio_debug)
    loop.slow_callback_duration = 0.1  # 100ms
    utils.aio.debug.hook_slow_callbacks(2)

    @worker.once("worker_started")
    def _worker_started():
        if args.simulate_job and args.reload_count == 0:
            logger.info("connecting to room %s", args.simulate_job.room)
            loop.create_task(
                worker.simulate_job(
                    args.simulate_job.room, args.simulate_job.participant_identity
                )
            )

    try:

        def _signal_handler():
            raise KeyboardInterrupt

        if threading.current_thread() is threading.main_thread():
            for sig in (signal.SIGINT, signal.SIGTERM):
                loop.add_signal_handler(sig, _signal_handler)

    except NotImplementedError:
        # TODO(theomonnom): add_signal_handler is not implemented on win
        pass

    async def _worker_run(worker: Worker) -> None:
        try:
            await worker.run()
        except Exception:
            logger.exception("worker failed")

    watch_client = None
    if args.watch:
        from .watcher import WatchClient

        watch_client = WatchClient(worker, args, loop=loop)
        watch_client.start()

    try:
        main_task = loop.create_task(_worker_run(worker), name="agent_runner")
        try:
            loop.run_until_complete(main_task)
        except KeyboardInterrupt:
            pass

        try:
            if not args.devmode:
                loop.run_until_complete(worker.drain(timeout=args.drain_timeout))

            loop.run_until_complete(worker.aclose())

            if watch_client:
                loop.run_until_complete(watch_client.aclose())
        except KeyboardInterrupt:
            logger.warning("exiting forcefully")
            import os

            os._exit(1)  # TODO(theomonnom): add aclose(force=True) in worker
    finally:
        try:
            tasks = asyncio.all_tasks(loop)
            for task in tasks:
                task.cancel()

            loop.run_until_complete(asyncio.gather(*tasks, return_exceptions=True))
            loop.run_until_complete(loop.shutdown_asyncgens())
            loop.run_until_complete(loop.shutdown_default_executor())
        finally:
            loop.close()<|MERGE_RESOLUTION|>--- conflicted
+++ resolved
@@ -9,10 +9,7 @@
 from .. import utils
 from ..log import logger
 from ..plugin import Plugin
-<<<<<<< HEAD
-=======
 from ..types import NOT_GIVEN, NotGivenOr
->>>>>>> cd077f91
 from ..worker import JobExecutorType, Worker, WorkerOptions
 from . import proto
 from .log import setup_logging
@@ -141,11 +138,7 @@
         envvar="LIVEKIT_API_SECRET",
         help="LiveKit server or Cloud project's API secret",
     )
-<<<<<<< HEAD
-    def chat(
-=======
     def console(
->>>>>>> cd077f91
         url: str,
         api_key: str,
         api_secret: str,
@@ -160,11 +153,7 @@
 
         args = proto.CliArgs(
             opts=opts,
-<<<<<<< HEAD
-            log_level="ERROR",
-=======
             log_level="WARN",
->>>>>>> cd077f91
             devmode=True,
             asyncio_debug=False,
             watch=False,
