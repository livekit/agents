import asyncio
import time
from typing import List, Union

from livekit import rtc

AudioBuffer = Union[List[rtc.AudioFrame], rtc.AudioFrame]


def merge_frames(buffer: AudioBuffer) -> rtc.AudioFrame:
    """
    Merges one or more AudioFrames into a single one
    Args:
        buffer: either a rtc.AudioFrame or a list of rtc.AudioFrame
    """
    if isinstance(buffer, list):
        # merge all frames into one
        if len(buffer) == 0:
            raise ValueError("buffer is empty")

        sample_rate = buffer[0].sample_rate
        num_channels = buffer[0].num_channels
        samples_per_channel = 0
        data = b""
        for frame in buffer:
            if frame.sample_rate != sample_rate:
                raise ValueError("sample rate mismatch")

            if frame.num_channels != num_channels:
                raise ValueError("channel count mismatch")

            data += frame.data
            samples_per_channel += frame.samples_per_channel

        return rtc.AudioFrame(
            data=data,
            sample_rate=sample_rate,
            num_channels=num_channels,
            samples_per_channel=samples_per_channel,
        )

    return buffer


class AsyncIterableQueue:
    def __init__(self):
        self._queue = asyncio.Queue()

    def put_nowait(self, item):
        self._queue.put_nowait(item)

    async def put(self, item):
        await self._queue.put(item)

    def close(self):
        self._queue.put_nowait(None)

    def __aiter__(self):
        return self

    async def __anext__(self):
        item = await self._queue.get()
        if item is None:
            raise StopAsyncIteration
        return item


def time_ms():
<<<<<<< HEAD
    return int(time.time() * 1000)
=======
    return int(time.time() * 1000)
>>>>>>> 8c6c504d
<|MERGE_RESOLUTION|>--- conflicted
+++ resolved
@@ -66,8 +66,4 @@
 
 
 def time_ms():
-<<<<<<< HEAD
     return int(time.time() * 1000)
-=======
-    return int(time.time() * 1000)
->>>>>>> 8c6c504d
