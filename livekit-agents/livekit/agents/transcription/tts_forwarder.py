from __future__ import annotations

import asyncio
import contextlib
import time
from collections import deque
from dataclasses import dataclass
from typing import Callable, Deque, Optional

from livekit import rtc

from .. import tokenize, utils
from ..log import logger
from . import _utils

# 3.83 is the "baseline", the number of hyphens per second TTS returns in avg.
STANDARD_SPEECH_RATE = 3.83


@dataclass
class _TTSOptions:
    room: rtc.Room
    participant_identity: str
    track_id: str
    language: str
    speed: float
    word_tokenizer: tokenize.WordTokenizer
    sentence_tokenizer: tokenize.SentenceTokenizer
    hyphenate_word: Callable[[str], list[str]]
    new_sentence_delay: float


@dataclass
class _SegmentData:
    segment_index: int
    sentence_stream: tokenize.SentenceStream
    pushed_text: str = ""
    pushed_duration: float = 0.0
    real_speed: float | None = None
    processed_sentences: int = 0
    processed_hyphens: int = 0
    validated: bool = False
    forward_start_time: float | None = 0.0


@dataclass
class _FormingSegments:
    audio: _SegmentData
    text: _SegmentData
    q: deque[_SegmentData]


class TTSSegmentsForwarder:
    """
    Forward TTS transcription to the users. This class tries to imitate the right timing of
    speech with the synthesized text. The first estimation is based on the speed argument. Once
    we have received the full audio of a specific text segment, we recalculate the avg speech
    speed using the length of the text & audio and catch up/ slow down the transcription if needed.
    """

    def __init__(
        self,
        *,
        room: rtc.Room,
        participant: rtc.Participant | str,
        track: rtc.Track | rtc.TrackPublication | str | None = None,
        language: str = "",
        speed: float = 1.0,
        new_sentence_delay: float = 0.4,
        word_tokenizer: tokenize.WordTokenizer = tokenize.basic.WordTokenizer(),
        sentence_tokenizer: tokenize.SentenceTokenizer = tokenize.basic.SentenceTokenizer(),
        hyphenate_word: Callable[[str], list[str]] = tokenize.basic.hyphenate_word,
        loop: asyncio.AbstractEventLoop | None = None,
    ):
        """
        Args:
            room: room where the transcription will be sent
            participant: participant or identity that is pushing the TTS
            track: track where the TTS audio is being sent
            language: language of the text
            speed: average speech speed in characters per second (used by default if the full audio is not received yet)
            new_sentence_delay: delay in seconds between sentences
            auto_playout: if True, the forwarder will automatically start the transcription once the
                first audio frame is received. If False, you need to call segment_playout_started
                to start the transcription.
            word_tokenizer: word tokenizer used to split the text into words
            sentence_tokenizer: sentence tokenizer used to split the text into sentences
            hyphenate_word: function that returns a list of hyphens for a given word

        """
        identity = participant if isinstance(participant, str) else participant.identity

        if track is None:
            track = _utils.find_micro_track_id(room, identity)
        elif isinstance(track, (rtc.TrackPublication, rtc.Track)):
            track = track.sid

        # 3.83 is the "baseline"
<<<<<<< HEAD
        speed = speed * 3.83
=======
        speed = speed * STANDARD_SPEECH_RATE
>>>>>>> c918b824
        self._opts = _TTSOptions(
            room=room,
            participant_identity=identity,
            track_id=track,
            language=language,
            speed=speed,
            word_tokenizer=word_tokenizer,
            sentence_tokenizer=sentence_tokenizer,
            hyphenate_word=hyphenate_word,
            new_sentence_delay=new_sentence_delay,
        )
        self._closed = False
        self._loop = loop or asyncio.get_event_loop()
        self._close_future = asyncio.Future[None]()

        self._next_segment_index = 0
        self._playing_seg_index = -1
        self._finshed_seg_index = -1

        first_segment = self._create_segment()
        segments_q: Deque[_SegmentData] = deque()
        segments_q.append(first_segment)

        self._forming_segments = _FormingSegments(
            audio=first_segment, text=first_segment, q=segments_q
        )

        self._seg_queue = asyncio.Queue[Optional[_SegmentData]]()
        self._seg_queue.put_nowait(first_segment)
        self._main_atask = self._loop.create_task(self._main_task())
        self._task_set = utils.aio.TaskSet(loop)

    def segment_playout_started(self) -> None:
        """
        Notify that the playout of the audio segment has started.
        This will start forwarding the transcription for the current segment.
        """
        self._check_not_closed()
        self._playing_seg_index += 1

    def segment_playout_finished(self) -> None:
        """
        Notify that the playout of the audio segment has finished.
        This will catchup and directly send the final transcription in case the forwarder is too
        late.
        """
        self._check_not_closed()
        self._finshed_seg_index += 1

    def push_audio(self, frame: rtc.AudioFrame) -> None:
        self._check_not_closed()
        frame_duration = frame.samples_per_channel / frame.sample_rate
        cur_seg = self._forming_segments.audio
        cur_seg.pushed_duration += frame_duration
        cur_seg.validated = True

    def mark_audio_segment_end(self) -> None:
        self._check_not_closed()
        try:
            # get last ended segment (text always end before audio)
            seg = self._forming_segments.q.popleft()
        except IndexError:
            raise IndexError(
                "mark_audio_segment_end called before any mark_text_segment_end"
            )

        if seg.pushed_duration > 0.0:
            seg.real_speed = (
                len(self._calc_hyphens(seg.pushed_text)) / seg.pushed_duration
            )

        seg.validated = True
        self._forming_segments.audio = self._forming_segments.q[0]

    def push_text(self, text: str) -> None:
        self._check_not_closed()
        cur_seg = self._forming_segments.text
        cur_seg.pushed_text += text
        cur_seg.sentence_stream.push_text(text)

    def mark_text_segment_end(self) -> None:
        self._check_not_closed()
        stream = self._forming_segments.text.sentence_stream
        stream.end_input()

        # create a new segment on "mark_text_segment_end"
        # further text can already be pushed even if mark_audio_segment_end has not been
        # called yet
        new_seg = self._create_segment()
        self._forming_segments.text = new_seg
        self._forming_segments.q.append(new_seg)
        self._seg_queue.put_nowait(new_seg)

    @property
    def closed(self) -> bool:
        return self._closed

    async def aclose(self) -> None:
        if self._closed:
            return

        self._closed = True
        self._close_future.set_result(None)
        self._seg_queue.put_nowait(None)

        for seg in self._forming_segments.q:
            await seg.sentence_stream.aclose()

        await self._task_set.aclose()
        await self._main_atask

    @utils.log_exceptions(logger=logger)
    async def _main_task(self) -> None:
        """Main task that forwards the transcription to the room."""
        rtc_seg_q = asyncio.Queue[Optional[rtc.TranscriptionSegment]]()

        @utils.log_exceptions(logger=logger)
        async def _forward_task():
            while True:
                seg = await rtc_seg_q.get()
                if seg is None:
                    break

                tr = rtc.Transcription(
                    participant_identity=self._opts.participant_identity,
                    track_sid=self._opts.track_id,
                    segments=[seg],  # no history for now, only one segment
                )
                await self._opts.room.local_participant.publish_transcription(tr)

        forward_task = asyncio.create_task(_forward_task())

        while True:
            seg = await self._seg_queue.get()
            if seg is None:
                break

            # wait until the segment is validated and has started playing
            while not self._closed:
                if seg.validated and self._playing_seg_index >= seg.segment_index:
                    break

                await self._sleep_if_not_closed(0.1)

            sentence_stream = seg.sentence_stream
            seg.forward_start_time = time.time()

            async for ev in sentence_stream:
                await self._sync_sentence_co(seg, ev.token, rtc_seg_q)

        rtc_seg_q.put_nowait(None)
        await forward_task

    async def _sync_sentence_co(
        self,
        seg: _SegmentData,
        tokenized_sentence: str,
        rtc_seg_q: asyncio.Queue[Optional[rtc.TranscriptionSegment]],
    ):
        """Synchronize the transcription with the audio playout for a given sentence."""
        assert seg.forward_start_time is not None

        # put each sentence in a different transcription segment
        seg_id = _utils.segment_uuid()
        words = self._opts.word_tokenizer.tokenize(text=tokenized_sentence)
        processed_words: list[str] = []

        text = ""
        for word in words:
            if seg.segment_index <= self._finshed_seg_index:
                # playout of the audio segment already finished
                # break the loop and send the final transcription
                break

            if self._closed:
                # transcription closed, early
                return

            word_hyphens = len(self._opts.hyphenate_word(word))
            processed_words.append(word)

            # elapsed time since the start of the seg
            elapsed_time = time.time() - seg.forward_start_time
            text = self._opts.word_tokenizer.format_words(processed_words)

            delay = 0.0
            speed = self._opts.speed
            if seg.real_speed is not None:
                speed = seg.real_speed
                estimated_pauses_s = (
                    seg.processed_sentences * self._opts.new_sentence_delay
                )
                hyph_pauses = estimated_pauses_s * speed

                target_hyphens = round(speed * elapsed_time)
                dt = target_hyphens - seg.processed_hyphens - hyph_pauses
                to_wait_hyphens = max(0, word_hyphens - dt)
                delay = to_wait_hyphens / speed
            else:
                delay = word_hyphens / speed

            first_delay = min(delay / 2, 2 / speed)
            await self._sleep_if_not_closed(first_delay)
            rtc_seg_q.put_nowait(
                rtc.TranscriptionSegment(
                    id=seg_id,
                    text=text,
                    start_time=0,
                    end_time=0,
                    final=False,
                    language=self._opts.language,
                )
            )
            await self._sleep_if_not_closed(delay - first_delay)
            seg.processed_hyphens += word_hyphens

        rtc_seg_q.put_nowait(
            rtc.TranscriptionSegment(
                id=seg_id,
                text=tokenized_sentence,
                start_time=0,
                end_time=0,
                final=True,
                language=self._opts.language,
            )
        )

        await self._sleep_if_not_closed(self._opts.new_sentence_delay)
        seg.processed_sentences += 1

    async def _sleep_if_not_closed(self, delay: float) -> None:
        with contextlib.suppress(asyncio.TimeoutError):
            await asyncio.wait([self._close_future], timeout=delay)

    def _calc_hyphens(self, text: str) -> list[str]:
        hyphens: list[str] = []
        words = self._opts.word_tokenizer.tokenize(text=text)
        for word in words:
            new = self._opts.hyphenate_word(word)
            hyphens.extend(new)

        return hyphens

    def _create_segment(self) -> _SegmentData:
        data = _SegmentData(
            segment_index=self._next_segment_index,
            sentence_stream=self._opts.sentence_tokenizer.stream(),
        )
        self._next_segment_index += 1
        return data

    def _check_not_closed(self) -> None:
        if self._closed:
            raise RuntimeError("TTSForwarder is closed")<|MERGE_RESOLUTION|>--- conflicted
+++ resolved
@@ -95,12 +95,7 @@
         elif isinstance(track, (rtc.TrackPublication, rtc.Track)):
             track = track.sid
 
-        # 3.83 is the "baseline"
-<<<<<<< HEAD
-        speed = speed * 3.83
-=======
         speed = speed * STANDARD_SPEECH_RATE
->>>>>>> c918b824
         self._opts = _TTSOptions(
             room=room,
             participant_identity=identity,
