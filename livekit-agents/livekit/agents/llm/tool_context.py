--- conflicted
+++ resolved
@@ -90,15 +90,14 @@
     def __call__(self, *args: Any, **kwargs: Any) -> Any: ...
 
 
-<<<<<<< HEAD
 @runtime_checkable
 class ToolSet(Protocol):
     def __livekit_tools__(self) -> Sequence[FunctionTool | RawFunctionTool]: ...
-=======
+
+
 class ToolFlag(Flag):
     NONE = 0
     IGNORE_ON_ENTER = auto()
->>>>>>> 0a323451
 
 
 class RawFunctionDescription(TypedDict):
