--- conflicted
+++ resolved
@@ -15,12 +15,8 @@
 from __future__ import annotations
 
 import time
-<<<<<<< HEAD
+from collections.abc import Sequence
 from typing import TYPE_CHECKING, Annotated, Any, Literal, Union, overload
-=======
-from collections.abc import Sequence
-from typing import TYPE_CHECKING, Annotated, Any, Literal, Union
->>>>>>> 7d49d06d
 
 from pydantic import BaseModel, Field, PrivateAttr, TypeAdapter
 from typing_extensions import TypeAlias
