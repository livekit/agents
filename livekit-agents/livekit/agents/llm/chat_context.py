# Copyright 2023 LiveKit, Inc.
#
# Licensed under the Apache License, Version 2.0 (the "License");
# you may not use this file except in compliance with the License.
# You may obtain a copy of the License at
#
#     http://www.apache.org/licenses/LICENSE-2.0
#
# Unless required by applicable law or agreed to in writing, software
# distributed under the License is distributed on an "AS IS" BASIS,
# WITHOUT WARRANTIES OR CONDITIONS OF ANY KIND, either express or implied.
# See the License for the specific language governing permissions and
# limitations under the License.

from __future__ import annotations

import time
from typing import TYPE_CHECKING, Annotated, Any, Literal, Union

from pydantic import BaseModel, Field, PrivateAttr, TypeAdapter
from typing_extensions import TypeAlias

from livekit import rtc

from .. import utils
from ..log import logger
from ..types import NOT_GIVEN, NotGivenOr
from ..utils.misc import is_given

if TYPE_CHECKING:
    from ..llm import FunctionTool, RawFunctionTool


class ImageContent(BaseModel):
    """
    ImageContent is used to input images into the ChatContext on supported LLM providers / plugins.

    You may need to consult your LLM provider's documentation on supported URL types.

    ```python
    # Pass a VideoFrame directly, which will be automatically converted to a JPEG data URL internally
    async for event in rtc.VideoStream(video_track):
        chat_image = ImageContent(image=event.frame)
        # this instance is now available for your ChatContext

    # Encode your VideoFrame yourself for more control, and pass the result as a data URL (see EncodeOptions for more details)
    from livekit.agents.utils.images import encode, EncodeOptions, ResizeOptions

    image_bytes = encode(
        event.frame,
        EncodeOptions(
            format="PNG",
            resize_options=ResizeOptions(width=512, height=512, strategy="scale_aspect_fit"),
        ),
    )
    chat_image = ImageContent(
        image=f"data:image/png;base64,{base64.b64encode(image_bytes).decode('utf-8')}"
    )

    # With an external URL
    chat_image = ImageContent(image="https://example.com/image.jpg")
    ```
    """  # noqa: E501

    id: str = Field(default_factory=lambda: utils.shortuuid("img_"))
    """
    Unique identifier for the image
    """

    type: Literal["image_content"] = Field(default="image_content")

    image: str | rtc.VideoFrame
    """
    Either a string URL or a VideoFrame object
    """
    inference_width: int | None = None
    """
    Resizing parameter for rtc.VideoFrame inputs (ignored for URL images)
    """
    inference_height: int | None = None
    """
    Resizing parameter for rtc.VideoFrame inputs (ignored for URL images)
    """
    inference_detail: Literal["auto", "high", "low"] = "auto"
    """
    Detail parameter for LLM provider, if supported.

    Currently only supported by OpenAI (see https://platform.openai.com/docs/guides/vision?lang=node#low-or-high-fidelity-image-understanding)
    """
    mime_type: str | None = None
    """
    MIME type of the image
    """
    _cache: dict[int, Any] = PrivateAttr(default_factory=dict)


class AudioContent(BaseModel):
    type: Literal["audio_content"] = Field(default="audio_content")
    frame: list[rtc.AudioFrame]
    transcript: str | None = None


ChatRole: TypeAlias = Literal["developer", "system", "user", "assistant"]


class ChatMessage(BaseModel):
    id: str = Field(default_factory=lambda: utils.shortuuid("item_"))
    type: Literal["message"] = "message"
    role: ChatRole
    content: list[ChatContent]
    interrupted: bool = False
    hash: bytes | None = None
    created_at: float = Field(default_factory=time.time)

    @property
    def text_content(self) -> str | None:
        """
        Returns a string of all text content in the message.

        Multiple text content items will be joined by a newline.
        """
        text_parts = [c for c in self.content if isinstance(c, str)]
        if not text_parts:
            return None
        return "\n".join(text_parts)


ChatContent: TypeAlias = Union[ImageContent, AudioContent, str]


class FunctionCall(BaseModel):
    id: str = Field(default_factory=lambda: utils.shortuuid("item_"))
    type: Literal["function_call"] = "function_call"
    call_id: str
    arguments: str
    name: str
    created_at: float = Field(default_factory=time.time)


class FunctionCallOutput(BaseModel):
    id: str = Field(default_factory=lambda: utils.shortuuid("item_"))
    name: str = Field(default="")
    type: Literal["function_call_output"] = Field(default="function_call_output")
    call_id: str
    output: str
    is_error: bool
    created_at: float = Field(default_factory=time.time)


ChatItem = Annotated[
    Union[ChatMessage, FunctionCall, FunctionCallOutput], Field(discriminator="type")
]


class ChatContext:
    def __init__(self, items: NotGivenOr[list[ChatItem]] = NOT_GIVEN):
        self._items: list[ChatItem] = items if is_given(items) else []

    @classmethod
    def empty(cls) -> ChatContext:
        return cls([])

    @property
    def items(self) -> list[ChatItem]:
        return self._items

    @items.setter
    def items(self, items: list[ChatItem]) -> None:
        self._items = items

    def add_message(
        self,
        *,
        role: ChatRole,
        content: list[ChatContent] | str,
        id: NotGivenOr[str] = NOT_GIVEN,
        interrupted: NotGivenOr[bool] = NOT_GIVEN,
        created_at: NotGivenOr[float] = NOT_GIVEN,
    ) -> ChatMessage:
        kwargs: dict[str, Any] = {}
        if is_given(id):
            kwargs["id"] = id
        if is_given(interrupted):
            kwargs["interrupted"] = interrupted
        if is_given(created_at):
            kwargs["created_at"] = created_at

        if isinstance(content, str):
            message = ChatMessage(role=role, content=[content], **kwargs)
        else:
            message = ChatMessage(role=role, content=content, **kwargs)

        if is_given(created_at):
            idx = self.find_insertion_index(created_at=created_at)
            self._items.insert(idx, message)
        else:
            self._items.append(message)
        return message

    def insert_item(self, item: ChatItem | list[ChatItem]) -> None:
        """Insert an item or list of items into the chat context by creation time."""
        items = item if isinstance(item, list) else [item]

        for item in items:
            idx = self.find_insertion_index(created_at=item.created_at)
            self._items.insert(idx, item)

    def get_by_id(self, item_id: str) -> ChatItem | None:
        return next((item for item in self.items if item.id == item_id), None)

    def index_by_id(self, item_id: str) -> int | None:
        return next((i for i, item in enumerate(self.items) if item.id == item_id), None)

    def copy(
        self,
        *,
        exclude_function_call: bool = False,
        exclude_instructions: bool = False,
        tools: NotGivenOr[list[FunctionTool | RawFunctionTool | str | Any]] = NOT_GIVEN,
    ) -> ChatContext:
        items = []

        from .tool_context import (
            get_function_info,
            get_raw_function_info,
            is_function_tool,
            is_raw_function_tool,
        )

        valid_tools = set[str]()
        if is_given(tools):
            for tool in tools:
                if isinstance(tool, str):
                    valid_tools.add(tool)
                elif is_function_tool(tool):
                    valid_tools.add(get_function_info(tool).name)
                elif is_raw_function_tool(tool):
                    valid_tools.add(get_raw_function_info(tool).name)
                # TODO(theomonnom): other tools

        for item in self.items:
            if exclude_function_call and item.type in [
                "function_call",
                "function_call_output",
            ]:
                continue

            if (
                exclude_instructions
                and item.type == "message"
                and item.role in ["system", "developer"]
            ):
                continue

            if (
                is_given(tools)
                and (item.type == "function_call" or item.type == "function_call_output")
                and item.name not in valid_tools
            ):
                continue

            items.append(item)

        return ChatContext(items)

    def truncate(self, *, max_items: int) -> ChatContext:
        """Truncate the chat context to the last N items in place.

        Removes leading function calls to avoid partial function outputs.
        Preserves the first system message by adding it back to the beginning.
        """
        instructions = next(
            (item for item in self._items if item.type == "message" and item.role == "system"),
            None,
        )

        new_items = self._items[-max_items:]
        # chat ctx shouldn't start with function_call or function_call_output
        while new_items and new_items[0].type in [
            "function_call",
            "function_call_output",
        ]:
            new_items.pop(0)

        if instructions:
            new_items.insert(0, instructions)

        self._items[:] = new_items
        return self

    def to_dict(
        self,
        *,
        exclude_image: bool = True,
        exclude_audio: bool = True,
        exclude_timestamp: bool = True,
        exclude_function_call: bool = False,
<<<<<<< HEAD
    ) -> dict[str, Any]:
        items = []
=======
    ) -> dict:
        items: list[ChatItem] = []
>>>>>>> e1ce8380
        for item in self.items:
            if exclude_function_call and item.type in [
                "function_call",
                "function_call_output",
            ]:
                continue

            if item.type == "message":
                item = item.model_copy()
                if exclude_image:
                    item.content = [c for c in item.content if not isinstance(c, ImageContent)]
                if exclude_audio:
                    item.content = [c for c in item.content if not isinstance(c, AudioContent)]

            items.append(item)

        exclude_fields = set()
        if exclude_timestamp:
            exclude_fields.add("created_at")

        return {
            "items": [
                item.model_dump(
                    mode="json",
                    exclude_none=True,
                    exclude_defaults=False,
                    exclude=exclude_fields,
                )
                for item in items
            ],
        }

    def find_insertion_index(self, *, created_at: float) -> int:
        """
        Returns the index to insert an item by creation time.

        Iterates in reverse, assuming items are sorted by `created_at`.
        Finds the position after the last item with `created_at <=` the given timestamp.
        """
        for i in reversed(range(len(self._items))):
            if self._items[i].created_at <= created_at:
                return i + 1

        return 0

    @classmethod
    def from_dict(cls, data: dict[str, Any]) -> ChatContext:
        item_adapter = TypeAdapter(list[ChatItem])
        items = item_adapter.validate_python(data["items"])
        return cls(items)

    @property
    def readonly(self) -> bool:
        return False


class _ReadOnlyChatContext(ChatContext):
    """A read-only wrapper for ChatContext that prevents modifications."""

    error_msg = (
        "trying to modify a read-only chat context, "
        "please use .copy() and agent.update_chat_ctx() to modify the chat context"
    )

    class _ImmutableList(list[ChatItem]):
        def _raise_error(self, *args: Any, **kwargs: Any) -> None:
            logger.error(_ReadOnlyChatContext.error_msg)
            raise RuntimeError(_ReadOnlyChatContext.error_msg)

        # override all mutating methods to raise errors
        append = extend = pop = remove = clear = sort = reverse = _raise_error  # type: ignore
        __setitem__ = __delitem__ = __iadd__ = __imul__ = _raise_error  # type: ignore

        def copy(self) -> list[ChatItem]:
            return list(self)

    def __init__(self, items: list[ChatItem]):
        self._items = self._ImmutableList(items)

    @property
    def readonly(self) -> bool:
        return True<|MERGE_RESOLUTION|>--- conflicted
+++ resolved
@@ -295,13 +295,8 @@
         exclude_audio: bool = True,
         exclude_timestamp: bool = True,
         exclude_function_call: bool = False,
-<<<<<<< HEAD
     ) -> dict[str, Any]:
-        items = []
-=======
-    ) -> dict:
         items: list[ChatItem] = []
->>>>>>> e1ce8380
         for item in self.items:
             if exclude_function_call and item.type in [
                 "function_call",
