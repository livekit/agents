--- conflicted
+++ resolved
@@ -247,11 +247,6 @@
                             AvailabilityChangedEvent(llm=llm, available=False),
                         )
 
-<<<<<<< HEAD
-                    if chunk_sent:
-                        logger.error(f"{llm.label} failed after sending chunk, skip retrying")
-                        raise
-=======
                     if text_sent or tool_calls_sent:
                         extra = {"text_sent": text_sent, "tool_calls_sent": tool_calls_sent}
                         if not self._fallback_adapter._retry_on_chunk_sent:
@@ -266,7 +261,6 @@
                             f"{llm.label} failed after sending chunk, retrying..",
                             extra=extra,
                         )
->>>>>>> e7787783
 
             self._try_recovery(llm)
 
