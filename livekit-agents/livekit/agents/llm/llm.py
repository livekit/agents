from __future__ import annotations

import asyncio
import json
import time
from abc import ABC, abstractmethod
from collections.abc import AsyncIterable, AsyncIterator
from datetime import datetime, timezone
from types import TracebackType
from typing import Any, Generic, Literal, TypeVar, Union

from opentelemetry import trace
from opentelemetry.util.types import AttributeValue
from pydantic import BaseModel, ConfigDict, Field

from livekit import rtc
from livekit.agents.metrics.base import Metadata

from .. import utils
from .._exceptions import APIConnectionError, APIError
from ..log import logger
from ..metrics import LLMMetrics
from ..telemetry import trace_types, tracer, utils as telemetry_utils
from ..telemetry.traces import _chat_ctx_to_otel_events
from ..types import (
    DEFAULT_API_CONNECT_OPTIONS,
    NOT_GIVEN,
    APIConnectOptions,
    NotGivenOr,
)
from ..utils import aio
from .chat_context import ChatContext, ChatRole
from .tool_context import FunctionTool, RawFunctionTool, ToolChoice


class CompletionUsage(BaseModel):
    completion_tokens: int
    """The number of tokens in the completion."""
    prompt_tokens: int
    """The number of input tokens used (includes cached tokens)."""
    prompt_cached_tokens: int = 0
    """The number of cached input tokens used."""
    cache_creation_tokens: int = 0
    """The number of tokens used to create the cache."""
    cache_read_tokens: int = 0
    """The number of tokens read from the cache."""
    total_tokens: int
    """The total number of tokens used (completion + prompt tokens)."""


class FunctionToolCall(BaseModel):
    type: Literal["function"] = "function"
    name: str
    arguments: str
    call_id: str


class ChoiceDelta(BaseModel):
    role: ChatRole | None = None
    content: str | None = None
    tool_calls: list[FunctionToolCall] = Field(default_factory=list)


class ChatChunk(BaseModel):
    id: str
    delta: ChoiceDelta | None = None
    usage: CompletionUsage | None = None


class LLMError(BaseModel):
    model_config = ConfigDict(arbitrary_types_allowed=True)
    type: Literal["llm_error"] = "llm_error"
    timestamp: float
    label: str
    error: Exception = Field(..., exclude=True)
    recoverable: bool


TEvent = TypeVar("TEvent")


class LLM(
    ABC,
    rtc.EventEmitter[Union[Literal["metrics_collected", "error"], TEvent]],
    Generic[TEvent],
):
    def __init__(self) -> None:
        super().__init__()
        self._label = f"{type(self).__module__}.{type(self).__name__}"

    @property
    def label(self) -> str:
        return self._label

    @property
    def model(self) -> str:
        """Get the model name/identifier for this LLM instance.

        Returns:
            The model name if available, "unknown" otherwise.

        Note:
            Plugins should override this property to provide their model information.
        """
        return "unknown"

    @property
    def provider(self) -> str:
        """Get the provider name/identifier for this LLM instance.

        Returns:
            The provider name if available, "unknown" otherwise.

        Note:
            Plugins should override this property to provide their provider information.
        """
        return "unknown"

    @abstractmethod
    def chat(
        self,
        *,
        chat_ctx: ChatContext,
        tools: list[FunctionTool | RawFunctionTool] | None = None,
        conn_options: APIConnectOptions = DEFAULT_API_CONNECT_OPTIONS,
        parallel_tool_calls: NotGivenOr[bool] = NOT_GIVEN,
        tool_choice: NotGivenOr[ToolChoice] = NOT_GIVEN,
        extra_kwargs: NotGivenOr[dict[str, Any]] = NOT_GIVEN,
    ) -> LLMStream: ...

    def prewarm(self) -> None:
        """Pre-warm connection to the LLM service"""
        pass

    async def aclose(self) -> None: ...

    async def __aenter__(self) -> LLM:
        return self

    async def __aexit__(
        self,
        exc_type: type[BaseException] | None,
        exc: BaseException | None,
        exc_tb: TracebackType | None,
    ) -> None:
        await self.aclose()


class LLMStream(ABC):
    def __init__(
        self,
        llm: LLM,
        *,
        chat_ctx: ChatContext,
        tools: list[FunctionTool | RawFunctionTool],
        conn_options: APIConnectOptions,
    ) -> None:
        self._llm = llm
        self._chat_ctx = chat_ctx
        self._tools = tools
        self._conn_options = conn_options

        self._event_ch = aio.Chan[ChatChunk]()
        self._event_aiter, monitor_aiter = aio.itertools.tee(self._event_ch, 2)
        self._current_attempt_has_error = False
        self._metrics_task = asyncio.create_task(
            self._metrics_monitor_task(monitor_aiter), name="LLM._metrics_task"
        )

        self._task = asyncio.create_task(self._main_task())
        self._task.add_done_callback(lambda _: self._event_ch.close())

        self._llm_request_span: trace.Span | None = None

    @abstractmethod
    async def _run(self) -> None: ...

    @tracer.start_as_current_span("llm_request", end_on_exit=False)
    async def _main_task(self) -> None:
        self._llm_request_span = trace.get_current_span()
        self._llm_request_span.set_attribute(trace_types.ATTR_GEN_AI_REQUEST_MODEL, self._llm.model)
        for name, attributes in _chat_ctx_to_otel_events(self._chat_ctx):
            self._llm_request_span.add_event(name, attributes)

        for i in range(self._conn_options.max_retry + 1):
            try:
                with tracer.start_as_current_span("llm_request_run") as attempt_span:
                    attempt_span.set_attribute(trace_types.ATTR_RETRY_COUNT, i)
                    try:
                        return await self._run()
                    except Exception as e:
                        telemetry_utils.record_exception(attempt_span, e)
                        raise
            except APIError as e:
                retry_interval = self._conn_options._interval_for_retry(i)

                if self._conn_options.max_retry == 0 or not e.retryable:
                    self._emit_error(e, recoverable=False)
                    raise
                elif i == self._conn_options.max_retry:
                    self._emit_error(e, recoverable=False)
                    raise APIConnectionError(
                        f"failed to generate LLM completion after {self._conn_options.max_retry + 1} attempts",  # noqa: E501
                    ) from e

                else:
                    self._emit_error(e, recoverable=True)
                    logger.warning(
                        f"failed to generate LLM completion, retrying in {retry_interval}s",  # noqa: E501
                        exc_info=e,
                        extra={
                            "llm": self._llm._label,
                            "attempt": i + 1,
                        },
                    )

                if retry_interval > 0:
                    await asyncio.sleep(retry_interval)

                # reset the flag when retrying
                self._current_attempt_has_error = False

            except Exception as e:
                self._emit_error(e, recoverable=False)
                raise

    def _emit_error(self, api_error: Exception, recoverable: bool) -> None:
        self._current_attempt_has_error = True
        self._llm.emit(
            "error",
            LLMError(
                timestamp=time.time(),
                label=self._llm._label,
                error=api_error,
                recoverable=recoverable,
            ),
        )

    @utils.log_exceptions(logger=logger)
    async def _metrics_monitor_task(self, event_aiter: AsyncIterable[ChatChunk]) -> None:
        start_time = time.perf_counter()
        ttft = -1.0
        request_id = ""
        usage: CompletionUsage | None = None

        response_content = ""
        tool_calls: list[FunctionToolCall] = []
        completion_start_time: str | None = None

        async for ev in event_aiter:
            request_id = ev.id
            if ttft == -1.0:
                ttft = time.perf_counter() - start_time
                completion_start_time = datetime.now(timezone.utc).isoformat()

            if ev.delta:
                if ev.delta.content:
                    response_content += ev.delta.content
                if ev.delta.tool_calls:
                    tool_calls.extend(ev.delta.tool_calls)

            if ev.usage is not None:
                usage = ev.usage

        duration = time.perf_counter() - start_time

        if self._current_attempt_has_error:
            return

        metrics = LLMMetrics(
            timestamp=time.time(),
            request_id=request_id,
            ttft=ttft,
            duration=duration,
            cancelled=self._task.cancelled(),
            label=self._llm._label,
            completion_tokens=usage.completion_tokens if usage else 0,
            prompt_tokens=usage.prompt_tokens if usage else 0,
            prompt_cached_tokens=usage.prompt_cached_tokens if usage else 0,
            total_tokens=usage.total_tokens if usage else 0,
            tokens_per_second=usage.completion_tokens / duration if usage else 0.0,
<<<<<<< HEAD
            metadata=Metadata(
                model_name=self._llm.model,
                model_provider=self._llm.provider,
            ),
=======
            model=self._llm.model,
>>>>>>> d3fe8f6b
        )
        if self._llm_request_span:
            # livekit metrics attribute
            self._llm_request_span.set_attribute(
                trace_types.ATTR_LLM_METRICS, metrics.model_dump_json()
            )

            # set gen_ai attributes
            self._llm_request_span.set_attributes(
                {
                    trace_types.ATTR_GEN_AI_USAGE_INPUT_TOKENS: metrics.prompt_tokens,
                    trace_types.ATTR_GEN_AI_USAGE_OUTPUT_TOKENS: metrics.completion_tokens,
                },
            )
            if completion_start_time:
                self._llm_request_span.set_attribute(
                    trace_types.ATTR_LANGFUSE_COMPLETION_START_TIME, f'"{completion_start_time}"'
                )

            completion_event_body: dict[str, AttributeValue] = {"role": "assistant"}
            if response_content:
                completion_event_body["content"] = response_content
            if tool_calls:
                completion_event_body["tool_calls"] = [
                    json.dumps(
                        {
                            "function": {"name": tool_call.name, "arguments": tool_call.arguments},
                            "id": tool_call.call_id,
                            "type": "function",
                        }
                    )
                    for tool_call in tool_calls
                ]
            self._llm_request_span.add_event(trace_types.EVENT_GEN_AI_CHOICE, completion_event_body)

        self._llm.emit("metrics_collected", metrics)

    @property
    def chat_ctx(self) -> ChatContext:
        return self._chat_ctx

    @property
    def tools(self) -> list[FunctionTool | RawFunctionTool]:
        return self._tools

    async def aclose(self) -> None:
        await aio.cancel_and_wait(self._task)
        await self._metrics_task
        if self._llm_request_span:
            self._llm_request_span.end()
            self._llm_request_span = None

    async def __anext__(self) -> ChatChunk:
        try:
            val = await self._event_aiter.__anext__()
        except StopAsyncIteration:
            if not self._task.cancelled() and (exc := self._task.exception()):
                raise exc  # noqa: B904

            raise StopAsyncIteration from None

        return val

    def __aiter__(self) -> AsyncIterator[ChatChunk]:
        return self

    async def __aenter__(self) -> LLMStream:
        return self

    async def __aexit__(
        self,
        exc_type: type[BaseException] | None,
        exc: BaseException | None,
        exc_tb: TracebackType | None,
    ) -> None:
        await self.aclose()

    def to_str_iterable(self) -> AsyncIterable[str]:
        """
        Convert the LLMStream to an async iterable of strings.
        This assumes the stream will not call any tools.
        """

        async def _iterable() -> AsyncIterable[str]:
            async with self:
                async for chunk in self:
                    if chunk.delta and chunk.delta.content:
                        yield chunk.delta.content

        return _iterable()<|MERGE_RESOLUTION|>--- conflicted
+++ resolved
@@ -279,14 +279,11 @@
             prompt_cached_tokens=usage.prompt_cached_tokens if usage else 0,
             total_tokens=usage.total_tokens if usage else 0,
             tokens_per_second=usage.completion_tokens / duration if usage else 0.0,
-<<<<<<< HEAD
             metadata=Metadata(
                 model_name=self._llm.model,
                 model_provider=self._llm.provider,
             ),
-=======
-            model=self._llm.model,
->>>>>>> d3fe8f6b
+            model=self._llm.model,  # TODO: remove it
         )
         if self._llm_request_span:
             # livekit metrics attribute
