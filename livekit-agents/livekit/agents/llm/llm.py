from __future__ import annotations

import asyncio
import time
from abc import ABC, abstractmethod
from dataclasses import dataclass, field
<<<<<<< HEAD
from typing import Any, AsyncIterable, AsyncIterator, Literal, TypedDict, Union
=======
from types import TracebackType
from typing import Any, AsyncIterable, AsyncIterator, Generic, Literal, TypeVar, Union
>>>>>>> d6713022

from livekit import rtc
from livekit.agents._exceptions import APIConnectionError, APIError

from .. import utils
from ..log import logger
from ..metrics import LLMMetrics
from ..types import DEFAULT_API_CONNECT_OPTIONS, APIConnectOptions
from ..utils import aio
from . import function_context
from .chat_context import ChatContext, ChatRole


@dataclass
class ChoiceDelta:
    role: ChatRole
    content: str | None = None
    tool_calls: list[function_context.FunctionCallInfo] | None = None


@dataclass
class CompletionUsage:
    completion_tokens: int
    prompt_tokens: int
    total_tokens: int


@dataclass
class Choice:
    delta: ChoiceDelta
    index: int = 0


@dataclass
class LLMCapabilities:
    supports_choices_on_int: bool = True


@dataclass
class ChatChunk:
    request_id: str
    choices: list[Choice] = field(default_factory=list)
    usage: CompletionUsage | None = None


<<<<<<< HEAD
class ToolChoice(TypedDict, total=False):
    type: Literal["auto", "any", "tool", "none", "required"]
    name: str  # Optional: only used when type is "tool"


class LLM(ABC, rtc.EventEmitter[Literal["metrics_collected"]]):
=======
TEvent = TypeVar("TEvent")


class LLM(
    ABC,
    rtc.EventEmitter[Union[Literal["metrics_collected"], TEvent]],
    Generic[TEvent],
):
>>>>>>> d6713022
    def __init__(self) -> None:
        super().__init__()
        self._capabilities = LLMCapabilities()
        self._label = f"{type(self).__module__}.{type(self).__name__}"

    @property
    def label(self) -> str:
        return self._label

    @abstractmethod
    def chat(
        self,
        *,
        chat_ctx: ChatContext,
        conn_options: APIConnectOptions = DEFAULT_API_CONNECT_OPTIONS,
        fnc_ctx: function_context.FunctionContext | None = None,
        temperature: float | None = None,
        n: int | None = None,
        parallel_tool_calls: bool | None = None,
        tool_choice: Union[
            ToolChoice, None, Literal["auto", "any", "none", "required"]
        ] = None,
    ) -> "LLMStream": ...

    @property
    def capabilities(self) -> LLMCapabilities:
        return self._capabilities

    async def aclose(self) -> None: ...

    async def __aenter__(self) -> LLM:
        return self

    async def __aexit__(
        self,
        exc_type: type[BaseException] | None,
        exc: BaseException | None,
        exc_tb: TracebackType | None,
    ) -> None:
        await self.aclose()


class LLMStream(ABC):
    def __init__(
        self,
        llm: LLM,
        *,
        chat_ctx: ChatContext,
        fnc_ctx: function_context.FunctionContext | None,
        conn_options: APIConnectOptions,
    ) -> None:
        self._llm = llm
        self._chat_ctx = chat_ctx
        self._fnc_ctx = fnc_ctx
        self._conn_options = conn_options

        self._event_ch = aio.Chan[ChatChunk]()
        self._event_aiter, monitor_aiter = aio.itertools.tee(self._event_ch, 2)
        self._metrics_task = asyncio.create_task(
            self._metrics_monitor_task(monitor_aiter), name="LLM._metrics_task"
        )

        self._task = asyncio.create_task(self._main_task())
        self._task.add_done_callback(lambda _: self._event_ch.close())

        self._function_calls_info: list[function_context.FunctionCallInfo] = []
        self._function_tasks = set[asyncio.Task[Any]]()

    @abstractmethod
    async def _run(self) -> None: ...

    async def _main_task(self) -> None:
        for i in range(self._conn_options.max_retry + 1):
            try:
                return await self._run()
            except APIError as e:
                if self._conn_options.max_retry == 0:
                    raise
                elif i == self._conn_options.max_retry:
                    raise APIConnectionError(
                        f"failed to generate LLM completion after {self._conn_options.max_retry + 1} attempts",
                    ) from e
                else:
                    logger.warning(
                        f"failed to generate LLM completion, retrying in {self._conn_options.retry_interval}s",
                        exc_info=e,
                        extra={
                            "llm": self._llm._label,
                            "attempt": i + 1,
                        },
                    )

                await asyncio.sleep(self._conn_options.retry_interval)

    @utils.log_exceptions(logger=logger)
    async def _metrics_monitor_task(
        self, event_aiter: AsyncIterable[ChatChunk]
    ) -> None:
        start_time = time.perf_counter()
        ttft = -1.0
        request_id = ""
        usage: CompletionUsage | None = None

        async for ev in event_aiter:
            request_id = ev.request_id
            if ttft == -1.0:
                ttft = time.perf_counter() - start_time

            if ev.usage is not None:
                usage = ev.usage

        duration = time.perf_counter() - start_time
        metrics = LLMMetrics(
            timestamp=time.time(),
            request_id=request_id,
            ttft=ttft,
            duration=duration,
            cancelled=self._task.cancelled(),
            label=self._llm._label,
            completion_tokens=usage.completion_tokens if usage else 0,
            prompt_tokens=usage.prompt_tokens if usage else 0,
            total_tokens=usage.total_tokens if usage else 0,
            tokens_per_second=usage.completion_tokens / duration if usage else 0.0,
            error=None,
        )
        self._llm.emit("metrics_collected", metrics)

    @property
    def function_calls(self) -> list[function_context.FunctionCallInfo]:
        """List of called functions from this stream."""
        return self._function_calls_info

    @property
    def chat_ctx(self) -> ChatContext:
        """The initial chat context of this stream."""
        return self._chat_ctx

    @property
    def fnc_ctx(self) -> function_context.FunctionContext | None:
        """The function context of this stream."""
        return self._fnc_ctx

    def execute_functions(self) -> list[function_context.CalledFunction]:
        """Execute all functions concurrently of this stream."""
        called_functions: list[function_context.CalledFunction] = []
        for fnc_info in self._function_calls_info:
            called_fnc = fnc_info.execute()
            self._function_tasks.add(called_fnc.task)
            called_fnc.task.add_done_callback(self._function_tasks.remove)
            called_functions.append(called_fnc)

        return called_functions

    async def aclose(self) -> None:
        await aio.gracefully_cancel(self._task)
        await utils.aio.gracefully_cancel(*self._function_tasks)
        await self._metrics_task

    async def __anext__(self) -> ChatChunk:
        try:
            val = await self._event_aiter.__anext__()
        except StopAsyncIteration:
            if not self._task.cancelled() and (exc := self._task.exception()):
                raise exc from None

            raise StopAsyncIteration

        return val

    def __aiter__(self) -> AsyncIterator[ChatChunk]:
        return self

    async def __aenter__(self) -> LLMStream:
        return self

    async def __aexit__(
        self,
        exc_type: type[BaseException] | None,
        exc: BaseException | None,
        exc_tb: TracebackType | None,
    ) -> None:
        await self.aclose()<|MERGE_RESOLUTION|>--- conflicted
+++ resolved
@@ -4,12 +4,17 @@
 import time
 from abc import ABC, abstractmethod
 from dataclasses import dataclass, field
-<<<<<<< HEAD
-from typing import Any, AsyncIterable, AsyncIterator, Literal, TypedDict, Union
-=======
 from types import TracebackType
-from typing import Any, AsyncIterable, AsyncIterator, Generic, Literal, TypeVar, Union
->>>>>>> d6713022
+from typing import (
+    Any,
+    AsyncIterable,
+    AsyncIterator,
+    Generic,
+    Literal,
+    TypedDict,
+    TypeVar,
+    Union,
+)
 
 from livekit import rtc
 from livekit.agents._exceptions import APIConnectionError, APIError
@@ -55,14 +60,11 @@
     usage: CompletionUsage | None = None
 
 
-<<<<<<< HEAD
 class ToolChoice(TypedDict, total=False):
     type: Literal["auto", "any", "tool", "none", "required"]
     name: str  # Optional: only used when type is "tool"
 
 
-class LLM(ABC, rtc.EventEmitter[Literal["metrics_collected"]]):
-=======
 TEvent = TypeVar("TEvent")
 
 
@@ -71,7 +73,6 @@
     rtc.EventEmitter[Union[Literal["metrics_collected"], TEvent]],
     Generic[TEvent],
 ):
->>>>>>> d6713022
     def __init__(self) -> None:
         super().__init__()
         self._capabilities = LLMCapabilities()
