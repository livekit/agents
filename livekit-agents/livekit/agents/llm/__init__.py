--- conflicted
+++ resolved
@@ -10,10 +10,7 @@
     FunctionCall,
     FunctionCallOutput,
     ImageContent,
-<<<<<<< HEAD
-=======
     MetricsReport,
->>>>>>> 0a323451
 )
 from .fallback_adapter import AvailabilityChangedEvent, FallbackAdapter
 from .llm import (
