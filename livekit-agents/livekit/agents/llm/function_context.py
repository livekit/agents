# Copyright 2023 LiveKit, Inc.
#
# Licensed under the Apache License, Version 2.0 (the "License");
# you may not use this file except in compliance with the License.
# You may obtain a copy of the License at
#
#     http://www.apache.org/licenses/LICENSE-2.0
#
# Unless required by applicable law or agreed to in writing, software
# distributed under the License is distributed on an "AS IS" BASIS,
# WITHOUT WARRANTIES OR CONDITIONS OF ANY KIND, either express or implied.
# See the License for the specific language governing permissions and
# limitations under the License.

from __future__ import annotations

import enum
import asyncio
import inspect
import typing
from dataclasses import dataclass
from typing import Any, Callable

<<<<<<< HEAD
from attrs import define, field
from ..log import logger
=======
METADATA_ATTR = "__livekit_ai_metadata__"
>>>>>>> 65b7791f


class _UseDocMarker:
    pass


METADATA_ATTR = "__livekit_ai_metadata__"
USE_DOCSTRING = _UseDocMarker()


<<<<<<< HEAD
@define(kw_only=True, frozen=True)
=======
@dataclass(frozen=True)
>>>>>>> 65b7791f
class TypeInfo:
    description: str = ""
    choices: list[Any] = field(factory=list)


@define(kw_only=True, frozen=True)
class FunctionArgInfo:
    name: str
    description: str
    type: type
    default: Any
    choices: list[Any] | None


@define(kw_only=True, frozen=True)
class FunctionInfo:
    name: str
    description: str
    auto_retry: bool
    callable: Callable
    arguments: dict[str, FunctionArgInfo]


@define(kw_only=True, frozen=True)
class CalledFunction:
    info: FunctionInfo
    arguments: dict[str, Any]
    task: asyncio.Task
    result: Any | None = None
    exception: BaseException | None = None


def ai_callable(
    *,
    name: str | None = None,
    description: str | _UseDocMarker | None = None,
    auto_retry: bool = False,
) -> Callable:
    def deco(f):
        _set_metadata(f, name=name, desc=description, auto_retry=auto_retry)
        return f

    return deco


class FunctionContext:
    def __init__(self) -> None:
        self._fncs = dict[str, FunctionInfo]()

        for _, member in inspect.getmembers(self, predicate=inspect.ismethod):
            if hasattr(member, METADATA_ATTR):
                self._register_ai_function(member)

    def ai_callable(
        self,
        *,
        name: str | None = None,
        description: str | _UseDocMarker | None = None,
        auto_retry: bool = True,
    ) -> Callable:
        def deco(f):
            _set_metadata(f, name=name, desc=description, auto_retry=auto_retry)
            self._register_ai_function(f)

        return deco

    def _register_ai_function(self, fnc: Callable) -> None:
        if not hasattr(fnc, METADATA_ATTR):
            logger.warning(f"function {fnc.__name__} does not have ai metadata")
            return

        metadata: _AIFncMetadata = getattr(fnc, METADATA_ATTR)
        fnc_name = metadata.name
        if fnc_name in self._fncs:
            raise ValueError(f"duplicate ai_callable name: {fnc_name}")

        sig = inspect.signature(fnc)
        type_hints = typing.get_type_hints(fnc)  # Annotated[T, ...] -> T
        args = dict()

        for name, param in sig.parameters.items():
            if param.kind not in (
                inspect.Parameter.POSITIONAL_OR_KEYWORD,
                inspect.Parameter.KEYWORD_ONLY,
            ):
                raise ValueError(f"{fnc_name}: unsupported parameter kind {param.kind}")

            if param.annotation is inspect.Parameter.empty:
                raise ValueError(
                    f"{fnc_name}: missing type annotation for parameter {name}"
                )

            th = type_hints[name]

            if not is_type_supported(th):
                raise ValueError(
                    f"{fnc_name}: unsupported type {th} for parameter {name}"
                )

            type_info = _find_param_type_info(param.annotation)
            desc = type_info.description if type_info else ""
            choices = type_info.choices if type_info else None

            args[name] = FunctionArgInfo(
                name=name,
                description=desc,
                type=th,
                default=param.default,
                choices=choices,
            )

        self._fncs[metadata.name] = FunctionInfo(
            name=metadata.name,
            description=metadata.description,
            auto_retry=metadata.auto_retry,
            callable=fnc,
            arguments=args,
        )

    @property
    def ai_functions(self) -> dict[str, FunctionInfo]:
        return self._fncs


@define(kw_only=True, frozen=True)
class _AIFncMetadata:
    name: str
    description: str
    auto_retry: bool


def _find_param_type_info(annotation: type) -> TypeInfo | None:
    if typing.get_origin(annotation) is not typing.Annotated:
        return None

    for a in typing.get_args(annotation):
        if isinstance(a, TypeInfo):
            return a

    return None


<<<<<<< HEAD
def _set_metadata(
    f: Callable,
    name: str | None = None,
    desc: str | _UseDocMarker | None = None,
    auto_retry: bool = False,
) -> None:
    if desc is None:
        desc = ""
=======
# internal metadata
@dataclass(frozen=True)
class AIFncMetadata:
    name: str = ""
    desc: str = ""
    auto_retry: bool = True
>>>>>>> 65b7791f

    if isinstance(desc, _UseDocMarker):
        desc = inspect.getdoc(f)
        if desc is None:
            raise ValueError(
                f"missing docstring for function {f.__name__}, "
                "use explicit description or provide docstring"
            )

<<<<<<< HEAD
    metadata = _AIFncMetadata(
        name=name or f.__name__,
        description=desc,
        auto_retry=auto_retry,
    )

    setattr(f, METADATA_ATTR, metadata)
=======
@dataclass(frozen=True)
class AIFncArg:
    name: str
    desc: str
    type: type
    default: Any


@dataclass(frozen=True)
class AIFunction:
    metadata: AIFncMetadata
    fnc: Callable
    args: dict[str, AIFncArg]
>>>>>>> 65b7791f


def is_type_supported(t: type) -> bool:
    if t in (str, int, float, bool):
        return True

    if typing.get_origin(t) is list:
        in_type = typing.get_args(t)[0]
        return in_type in (str, int, float, bool)

    if issubclass(t, enum.Enum):
        return all(isinstance(e.value, str) for e in t)

    return False<|MERGE_RESOLUTION|>--- conflicted
+++ resolved
@@ -18,15 +18,10 @@
 import asyncio
 import inspect
 import typing
-from dataclasses import dataclass
+from dataclasses import dataclass, field
 from typing import Any, Callable
 
-<<<<<<< HEAD
-from attrs import define, field
 from ..log import logger
-=======
-METADATA_ATTR = "__livekit_ai_metadata__"
->>>>>>> 65b7791f
 
 
 class _UseDocMarker:
@@ -37,17 +32,13 @@
 USE_DOCSTRING = _UseDocMarker()
 
 
-<<<<<<< HEAD
-@define(kw_only=True, frozen=True)
-=======
-@dataclass(frozen=True)
->>>>>>> 65b7791f
+@dataclass(frozen=True)
 class TypeInfo:
     description: str = ""
-    choices: list[Any] = field(factory=list)
-
-
-@define(kw_only=True, frozen=True)
+    choices: list[Any] = field(default_factory=list)
+
+
+@dataclass(frozen=True)
 class FunctionArgInfo:
     name: str
     description: str
@@ -56,7 +47,7 @@
     choices: list[Any] | None
 
 
-@define(kw_only=True, frozen=True)
+@dataclass(frozen=True)
 class FunctionInfo:
     name: str
     description: str
@@ -65,7 +56,7 @@
     arguments: dict[str, FunctionArgInfo]
 
 
-@define(kw_only=True, frozen=True)
+@dataclass(frozen=True)
 class CalledFunction:
     info: FunctionInfo
     arguments: dict[str, Any]
@@ -166,7 +157,7 @@
         return self._fncs
 
 
-@define(kw_only=True, frozen=True)
+@dataclass(frozen=True)
 class _AIFncMetadata:
     name: str
     description: str
@@ -184,7 +175,6 @@
     return None
 
 
-<<<<<<< HEAD
 def _set_metadata(
     f: Callable,
     name: str | None = None,
@@ -193,14 +183,6 @@
 ) -> None:
     if desc is None:
         desc = ""
-=======
-# internal metadata
-@dataclass(frozen=True)
-class AIFncMetadata:
-    name: str = ""
-    desc: str = ""
-    auto_retry: bool = True
->>>>>>> 65b7791f
 
     if isinstance(desc, _UseDocMarker):
         desc = inspect.getdoc(f)
@@ -210,7 +192,6 @@
                 "use explicit description or provide docstring"
             )
 
-<<<<<<< HEAD
     metadata = _AIFncMetadata(
         name=name or f.__name__,
         description=desc,
@@ -218,21 +199,6 @@
     )
 
     setattr(f, METADATA_ATTR, metadata)
-=======
-@dataclass(frozen=True)
-class AIFncArg:
-    name: str
-    desc: str
-    type: type
-    default: Any
-
-
-@dataclass(frozen=True)
-class AIFunction:
-    metadata: AIFncMetadata
-    fnc: Callable
-    args: dict[str, AIFncArg]
->>>>>>> 65b7791f
 
 
 def is_type_supported(t: type) -> bool:
