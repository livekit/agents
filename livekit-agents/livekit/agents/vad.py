--- conflicted
+++ resolved
@@ -14,11 +14,7 @@
 
 class VADMetrics(TypedDict):
     timestamp: float
-<<<<<<< HEAD
-    inference_duration_avg: float
-=======
     inference_duration_total: float
->>>>>>> ca3e47ae
     inference_count: int
     label: str
 
@@ -118,40 +114,24 @@
     async def _metrics_monitor_task(self, event_aiter: AsyncIterable[VADEvent]) -> None:
         """Task used to collect metrics"""
 
-<<<<<<< HEAD
-        inference_duration_sum = 0.0
-=======
         inference_duration_total = 0.0
->>>>>>> ca3e47ae
         inference_count = 0
 
         async for ev in event_aiter:
             if ev.type == VADEventType.INFERENCE_DONE:
-<<<<<<< HEAD
-                inference_duration_sum += ev.inference_duration
-=======
                 inference_duration_total += ev.inference_duration
->>>>>>> ca3e47ae
                 inference_count += 1
 
                 if inference_count >= 1 / self._vad.capabilities.update_interval:
                     vad_metrics: VADMetrics = {
                         "timestamp": time.time(),
-<<<<<<< HEAD
-                        "inference_duration_avg": inference_duration_sum
-                        / inference_count,
-=======
                         "inference_duration_total": inference_duration_total,
->>>>>>> ca3e47ae
                         "inference_count": inference_count,
                         "label": self._vad._label,
                     }
                     self._vad.emit("metrics_collected", vad_metrics)
-<<<<<<< HEAD
-                    inference_duration_sum = 0.0
-=======
+
                     inference_duration_total = 0.0
->>>>>>> ca3e47ae
                     inference_count = 0
 
     def push_frame(self, frame: rtc.AudioFrame) -> None:
