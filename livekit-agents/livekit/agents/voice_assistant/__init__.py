--- conflicted
+++ resolved
@@ -1,17 +1,3 @@
 from .assistant import AssistantContext, VoiceAssistant
-<<<<<<< HEAD
-from .transcription_manager import (
-    TranscriptionManager,
-    TranscriptionManagerSegmentHandle,
-)
 
-__all__ = [
-    "VoiceAssistant",
-    "AssistantContext",
-    "TranscriptionManager",
-    "TranscriptionManagerSegmentHandle",
-]
-=======
-
-__all__ = ["VoiceAssistant", "AssistantContext"]
->>>>>>> 6019c43a
+__all__ = ["VoiceAssistant", "AssistantContext"]