--- conflicted
+++ resolved
@@ -241,20 +241,13 @@
 
     try:
         async for seg in streamed_text:
-<<<<<<< HEAD
             if not handle.tts_forwarder.closed:
                 handle.tts_forwarder.push_text(seg)
-=======
-            handle._collected_text += seg
 
             if read_atask is None:
                 # start the task when we receive the first text segment (so start_time is more accurate)
                 read_atask = asyncio.create_task(_read_generated_audio_task())
 
-            if handle._tr_fwd and not handle._tr_fwd.closed:
-                handle._tr_fwd.push_text(seg)
->>>>>>> 99e157e5
-
             tts_stream.push_text(seg)
 
         if not handle.tts_forwarder.closed:
@@ -262,16 +255,10 @@
 
         tts_stream.end_input()
 
-<<<<<<< HEAD
-        if not handle.tts_forwarder.closed:
-            # mark_audio_segment_end must be called *after* mart_text_segment_end
-            handle.tts_forwarder.mark_audio_segment_end()
-=======
         if read_atask is not None:
             await read_atask
     finally:
         if read_atask is not None:
             await utils.aio.gracefully_cancel(read_atask)
 
-        await tts_stream.aclose()
->>>>>>> 99e157e5
+        await tts_stream.aclose()