--- conflicted
+++ resolved
@@ -26,12 +26,8 @@
 
 @dataclass
 class _SpeechInfo:
-<<<<<<< HEAD
     source: str | LLMStream | AsyncIterable[str]
-=======
-    source: str | llm.LLMStream | AsyncIterable[str]
     user_question: str  # empty when the speech isn't an answer
->>>>>>> 71b871c8
     allow_interruptions: bool
     add_to_chat_ctx: bool
     synthesis_handle: SynthesisHandle
@@ -78,7 +74,7 @@
     def get_metadata(self, key: str, default: Any = None) -> Any:
         return self._metadata.get(key, default)
 
-    def llm_stream(self) -> llm.LLMStream:
+    def llm_stream(self) -> LLMStream:
         return self._llm_stream
 
 
@@ -400,16 +396,7 @@
         ):
             return
 
-<<<<<<< HEAD
-        # validate the answer & queue it for playout, also add the user question to the chat context
-        user_msg = ChatMessage.create(text=self._transcribed_text, role="user")
-        self._chat_ctx.messages.append(user_msg)
-        self.emit("user_speech_committed", self._chat_ctx, user_msg)
-
-        self._agent_playing_synthesis = self._agent_answer_speech
-=======
         self._playout_ch.send_nowait(self._agent_answer_speech)
->>>>>>> 71b871c8
         self._agent_answer_speech = None
 
     def _interrupt_if_needed(self) -> None:
@@ -463,19 +450,10 @@
                 llm_stream = await llm_stream
 
             # fallback to default impl if no custom/user stream is returned
-<<<<<<< HEAD
-            if llm_stream is None:
-                llm_stream = self._llm.chat(chat_ctx=copied_ctx, fnc_ctx=self._fnc_ctx)
-
-            assert isinstance(
-                llm_stream, LLMStream
-            ), "will_create_llm_stream should be a LLMStream"
-=======
-            if not isinstance(llm_stream, llm.LLMStream):
+            if not isinstance(llm_stream, LLMStream):
                 llm_stream = _default_will_synthesize_assistant_reply(
                     self, chat_ctx=copied_ctx
                 )
->>>>>>> 71b871c8
 
             synthesis = self._agent_output.synthesize(
                 transcript=_llm_stream_to_str_iterable(llm_stream)
@@ -558,28 +536,18 @@
         _commit_user_message_if_needed()
 
         collected_text = speech_info.synthesis_handle.collected_text
-<<<<<<< HEAD
-        interrupted: bool = speech_info.synthesis_handle.interrupted
-        if (
-            isinstance(speech_info.source, LLMStream)
-            and len(speech_info.source.function_calls) > 0
-            and not interrupted
-        ):
-            self.emit("function_calls_collected", speech_info.source.function_calls)
-=======
         interrupted = speech_info.synthesis_handle.interrupted
-        is_using_tools = isinstance(speech_info.source, llm.LLMStream) and len(
+        is_using_tools = isinstance(speech_info.source, LLMStream) and len(
             speech_info.source.function_calls
         )
 
         # if the answer is using tools, execute the functions and automatically generate
         # a response to the user question from the returned values
         if is_using_tools and not interrupted:
-            assert isinstance(speech_info.source, llm.LLMStream)
+            assert isinstance(speech_info.source, LLMStream)
             assert (
                 user_speech_commited
             ), "user speech should be committed before using tools"
->>>>>>> 71b871c8
 
             # execute functions
             call_ctx = AssistantCallContext(self, speech_info.source)
@@ -591,36 +559,23 @@
             self.emit("function_calls_finished", called_fncs)
             _CallContextVar.reset(tk)
 
-<<<<<<< HEAD
-            tool_calls_results: list[ChatMessage] = []
-=======
             tool_calls = []
             tool_calls_results_msg = []
->>>>>>> 71b871c8
 
             for called_fnc in called_fncs:
                 # ignore the function calls that returns None
                 if called_fnc.result is None:
                     continue
 
-<<<<<<< HEAD
-                tool_calls_results.append(
+                tool_calls.append(called_fnc.call_info)
+                tool_calls_results_msg.append(
                     ChatMessage.create_tool_from_called_function(called_fnc)
                 )
 
             chat_ctx = speech_info.source.chat_ctx.copy()
-            chat_ctx.messages.extend(tool_calls_results)
-=======
-                tool_calls.append(called_fnc.call_info)
-                tool_calls_results_msg.append(
-                    llm.ChatMessage.create_tool_from_called_function(called_fnc)
-                )
-
-            chat_ctx = speech_info.source.chat_ctx.copy()
-            tool_msg = llm.ChatMessage.create_tool_calls(tool_calls)
+            tool_msg = ChatMessage.create_tool_calls(tool_calls)
             chat_ctx.messages.append(tool_msg)
             chat_ctx.messages.extend(tool_calls_results_msg)
->>>>>>> 71b871c8
 
             answer_stream = self._llm.chat(chat_ctx=chat_ctx, fnc_ctx=self._fnc_ctx)
             answer_synthesis = self._agent_output.synthesize(
@@ -632,13 +587,8 @@
             collected_text = answer_synthesis.collected_text
             interrupted = answer_synthesis.interrupted
 
-<<<<<<< HEAD
-        if speech_info.add_to_chat_ctx:
+        if speech_info.add_to_chat_ctx and user_speech_commited:
             msg = ChatMessage.create(text=collected_text, role="assistant")
-=======
-        if speech_info.add_to_chat_ctx and user_speech_commited:
-            msg = llm.ChatMessage.create(text=collected_text, role="assistant")
->>>>>>> 71b871c8
             self._chat_ctx.messages.append(msg)
 
             if interrupted:
@@ -679,17 +629,6 @@
     def validating(self) -> bool:
         return self._validating_task is not None and not self._validating_task.done()
 
-<<<<<<< HEAD
-    def on_new_synthesis(self, user_msg: ChatMessage) -> None:
-        str_content: str = ""
-        if isinstance(user_msg.content, str):
-            str_content = user_msg.content
-        elif isinstance(user_msg.content, list):
-            str_items = [item for item in user_msg.content if isinstance(item, str)]
-            str_content = " ".join(str_items)
-
-        self._last_final_transcript = str_content
-=======
     def _get_defer_delay(self) -> float:
         if (
             self._last_final_transcript
@@ -703,9 +642,9 @@
         self._last_final_transcript = ""
         self._last_recv_end_of_speech_time = 0.0
 
-    def on_new_synthesis(self, user_msg: llm.ChatMessage) -> None:
+    def on_new_synthesis(self, user_msg: ChatMessage) -> None:
+        assert user_msg.content is str
         self._last_final_transcript = user_msg.content.strip()  # type: ignore
->>>>>>> 71b871c8
 
         if self.validating:
             self._run(self._get_defer_delay())  # debounce
