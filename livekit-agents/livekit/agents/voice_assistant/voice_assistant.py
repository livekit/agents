from __future__ import annotations

import asyncio
import contextvars
import time
from dataclasses import dataclass
from typing import Any, AsyncIterable, Awaitable, Callable, Literal, Optional, Union

from livekit import rtc

from .. import stt, tokenize, tts, utils, vad
from ..llm import LLM, ChatContext, ChatMessage, FunctionContext, LLMStream
from .agent_output import AgentOutput, SynthesisHandle
from .agent_playout import AgentPlayout
from .human_input import HumanInput
from .log import logger
from .plotter import AssistantPlotter


@dataclass
class _SpeechInfo:
    id: str  # useful to recognize a specific speech in logs
    source: str | LLMStream | AsyncIterable[str]
    allow_interruptions: bool
    add_to_chat_ctx: bool
    synthesis_handle: SynthesisHandle

    # is_reply = True when the speech is answering to a user question
    is_reply: bool = False
    user_question: str = ""


WillSynthesizeAssistantReply = Callable[
    ["VoiceAssistant", ChatContext],
    Union[Optional[LLMStream], Awaitable[Optional[LLMStream]]],
]

EventTypes = Literal[
    "user_started_speaking",
    "user_stopped_speaking",
    "agent_started_speaking",
    "agent_stopped_speaking",
    "user_speech_committed",
    "agent_speech_committed",
    "agent_speech_interrupted",
    "function_calls_collected",
    "function_calls_finished",
]


_CallContextVar = contextvars.ContextVar["AssistantCallContext"](
    "voice_assistant_contextvar"
)


class AssistantCallContext:
    def __init__(self, assistant: "VoiceAssistant", llm_stream: LLMStream) -> None:
        self._assistant = assistant
        self._metadata = dict[str, Any]()
        self._llm_stream = llm_stream

    @staticmethod
    def get_current() -> "AssistantCallContext":
        return _CallContextVar.get()

    @property
    def assistant(self) -> "VoiceAssistant":
        return self._assistant

    def store_metadata(self, key: str, value: Any) -> None:
        self._metadata[key] = value

    def get_metadata(self, key: str, default: Any = None) -> Any:
        return self._metadata.get(key, default)

    def llm_stream(self) -> LLMStream:
        return self._llm_stream


def _default_will_synthesize_assistant_reply(
    assistant: VoiceAssistant, chat_ctx: ChatContext
) -> LLMStream:
    return assistant.llm.chat(chat_ctx=chat_ctx, fnc_ctx=assistant.fnc_ctx)


@dataclass(frozen=True)
class _ImplOptions:
    allow_interruptions: bool
    int_speech_duration: float
    int_min_words: int
    preemptive_synthesis: bool
    will_synthesize_assistant_reply: WillSynthesizeAssistantReply
    plotting: bool
    transcription: AssistantTranscriptionOptions


@dataclass(frozen=True)
class AssistantTranscriptionOptions:
    user_transcription: bool = True
    """Whether to forward the user transcription to the client"""
    agent_transcription: bool = True
    """Whether to forward the agent transcription to the client"""
    agent_transcription_speed: float = 1.0
    """The speed at which the agent's speech transcription is forwarded to the client.
    We try to mimic the agent's speech speed by adjusting the transcription speed."""
    sentence_tokenizer: tokenize.SentenceTokenizer = tokenize.basic.SentenceTokenizer()
    """The tokenizer used to split the speech into sentences. 
    This is used to device when to mark a transcript as final for the agent transcription."""
    word_tokenizer: tokenize.WordTokenizer = tokenize.basic.WordTokenizer()
    """The tokenizer used to split the speech into words.
    This is used to simulate the "interim results" of the agent transcription."""
    hyphenate_word: Callable[[str], list[str]] = tokenize.basic.hyphenate_word
    """A function that takes a string (word) as input and returns a list of strings,
    representing the hyphenated parts of the word."""


class VoiceAssistant(utils.EventEmitter[EventTypes]):
    MIN_TIME_PLAYED_FOR_COMMIT = 1.5
    """Minimum time played for the user speech to be committed to the chat context"""

    def __init__(
        self,
        *,
        vad: vad.VAD,
        stt: stt.STT,
        llm: LLM,
        tts: tts.TTS,
        chat_ctx: ChatContext | None = None,
        fnc_ctx: FunctionContext | None = None,
        allow_interruptions: bool = True,
        interrupt_speech_duration: float = 0.6,
        interrupt_min_words: int = 0,
        preemptive_synthesis: bool = True,
        transcription: AssistantTranscriptionOptions = AssistantTranscriptionOptions(),
        will_synthesize_assistant_reply: WillSynthesizeAssistantReply = _default_will_synthesize_assistant_reply,
        plotting: bool = False,
        loop: asyncio.AbstractEventLoop | None = None,
    ) -> None:
        """
        Create a new VoiceAssistant.

        Args:
            vad: Voice Activity Detection (VAD) instance.
            stt: Speech-to-Text (STT) instance.
            llm: Large Language Model (LLM) instance.
            tts: Text-to-Speech (TTS) instance.
            chat_ctx: Chat context for the assistant.
            fnc_ctx: Function context for the assistant.
            allow_interruptions: Whether to allow the user to interrupt the assistant.
            interrupt_speech_duration: Minimum duration of speech to consider for interruption.
            interrupt_min_words: Minimum number of words to consider for interruption.
                Defaults to 0 as this may increase the latency depending on the STT.
            preemptive_synthesis: Whether to preemptively synthesize responses.
            transcription: Options for assistant transcription.
            will_synthesize_assistant_reply: Callback called when the assistant is about to synthesize a reply.
                This can be used to customize the reply (e.g: inject context/RAG).
            plotting: Whether to enable plotting for debugging. matplotlib must be installed.
            loop: Event loop to use. Default to asyncio.get_event_loop().
        """
        super().__init__()
        self._loop = loop or asyncio.get_event_loop()
        self._opts = _ImplOptions(
            plotting=plotting,
            allow_interruptions=allow_interruptions,
            int_speech_duration=interrupt_speech_duration,
            int_min_words=interrupt_min_words,
            preemptive_synthesis=preemptive_synthesis,
            transcription=transcription,
            will_synthesize_assistant_reply=will_synthesize_assistant_reply,
        )
        self._plotter = AssistantPlotter(self._loop)

        # wrap with StreamAdapter automatically when streaming is not supported on a specific TTS/STT.
        # To override StreamAdapter options, create the adapter manually.

        if not tts.capabilities.streaming:
            from .. import tts as text_to_speech

            tts = text_to_speech.StreamAdapter(
                tts=tts, sentence_tokenizer=tokenize.basic.SentenceTokenizer()
            )

        if not stt.capabilities.streaming:
            from .. import stt as speech_to_text

            stt = speech_to_text.StreamAdapter(
                stt=stt,
                vad=vad,
            )

        self._stt, self._vad, self._llm, self._tts = stt, vad, llm, tts
        self._chat_ctx = chat_ctx or ChatContext()
        self._fnc_ctx = fnc_ctx
        self._started, self._closed = False, False

        self._human_input: HumanInput | None = None
        self._agent_output: AgentOutput | None = None

        # done when the agent output track is published
        self._track_published_fut = asyncio.Future[None]()

        self._pending_agent_reply: _SpeechInfo | None = None
        self._pending_agent_reply_task: asyncio.Task[None] | None = None

        self._playing_speech: _SpeechInfo | None = None
        self._transcribed_text, self._transcribed_interim_text = "", ""

        self._deferred_validation = _DeferredReplyValidation(
            self._validate_reply_if_possible, loop=self._loop
        )

        self._speech_q: list[_SpeechInfo] = []
        self._speech_q_changed = asyncio.Event()

    @property
    def fnc_ctx(self) -> FunctionContext | None:
        return self._fnc_ctx

    @fnc_ctx.setter
    def fnc_ctx(self, fnc_ctx: FunctionContext | None) -> None:
        self._fnc_ctx = fnc_ctx

    @property
    def chat_ctx(self) -> ChatContext:
        return self._chat_ctx

    @property
    def llm(self) -> LLM:
        return self._llm

    @property
    def tts(self) -> tts.TTS:
        return self._tts

    @property
    def stt(self) -> stt.STT:
        return self._stt

    @property
    def vad(self) -> vad.VAD:
        return self._vad

    def start(
        self, room: rtc.Room, participant: rtc.RemoteParticipant | str | None = None
    ) -> None:
        """Start the voice assistant

        Args:
            room: the room to use
            participant: the participant to listen to, can either be a participant or a participant identity
                If None, the first participant found in the room will be selected
        """
        if self._started:
            raise RuntimeError("voice assistant already started")

        room.on("participant_connected", self._on_participant_connected)
        self._room, self._participant = room, participant

        if participant is not None:
            if isinstance(participant, rtc.RemoteParticipant):
                self._link_participant(participant.identity)
            else:
                self._link_participant(participant)
        else:
            # no participant provided, try to find the first participant in the room
            for participant in self._room.remote_participants.values():
                self._link_participant(participant.identity)
                break

        self._main_atask = asyncio.create_task(self._main_task())

    def on(self, event: EventTypes, callback: Callable[[Any], None] | None = None):
        """Register a callback for an event

        Args:
            event: the event to listen to (see EventTypes)
                - user_started_speaking: the user started speaking
                - user_stopped_speaking: the user stopped speaking
                - agent_started_speaking: the agent started speaking
                - agent_stopped_speaking: the agent stopped speaking
                - user_speech_committed: the user speech was committed to the chat context
                - agent_speech_committed: the agent speech was committed to the chat context
                - agent_speech_interrupted: the agent speech was interrupted
                - function_calls_collected: received the complete set of functions to be executed
                - function_calls_finished: all function calls have been completed
            callback: the callback to call when the event is emitted
        """
        return super().on(event, callback)

    async def say(
        self,
        source: str | LLMStream | AsyncIterable[str],
        *,
        allow_interruptions: bool = True,
        add_to_chat_ctx: bool = True,
    ) -> None:
        """
        Play a speech source through the voice assistant.

        Args:
            source: The source of the speech to play.
                It can be a string, an LLMStream, or an asynchronous iterable of strings.
            allow_interruptions: Whether to allow interruptions during the speech playback.
            add_to_chat_ctx: Whether to add the speech to the chat context.
        """
        await self._track_published_fut
        speech_id = utils.shortuuid()
        self._add_speech_for_playout(
            _SpeechInfo(
                id=speech_id,
                source=source,
                allow_interruptions=allow_interruptions,
                add_to_chat_ctx=add_to_chat_ctx,
                synthesis_handle=self._synthesize_agent_speech(speech_id, source),
            )
        )

    async def aclose(self) -> None:
        """Close the voice assistant"""
        if not self._started:
            return

        self._room.off("participant_connected", self._on_participant_connected)
        await self._deferred_validation.aclose()

    def _on_participant_connected(self, participant: rtc.RemoteParticipant):
        if self._human_input is not None:
            return

        self._link_participant(participant.identity)

    def _link_participant(self, identity: str) -> None:
        participant = self._room.remote_participants.get(identity)
        if participant is None:
            logger.error("_link_participant must be called with a valid identity")
            return

        self._human_input = HumanInput(
            room=self._room,
            vad=self._vad,
            stt=self._stt,
            participant=participant,
            transcription=self._opts.transcription.user_transcription,
        )

        def _on_start_of_speech(ev: vad.VADEvent) -> None:
            self._plotter.plot_event("user_started_speaking")
            self.emit("user_started_speaking")
            self._deferred_validation.on_human_start_of_speech(ev)

        def _on_vad_updated(ev: vad.VADEvent) -> None:
            if not self._track_published_fut.done():
                return

            assert self._agent_output is not None

            tv = 1.0
            if self._opts.allow_interruptions:
                tv = max(0.0, 1.0 - ev.probability)
                self._agent_output.playout.target_volume = tv

            smoothed_tv = self._agent_output.playout.smoothed_volume

            self._plotter.plot_value("raw_vol", tv)
            self._plotter.plot_value("smoothed_vol", smoothed_tv)
            self._plotter.plot_value("vad_probability", ev.probability)

            if ev.speech_duration >= self._opts.int_speech_duration:
                self._interrupt_if_possible()

        def _on_end_of_speech(ev: vad.VADEvent) -> None:
            self._plotter.plot_event("user_stopped_speaking")
            self.emit("user_stopped_speaking")
            self._deferred_validation.on_human_end_of_speech(ev)

        def _on_interim_transcript(ev: stt.SpeechEvent) -> None:
            self._transcribed_interim_text = ev.alternatives[0].text

        def _on_final_transcript(ev: stt.SpeechEvent) -> None:
            self._transcribed_text += ev.alternatives[0].text

            if self._opts.preemptive_synthesis:
                self._synthesize_agent_reply()

            self._deferred_validation.on_human_final_transcript(ev.alternatives[0].text)

            words = self._opts.transcription.word_tokenizer.tokenize(
                text=ev.alternatives[0].text
            )
            if len(words) >= 3:
                # VAD can sometimes not detect that the human is speaking
                # to make the interruption more reliable, we also interrupt on the final transcript.
                self._interrupt_if_possible()

        self._human_input.on("start_of_speech", _on_start_of_speech)
        self._human_input.on("vad_inference_done", _on_vad_updated)
        self._human_input.on("end_of_speech", _on_end_of_speech)
        self._human_input.on("interim_transcript", _on_interim_transcript)
        self._human_input.on("final_transcript", _on_final_transcript)

    @utils.log_exceptions(logger=logger)
    async def _main_task(self) -> None:
        if self._opts.plotting:
            self._plotter.start()

        audio_source = rtc.AudioSource(self._tts.sample_rate, self._tts.num_channels)
        track = rtc.LocalAudioTrack.create_audio_track("assistant_voice", audio_source)
        self._agent_publication = await self._room.local_participant.publish_track(
            track, rtc.TrackPublishOptions(source=rtc.TrackSource.SOURCE_MICROPHONE)
        )

        agent_playout = AgentPlayout(source=audio_source)
        self._agent_output = AgentOutput(
            room=self._room,
            agent_playout=agent_playout,
            llm=self._llm,
            tts=self._tts,
        )

        def _on_playout_started() -> None:
            self._plotter.plot_event("agent_started_speaking")
            self.emit("agent_started_speaking")

        def _on_playout_stopped(cancelled: bool) -> None:
            self._plotter.plot_event("agent_stopped_speaking")
            self.emit("agent_stopped_speaking")

        agent_playout.on("playout_started", _on_playout_started)
        agent_playout.on("playout_stopped", _on_playout_stopped)

        self._track_published_fut.set_result(None)

        while True:
            await self._speech_q_changed.wait()

            while self._speech_q:
                speech = self._speech_q.pop(0)
                self._playing_speech = speech
                await self._play_speech(speech)
                self._playing_speech = None

            self._speech_q_changed.clear()

    def _synthesize_agent_reply(self, *, validated: bool = False) -> None:
        """Synthesize the agent reply to the user question, also make sure only one reply
        is synthesized/played at a time"""

        @utils.log_exceptions(logger=logger)
        async def _synthesize_answer_task(
            old_task: asyncio.Task[None], user_transcript: str
        ) -> None:
            if old_task is not None:
                await utils.aio.gracefully_cancel(old_task)

            user_msg = ChatMessage.create(text=user_transcript, role="user")
            copied_ctx = self._chat_ctx.copy()
            copied_ctx.messages.append(user_msg)

            llm_stream = self._opts.will_synthesize_assistant_reply(self, copied_ctx)
            if asyncio.iscoroutine(llm_stream):
                llm_stream = await llm_stream

            # fallback to default impl if no custom/user stream is returned
            if not isinstance(llm_stream, LLMStream):
                llm_stream = _default_will_synthesize_assistant_reply(
                    self, chat_ctx=copied_ctx
                )

            speech_id = utils.shortuuid()
            reply = _SpeechInfo(
                id=speech_id,
                source=llm_stream,
                allow_interruptions=self._opts.allow_interruptions,
                add_to_chat_ctx=True,
                synthesis_handle=self._synthesize_agent_speech(speech_id, llm_stream),
                is_reply=True,
                user_question=user_transcript,
            )

            logger.debug(
                "synthesizing agent reply",
                extra={
                    "speech_id": reply.id,
                    "user_transcript": user_transcript,
                    "validated": validated,
                },
            )

            if validated:
                self._add_speech_for_playout(reply)
            else:
                self._pending_agent_reply = reply

        # interrupt the current reply synthesis
        if self._pending_agent_reply is not None:
            self._pending_agent_reply.synthesis_handle.interrupt()
            self._pending_agent_reply = None

        self._pending_agent_reply_task = asyncio.create_task(
            _synthesize_answer_task(
                self._pending_agent_reply_task, self._transcribed_text
            )
        )

    async def _play_speech(self, speech_info: _SpeechInfo) -> None:
        synthesis_handle = speech_info.synthesis_handle
        if synthesis_handle.interrupted:
            return

        logger.debug("_play_speech started", extra={"speech_id": speech_info.id})

        user_question = speech_info.user_question
        user_speech_commited = False

        play_handle = synthesis_handle.play()

        def _commit_user_question_if_needed() -> None:
            nonlocal user_speech_commited

            if (
                not user_question
                or synthesis_handle.interrupted
                or user_speech_commited
            ):
                return

            is_using_tools = isinstance(speech_info.source, LLMStream) and len(
                speech_info.source.function_calls
            )

            # make sure at least some speech was played before committing the user message
            # since we try to validate as fast as possible it is possible the agent gets interrupted
            # really quickly (barely audible), we don't want to mark this question as "answered".
            if (
                speech_info.allow_interruptions
                and not is_using_tools
                and (
                    play_handle.time_played < self.MIN_TIME_PLAYED_FOR_COMMIT
                    and not join_fut.done()
                )
            ):
                return

            logger.debug(
                "committed user transcript", extra={"user_transcript": user_question}
            )
            user_msg = ChatMessage.create(text=user_question, role="user")
            self._chat_ctx.messages.append(user_msg)
            self.emit("user_speech_committed", user_msg)

            self._transcribed_text = self._transcribed_text[len(user_question) :]
            user_speech_commited = True

        # wait for the play_handle to finish and check every 1s if the user question should be committed
        _commit_user_question_if_needed()

        join_fut = play_handle.join()
        while not join_fut.done():
            await asyncio.wait(
                [join_fut], return_when=asyncio.FIRST_COMPLETED, timeout=1.0
            )

            _commit_user_question_if_needed()

        _commit_user_question_if_needed()

        collected_text = speech_info.synthesis_handle.collected_text
        interrupted = speech_info.synthesis_handle.interrupted
        is_using_tools = isinstance(speech_info.source, LLMStream) and len(
            speech_info.source.function_calls
        )

        extra_tools_messages = []  # additional messages from the functions to add to the context if needed

        # if the answer is using tools, execute the functions and automatically generate
        # a response to the user question from the returned values
        if is_using_tools and not interrupted:
            assert isinstance(speech_info.source, LLMStream)
            assert (
                user_speech_commited
            ), "user speech should have been committed before using tools"

            # execute functions
            call_ctx = AssistantCallContext(self, speech_info.source)
            tk = _CallContextVar.set(call_ctx)
            self.emit("function_calls_collected", speech_info.source.function_calls)
            called_fncs_info = speech_info.source.function_calls

            called_fncs = []
            for fnc in called_fncs_info:
                called_fnc = fnc.execute()
                called_fncs.append(called_fnc)
<<<<<<< HEAD
                logger.debug(
                    "executed ai function",
                    extra={
                        "function": fnc.function_info.name,
                        "speech_id": speech_info.id,
                    },
                )
=======
>>>>>>> ad3c05ab
                try:
                    await called_fnc.task
                except Exception:
                    pass

            self.emit("function_calls_finished", called_fncs)
            _CallContextVar.reset(tk)

            tool_calls = []
            tool_calls_results_msg = []

            for called_fnc in called_fncs:
                # ignore the function calls that returns None
                if called_fnc.result is None:
                    continue

                tool_calls.append(called_fnc.call_info)
                tool_calls_results_msg.append(
                    ChatMessage.create_tool_from_called_function(called_fnc)
                )

            if tool_calls:
                extra_tools_messages.append(ChatMessage.create_tool_calls(tool_calls))
                extra_tools_messages.extend(tool_calls_results_msg)

                chat_ctx = speech_info.source.chat_ctx.copy()
                chat_ctx.messages.extend(extra_tools_messages)

                answer_llm_stream = self._llm.chat(
                    chat_ctx=chat_ctx, fnc_ctx=self._fnc_ctx
                )
                answer_synthesis = self._synthesize_agent_speech(
                    speech_info.id, answer_llm_stream
                )
                # replace the synthesis handle with the new one to allow interruption
                speech_info.synthesis_handle = answer_synthesis
                play_handle = answer_synthesis.play()
                await play_handle.join()

                collected_text = answer_synthesis.collected_text
                interrupted = answer_synthesis.interrupted

        if speech_info.add_to_chat_ctx and (not user_question or user_speech_commited):
            self._chat_ctx.messages.extend(extra_tools_messages)

            msg = ChatMessage.create(text=collected_text, role="assistant")
            self._chat_ctx.messages.append(msg)

            if interrupted:
                self.emit("agent_speech_interrupted", msg)
            else:
                self.emit("agent_speech_committed", msg)

            logger.debug(
                "committed agent speech",
                extra={"speech_id": speech_info.id, "interrupted": interrupted},
            )

        logger.debug("_play_speech ended", extra={"speech_id": speech_info.id})

    def _synthesize_agent_speech(
        self,
        speech_id: str,
        source: str | LLMStream | AsyncIterable[str],
    ) -> SynthesisHandle:
        assert (
            self._agent_output is not None
        ), "agent output should be initialized when ready"

        if isinstance(source, LLMStream):
            source = _llm_stream_to_str_iterable(source)

        return self._agent_output.synthesize(
            speech_id=speech_id,
            transcript=source,
            transcription=self._opts.transcription.agent_transcription,
            transcription_speed=self._opts.transcription.agent_transcription_speed,
            sentence_tokenizer=self._opts.transcription.sentence_tokenizer,
            word_tokenizer=self._opts.transcription.word_tokenizer,
            hyphenate_word=self._opts.transcription.hyphenate_word,
        )

    def _validate_reply_if_possible(self) -> None:
        """Check if the new agent speech should be played"""
        if (
            self._pending_agent_reply is not None
            and not self._pending_agent_reply.synthesis_handle.interrupted
        ):
            # in some timing, we could end up with two pushed agent replies inside the speech queue.
            # so make sure we directly interrupt every reply when pushing a new one
            for speech in self._speech_q:
                if speech.allow_interruptions and speech.is_reply:
                    speech.synthesis_handle.interrupt()

            logger.debug(
                "validated agent reply",
                extra={"speech_id": self._pending_agent_reply.id},
            )
            self._add_speech_for_playout(self._pending_agent_reply)
            self._pending_agent_reply = None
        elif not self._opts.preemptive_synthesis and self._transcribed_text:
            # validated=True is going to call _add_speech_for_playout
            self._synthesize_agent_reply(validated=True)

        # self._transcribed_text is reset after MIN_TIME_PLAYED_FOR_COMMIT, see self._play_speech
        self._transcribed_interim_text = ""

    def _interrupt_if_possible(self) -> None:
        """Check whether the current assistant speech should be interrupted"""
        if (
            self._playing_speech is None
            or not self._playing_speech.allow_interruptions
            or self._playing_speech.synthesis_handle.interrupted
        ):
            return

        if self._opts.int_min_words != 0:
            # check the final/interim transcribed text for the minimum word count
            # to interrupt the agent speech
            interim_words = self._opts.transcription.word_tokenizer.tokenize(
                text=self._transcribed_interim_text
            )
            if len(interim_words) < self._opts.int_min_words:
                return

        self._playing_speech.synthesis_handle.interrupt()

    def _add_speech_for_playout(self, speech: _SpeechInfo) -> None:
        self._speech_q.append(speech)
        self._speech_q_changed.set()


async def _llm_stream_to_str_iterable(stream: LLMStream) -> AsyncIterable[str]:
    async for chunk in stream:
        content = chunk.choices[0].delta.content
        if content is None:
            continue

        yield content


class _DeferredReplyValidation:
    """This class is used to try to find the best time to validate the agent reply."""

    # if the STT gives us punctuation, we can try validate the reply faster.
    PUNCTUATION = ".!?"
    DEFER_DELAY_WITH_PUNCTUATION = 0.1
    DEFER_DELAY = 0.2
    LATE_TRANSCRIPT_TOLERANCE = 5

    def __init__(
        self, validate_fnc: Callable[[], None], loop: asyncio.AbstractEventLoop
    ) -> None:
        self._validate_fnc = validate_fnc
        self._tasks_set = utils.aio.TaskSet(loop=loop)

        self._validating_task: asyncio.Task | None = None
        self._last_final_transcript: str = ""
        self._last_recv_end_of_speech_time: float = 0.0

    @property
    def validating(self) -> bool:
        return self._validating_task is not None and not self._validating_task.done()

    def on_human_final_transcript(self, transcript: str) -> None:
        self._last_final_transcript = transcript.strip()  # type: ignore

        if self.validating:
            self._run(self._get_defer_delay())  # debounce
        elif (
            self._last_recv_end_of_speech_time
            and time.time() - self._last_recv_end_of_speech_time
            < self.LATE_TRANSCRIPT_TOLERANCE
        ):
            # final transcript was received after human stopped speaking
            self._run(self._get_defer_delay())

    def on_human_start_of_speech(self, ev: vad.VADEvent) -> None:
        if self.validating:
            assert self._validating_task is not None
            self._validating_task.cancel()

    def on_human_end_of_speech(self, ev: vad.VADEvent) -> None:
        self._last_recv_end_of_speech_time = time.time()

        if self._last_final_transcript:
            self._run(self._get_defer_delay())

    async def aclose(self) -> None:
        if self._validating_task is not None:
            self._validating_task.cancel()

        await self._tasks_set.aclose()

    def _get_defer_delay(self) -> float:
        if (
            self._last_final_transcript
            and self._last_final_transcript[-1] in self.PUNCTUATION
        ):
            return self.DEFER_DELAY_WITH_PUNCTUATION

        return self.DEFER_DELAY

    def _reset_states(self) -> None:
        self._last_final_transcript = ""
        self._last_recv_end_of_speech_time = 0.0

    def _run(self, delay: float) -> None:
        @utils.log_exceptions(logger=logger)
        async def _run_task(delay: float) -> None:
            await asyncio.sleep(delay)
            self._reset_states()
            self._validate_fnc()

        if self._validating_task is not None:
            self._validating_task.cancel()

        self._validating = self._tasks_set.create_task(_run_task(delay))<|MERGE_RESOLUTION|>--- conflicted
+++ resolved
@@ -590,16 +590,13 @@
             for fnc in called_fncs_info:
                 called_fnc = fnc.execute()
                 called_fncs.append(called_fnc)
-<<<<<<< HEAD
                 logger.debug(
-                    "executed ai function",
+                    "executing ai function",
                     extra={
                         "function": fnc.function_info.name,
                         "speech_id": speech_info.id,
                     },
                 )
-=======
->>>>>>> ad3c05ab
                 try:
                     await called_fnc.task
                 except Exception:
