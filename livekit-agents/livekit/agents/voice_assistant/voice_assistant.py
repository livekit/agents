--- conflicted
+++ resolved
@@ -9,12 +9,8 @@
 from livekit import rtc
 
 from .. import stt, tokenize, tts, utils, vad
-<<<<<<< HEAD
 from ..llm import LLM, ChatContext, ChatMessage, FunctionContext, LLMStream, FunctionCallInfo
-=======
-from ..llm import LLM, ChatContext, ChatMessage, FunctionContext, LLMStream
 from ..proto import ATTR_AGENT_STATE, AgentState
->>>>>>> fe4471aa
 from .agent_output import AgentOutput, SynthesisHandle
 from .agent_playout import AgentPlayout
 from .human_input import HumanInput
@@ -27,20 +23,17 @@
     Union[Optional[LLMStream], Awaitable[Optional[LLMStream]], Literal[False]],
 ]
 
-<<<<<<< HEAD
 WillLogCompletionEvent = Optional[Callable[
     [ChatContext, str, list[FunctionCallInfo], bool],  # (chat_ctx, collected_text, tool_calls, interrupted)
     None
 ]]
-=======
+
 WillSynthesizeAssistantReply = BeforeLLMCallback
 
 BeforeTTSCallback = Callable[
     ["VoiceAssistant", Union[str, AsyncIterable[str]]],
     Union[str, AsyncIterable[str], Awaitable[str]],
 ]
-
->>>>>>> fe4471aa
 
 EventTypes = Literal[
     "user_started_speaking",
@@ -105,13 +98,9 @@
     int_min_words: int
     min_endpointing_delay: float
     preemptive_synthesis: bool
-<<<<<<< HEAD
-    will_synthesize_assistant_reply: WillSynthesizeAssistantReply
     will_log_completion_event: WillLogCompletionEvent
-=======
     before_llm_cb: BeforeLLMCallback
     before_tts_cb: BeforeTTSCallback
->>>>>>> fe4471aa
     plotting: bool
     transcription: AssistantTranscriptionOptions
 
@@ -157,13 +146,9 @@
         min_endpointing_delay: float = 0.5,
         preemptive_synthesis: bool = True,
         transcription: AssistantTranscriptionOptions = AssistantTranscriptionOptions(),
-<<<<<<< HEAD
-        will_synthesize_assistant_reply: WillSynthesizeAssistantReply = _default_will_synthesize_assistant_reply,
         will_log_completion_event: WillLogCompletionEvent = None,
-=======
         before_llm_cb: BeforeLLMCallback = _default_before_llm_cb,
         before_tts_cb: BeforeTTSCallback = _default_before_tts_cb,
->>>>>>> fe4471aa
         plotting: bool = False,
         loop: asyncio.AbstractEventLoop | None = None,
         # backward compatibility
@@ -216,13 +201,9 @@
             min_endpointing_delay=min_endpointing_delay,
             preemptive_synthesis=preemptive_synthesis,
             transcription=transcription,
-<<<<<<< HEAD
-            will_synthesize_assistant_reply=will_synthesize_assistant_reply,
             will_log_completion_event=will_log_completion_event,
-=======
             before_llm_cb=before_llm_cb,
             before_tts_cb=before_tts_cb,
->>>>>>> fe4471aa
         )
         self._plotter = AssistantPlotter(self._loop)
 
