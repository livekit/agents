from __future__ import annotations

import asyncio
import contextvars
import time
from dataclasses import dataclass
from typing import Any, AsyncIterable, Awaitable, Callable, Literal, Optional, Union

from livekit import rtc

from .. import stt, tokenize, tts, utils, vad
<<<<<<< HEAD
from ..llm import LLM, ChatContext, ChatMessage, FunctionContext, LLMStream, FunctionCallInfo
from .agent_output import AgentOutput, SpeechSource, SynthesisHandle
from .cancellable_source import CancellableAudioSource
=======
from ..llm import LLM, ChatContext, ChatMessage, FunctionContext, LLMStream
from .agent_output import AgentOutput, SynthesisHandle
from .agent_playout import AgentPlayout
>>>>>>> 80dac560
from .human_input import HumanInput
from .log import logger
from .plotter import AssistantPlotter
from .speech_handle import SpeechHandle

WillSynthesizeAssistantReply = Callable[
    ["VoiceAssistant", ChatContext],
    Union[Optional[LLMStream], Awaitable[Optional[LLMStream]]],
]

WillLogCompletionEvent = Optional[Callable[
    [ChatContext, str, list[FunctionCallInfo], bool],  # (chat_ctx, collected_text, tool_calls, interrupted)
    None
]]

EventTypes = Literal[
    "user_started_speaking",
    "user_stopped_speaking",
    "agent_started_speaking",
    "agent_stopped_speaking",
    "user_speech_committed",
    "agent_speech_committed",
    "agent_speech_interrupted",
    "function_calls_collected",
    "function_calls_finished",
]


_CallContextVar = contextvars.ContextVar["AssistantCallContext"](
    "voice_assistant_contextvar"
)


class AssistantCallContext:
    def __init__(self, assistant: "VoiceAssistant", llm_stream: LLMStream) -> None:
        self._assistant = assistant
        self._metadata = dict[str, Any]()
        self._llm_stream = llm_stream

    @staticmethod
    def get_current() -> "AssistantCallContext":
        return _CallContextVar.get()

    @property
    def assistant(self) -> "VoiceAssistant":
        return self._assistant

    def store_metadata(self, key: str, value: Any) -> None:
        self._metadata[key] = value

    def get_metadata(self, key: str, default: Any = None) -> Any:
        return self._metadata.get(key, default)

    def llm_stream(self) -> LLMStream:
        return self._llm_stream


def _default_will_synthesize_assistant_reply(
    assistant: VoiceAssistant, chat_ctx: ChatContext
) -> LLMStream:
    return assistant.llm.chat(chat_ctx=chat_ctx, fnc_ctx=assistant.fnc_ctx)


@dataclass(frozen=True)
class _ImplOptions:
    allow_interruptions: bool
    int_speech_duration: float
    int_min_words: int
    preemptive_synthesis: bool
    will_synthesize_assistant_reply: WillSynthesizeAssistantReply
    will_log_completion_event: WillLogCompletionEvent
    plotting: bool
    transcription: AssistantTranscriptionOptions


@dataclass(frozen=True)
class AssistantTranscriptionOptions:
    user_transcription: bool = True
    """Whether to forward the user transcription to the client"""
    agent_transcription: bool = True
    """Whether to forward the agent transcription to the client"""
    agent_transcription_speed: float = 1.0
    """The speed at which the agent's speech transcription is forwarded to the client.
    We try to mimic the agent's speech speed by adjusting the transcription speed."""
    sentence_tokenizer: tokenize.SentenceTokenizer = tokenize.basic.SentenceTokenizer()
    """The tokenizer used to split the speech into sentences.
    This is used to decide when to mark a transcript as final for the agent transcription."""
    word_tokenizer: tokenize.WordTokenizer = tokenize.basic.WordTokenizer()
    """The tokenizer used to split the speech into words.
    This is used to simulate the "interim results" of the agent transcription."""
    hyphenate_word: Callable[[str], list[str]] = tokenize.basic.hyphenate_word
    """A function that takes a string (word) as input and returns a list of strings,
    representing the hyphenated parts of the word."""


class VoiceAssistant(utils.EventEmitter[EventTypes]):
    MIN_TIME_PLAYED_FOR_COMMIT = 1.5
    """Minimum time played for the user speech to be committed to the chat context"""

    def __init__(
        self,
        *,
        vad: vad.VAD,
        stt: stt.STT,
        llm: LLM,
        tts: tts.TTS,
        chat_ctx: ChatContext | None = None,
        fnc_ctx: FunctionContext | None = None,
        allow_interruptions: bool = True,
        interrupt_speech_duration: float = 0.5,
        interrupt_min_words: int = 0,
        preemptive_synthesis: bool = True,
        transcription: AssistantTranscriptionOptions = AssistantTranscriptionOptions(),
        will_synthesize_assistant_reply: WillSynthesizeAssistantReply = _default_will_synthesize_assistant_reply,
        will_log_completion_event: WillLogCompletionEvent = None,
        plotting: bool = False,
        loop: asyncio.AbstractEventLoop | None = None,
    ) -> None:
        """
        Create a new VoiceAssistant.

        Args:
            vad: Voice Activity Detection (VAD) instance.
            stt: Speech-to-Text (STT) instance.
            llm: Large Language Model (LLM) instance.
            tts: Text-to-Speech (TTS) instance.
            chat_ctx: Chat context for the assistant.
            fnc_ctx: Function context for the assistant.
            allow_interruptions: Whether to allow the user to interrupt the assistant.
            interrupt_speech_duration: Minimum duration of speech to consider for interruption.
            interrupt_min_words: Minimum number of words to consider for interruption.
                Defaults to 0 as this may increase the latency depending on the STT.
            preemptive_synthesis: Whether to preemptively synthesize responses.
            transcription: Options for assistant transcription.
            will_synthesize_assistant_reply: Callback called when the assistant is about to synthesize a reply.
                This can be used to customize the reply (e.g: inject context/RAG).
            plotting: Whether to enable plotting for debugging. matplotlib must be installed.
            loop: Event loop to use. Default to asyncio.get_event_loop().
        """
        super().__init__()
        self._loop = loop or asyncio.get_event_loop()
        self._opts = _ImplOptions(
            plotting=plotting,
            allow_interruptions=allow_interruptions,
            int_speech_duration=interrupt_speech_duration,
            int_min_words=interrupt_min_words,
            preemptive_synthesis=preemptive_synthesis,
            transcription=transcription,
            will_synthesize_assistant_reply=will_synthesize_assistant_reply,
            will_log_completion_event=will_log_completion_event,
        )
        self._plotter = AssistantPlotter(self._loop)

        # wrap with StreamAdapter automatically when streaming is not supported on a specific TTS/STT.
        # To override StreamAdapter options, create the adapter manually.

        if not tts.capabilities.streaming:
            from .. import tts as text_to_speech

            tts = text_to_speech.StreamAdapter(
                tts=tts, sentence_tokenizer=tokenize.basic.SentenceTokenizer()
            )

        if not stt.capabilities.streaming:
            from .. import stt as speech_to_text

            stt = speech_to_text.StreamAdapter(
                stt=stt,
                vad=vad,
            )

        self._stt, self._vad, self._llm, self._tts = stt, vad, llm, tts
        self._chat_ctx = chat_ctx or ChatContext()
        self._fnc_ctx = fnc_ctx
        self._started, self._closed = False, False

        self._human_input: HumanInput | None = None
        self._agent_output: AgentOutput | None = None

        # done when the agent output track is published
        self._track_published_fut = asyncio.Future[None]()

        self._pending_agent_reply: SpeechHandle | None = None
        self._agent_reply_task: asyncio.Task[None] | None = None

        self._playing_speech: SpeechHandle | None = None
        self._transcribed_text, self._transcribed_interim_text = "", ""

        self._deferred_validation = _DeferredReplyValidation(
            self._validate_reply_if_possible, loop=self._loop
        )

        self._speech_q: list[SpeechHandle] = []
        self._speech_q_changed = asyncio.Event()

        self._last_end_of_speech_time: float | None = None

    @property
    def fnc_ctx(self) -> FunctionContext | None:
        return self._fnc_ctx

    @fnc_ctx.setter
    def fnc_ctx(self, fnc_ctx: FunctionContext | None) -> None:
        self._fnc_ctx = fnc_ctx

    @property
    def chat_ctx(self) -> ChatContext:
        return self._chat_ctx

    @property
    def llm(self) -> LLM:
        return self._llm

    @property
    def tts(self) -> tts.TTS:
        return self._tts

    @property
    def stt(self) -> stt.STT:
        return self._stt

    @property
    def vad(self) -> vad.VAD:
        return self._vad

    def start(
        self, room: rtc.Room, participant: rtc.RemoteParticipant | str | None = None
    ) -> None:
        """Start the voice assistant

        Args:
            room: the room to use
            participant: the participant to listen to, can either be a participant or a participant identity
                If None, the first participant found in the room will be selected
        """
        if self._started:
            raise RuntimeError("voice assistant already started")

        room.on("participant_connected", self._on_participant_connected)
        self._room, self._participant = room, participant

        if participant is not None:
            if isinstance(participant, rtc.RemoteParticipant):
                self._link_participant(participant.identity)
            else:
                self._link_participant(participant)
        else:
            # no participant provided, try to find the first participant in the room
            for participant in self._room.remote_participants.values():
                self._link_participant(participant.identity)
                break

        self._main_atask = asyncio.create_task(self._main_task())

    def on(self, event: EventTypes, callback: Callable[[Any], None] | None = None):
        """Register a callback for an event

        Args:
            event: the event to listen to (see EventTypes)
                - user_started_speaking: the user started speaking
                - user_stopped_speaking: the user stopped speaking
                - agent_started_speaking: the agent started speaking
                - agent_stopped_speaking: the agent stopped speaking
                - user_speech_committed: the user speech was committed to the chat context
                - agent_speech_committed: the agent speech was committed to the chat context
                - agent_speech_interrupted: the agent speech was interrupted
                - function_calls_collected: received the complete set of functions to be executed
                - function_calls_finished: all function calls have been completed
            callback: the callback to call when the event is emitted
        """
        return super().on(event, callback)

    async def say(
        self,
        source: str | LLMStream | AsyncIterable[str],
        *,
        allow_interruptions: bool = True,
        add_to_chat_ctx: bool = True,
    ) -> None:
        """
        Play a speech source through the voice assistant.

        Args:
            source: The source of the speech to play.
                It can be a string, an LLMStream, or an asynchronous iterable of strings.
            allow_interruptions: Whether to allow interruptions during the speech playback.
            add_to_chat_ctx: Whether to add the speech to the chat context.
        """
        await self._track_published_fut

        new_handle = SpeechHandle.create_assistant_speech(
            allow_interruptions=allow_interruptions, add_to_chat_ctx=add_to_chat_ctx
        )
        synthesis_handle = self._synthesize_agent_speech(new_handle.id, source)
        new_handle.initialize(source=source, synthesis_handle=synthesis_handle)
        self._add_speech_for_playout(new_handle)

    async def aclose(self) -> None:
        """Close the voice assistant"""
        if not self._started:
            return

        self._room.off("participant_connected", self._on_participant_connected)
        await self._deferred_validation.aclose()

    def _on_participant_connected(self, participant: rtc.RemoteParticipant):
        if self._human_input is not None:
            return

        self._link_participant(participant.identity)

    def _link_participant(self, identity: str) -> None:
        participant = self._room.remote_participants.get(identity)
        if participant is None:
            logger.error("_link_participant must be called with a valid identity")
            return

        self._human_input = HumanInput(
            room=self._room,
            vad=self._vad,
            stt=self._stt,
            participant=participant,
            transcription=self._opts.transcription.user_transcription,
        )

        def _on_start_of_speech(ev: vad.VADEvent) -> None:
            self._plotter.plot_event("user_started_speaking")
            self.emit("user_started_speaking")
            self._deferred_validation.on_human_start_of_speech(ev)

        def _on_vad_updated(ev: vad.VADEvent) -> None:
            if not self._track_published_fut.done():
                return

            assert self._agent_output is not None

            tv = 1.0
            if self._opts.allow_interruptions:
                tv = max(0.0, 1.0 - ev.probability)
                self._agent_output.playout.target_volume = tv

            smoothed_tv = self._agent_output.playout.smoothed_volume

            self._plotter.plot_value("raw_vol", tv)
            self._plotter.plot_value("smoothed_vol", smoothed_tv)
            self._plotter.plot_value("vad_probability", ev.probability)

            if ev.speech_duration >= self._opts.int_speech_duration:
                self._interrupt_if_possible()

        def _on_end_of_speech(ev: vad.VADEvent) -> None:
            self._plotter.plot_event("user_stopped_speaking")
            self.emit("user_stopped_speaking")
            self._deferred_validation.on_human_end_of_speech(ev)
            self._last_end_of_speech_time = time.time()

        def _on_interim_transcript(ev: stt.SpeechEvent) -> None:
            self._transcribed_interim_text = ev.alternatives[0].text

        def _on_final_transcript(ev: stt.SpeechEvent) -> None:
            new_transcript = ev.alternatives[0].text
            self._transcribed_text += (
                " " if self._transcribed_text else ""
            ) + new_transcript

            if self._opts.preemptive_synthesis:
                self._synthesize_agent_reply()

            self._deferred_validation.on_human_final_transcript(new_transcript)

            words = self._opts.transcription.word_tokenizer.tokenize(
                text=new_transcript
            )
            if len(words) >= 3:
                # VAD can sometimes not detect that the human is speaking
                # to make the interruption more reliable, we also interrupt on the final transcript.
                self._interrupt_if_possible()

        self._human_input.on("start_of_speech", _on_start_of_speech)
        self._human_input.on("vad_inference_done", _on_vad_updated)
        self._human_input.on("end_of_speech", _on_end_of_speech)
        self._human_input.on("interim_transcript", _on_interim_transcript)
        self._human_input.on("final_transcript", _on_final_transcript)

    @utils.log_exceptions(logger=logger)
    async def _main_task(self) -> None:
        if self._opts.plotting:
            await self._plotter.start()

        audio_source = rtc.AudioSource(self._tts.sample_rate, self._tts.num_channels)
        track = rtc.LocalAudioTrack.create_audio_track("assistant_voice", audio_source)
        self._agent_publication = await self._room.local_participant.publish_track(
            track, rtc.TrackPublishOptions(source=rtc.TrackSource.SOURCE_MICROPHONE)
        )

        agent_playout = AgentPlayout(source=audio_source)
        self._agent_output = AgentOutput(
            room=self._room,
            agent_playout=agent_playout,
            llm=self._llm,
            tts=self._tts,
        )

        def _on_playout_started() -> None:
            self._plotter.plot_event("agent_started_speaking")
            self.emit("agent_started_speaking")

        def _on_playout_stopped(interrupted: bool) -> None:
            self._plotter.plot_event("agent_stopped_speaking")
            self.emit("agent_stopped_speaking")

        agent_playout.on("playout_started", _on_playout_started)
        agent_playout.on("playout_stopped", _on_playout_stopped)

        self._track_published_fut.set_result(None)

        while True:
            await self._speech_q_changed.wait()

            while self._speech_q:
                speech = self._speech_q[0]
                self._playing_speech = speech
                await self._play_speech(speech)
                self._speech_q.pop(0)  # Remove the element only after playing
                self._playing_speech = None

            self._speech_q_changed.clear()

    def _synthesize_agent_reply(self) -> None:
        """Synthesize the agent reply to the user question, also make sure only one reply
        is synthesized/played at a time"""

        if self._pending_agent_reply is not None:
            self._pending_agent_reply.interrupt()

        self._pending_agent_reply = new_handle = SpeechHandle.create_assistant_reply(
            allow_interruptions=self._opts.allow_interruptions,
            add_to_chat_ctx=True,
            user_question=self._transcribed_text,
        )

        self._agent_reply_task = asyncio.create_task(
            self._synthesize_answer_task(self._agent_reply_task, new_handle)
        )

    @utils.log_exceptions(logger=logger)
    async def _synthesize_answer_task(
        self, old_task: asyncio.Task[None], handle: SpeechHandle
    ) -> None:
        if old_task is not None:
            await utils.aio.gracefully_cancel(old_task)

        copied_ctx = self._chat_ctx.copy()

        playing_speech = self._playing_speech
        if playing_speech is not None and playing_speech.initialized:
            if (
                not playing_speech.user_question or playing_speech.user_commited
            ) and not playing_speech.speech_commited:
                # the speech is playing but not committed yet, add it to the chat context for this new reply synthesis
                copied_ctx.messages.append(
                    ChatMessage.create(
                        text=playing_speech.synthesis_handle.tts_forwarder.played_text,
                        role="assistant",
                    )
                )

        copied_ctx.messages.append(
            ChatMessage.create(text=handle.user_question, role="user")
        )

        llm_stream = self._opts.will_synthesize_assistant_reply(self, copied_ctx)
        if asyncio.iscoroutine(llm_stream):
            llm_stream = await llm_stream

        # fallback to default impl if no custom/user stream is returned
        if not isinstance(llm_stream, LLMStream):
            llm_stream = _default_will_synthesize_assistant_reply(
                self, chat_ctx=copied_ctx
            )

        synthesis_handle = self._synthesize_agent_speech(handle.id, llm_stream)
        handle.initialize(source=llm_stream, synthesis_handle=synthesis_handle)

        # TODO(theomonnom): Find a more reliable way to get the elapsed time from the last end of speech
        # (VAD could not have detected any speech - maybe unlikely?)
        if self._last_end_of_speech_time is not None:
            elapsed = round(time.time() - self._last_end_of_speech_time, 3)
        else:
            elapsed = -1.0

        logger.debug(
            "synthesizing agent reply",
            extra={
                "user_transcript": handle.user_question,
                "speech_id": handle.id,
                "elapsed": elapsed,
            },
        )

    async def _play_speech(self, speech_handle: SpeechHandle) -> None:
        try:
            await speech_handle.wait_for_initialization()
        except asyncio.CancelledError:
            return

        synthesis_handle = speech_handle.synthesis_handle
        if synthesis_handle.interrupted:
            return

        user_question = speech_handle.user_question

        play_handle = synthesis_handle.play()
        join_fut = play_handle.join()

        def _commit_user_question_if_needed() -> None:
            if (
                not user_question
                or synthesis_handle.interrupted
                or speech_handle.user_commited
            ):
                return

            is_using_tools = isinstance(speech_handle.source, LLMStream) and len(
                speech_handle.source.function_calls
            )

            # make sure at least some speech was played before committing the user message
            # since we try to validate as fast as possible it is possible the agent gets interrupted
            # really quickly (barely audible), we don't want to mark this question as "answered".
            if (
                speech_handle.allow_interruptions
                and not is_using_tools
                and (
                    play_handle.time_played < self.MIN_TIME_PLAYED_FOR_COMMIT
                    and not join_fut.done()
                )
            ):
                return

            logger.debug(
                "committed user transcript", extra={"user_transcript": user_question}
            )
            user_msg = ChatMessage.create(text=user_question, role="user")
            self._chat_ctx.messages.append(user_msg)
            self.emit("user_speech_committed", user_msg)

            self._transcribed_text = self._transcribed_text[len(user_question) :]
            speech_handle.mark_user_commited()

        # wait for the play_handle to finish and check every 1s if the user question should be committed
        _commit_user_question_if_needed()

        while not join_fut.done():
            await asyncio.wait(
                [join_fut], return_when=asyncio.FIRST_COMPLETED, timeout=0.5
            )

            _commit_user_question_if_needed()

        _commit_user_question_if_needed()

        collected_text = speech_handle.synthesis_handle.tts_forwarder.played_text
        interrupted = speech_handle.synthesis_handle.interrupted
        is_using_tools = isinstance(speech_handle.source, LLMStream) and len(
            speech_handle.source.function_calls
        )

        extra_tools_messages = []  # additional messages from the functions to add to the context if needed

        # if the answer is using tools, execute the functions and automatically generate
        # a response to the user question from the returned values
        if is_using_tools and not interrupted:
            assert isinstance(speech_handle.source, LLMStream)
            assert (
                not user_question or speech_handle.user_commited
            ), "user speech should have been committed before using tools"

            # execute functions
            call_ctx = AssistantCallContext(self, speech_handle.source)
            tk = _CallContextVar.set(call_ctx)
            self.emit("function_calls_collected", speech_handle.source.function_calls)
            called_fncs_info = speech_handle.source.function_calls

            called_fncs = []
            for fnc in called_fncs_info:
                called_fnc = fnc.execute()
                called_fncs.append(called_fnc)
                logger.debug(
                    "executing ai function",
                    extra={
                        "function": fnc.function_info.name,
                        "speech_id": speech_handle.id,
                    },
                )
                try:
                    await called_fnc.task
                except Exception:
                    pass

            self.emit("function_calls_finished", called_fncs)
            _CallContextVar.reset(tk)

            tool_calls = []
            tool_calls_results_msg = []

            for called_fnc in called_fncs:
                # ignore the function calls that returns None
                if called_fnc.result is None:
                    continue

                tool_calls.append(called_fnc.call_info)
                tool_calls_results_msg.append(
                    ChatMessage.create_tool_from_called_function(called_fnc)
                )

            if tool_calls:
                extra_tools_messages.append(ChatMessage.create_tool_calls(tool_calls))
                extra_tools_messages.extend(tool_calls_results_msg)

                chat_ctx = speech_handle.source.chat_ctx.copy()
                chat_ctx.messages.extend(extra_tools_messages)

                answer_llm_stream = self._llm.chat(
                    chat_ctx=chat_ctx, fnc_ctx=self._fnc_ctx
                )
                answer_synthesis = self._synthesize_agent_speech(
                    speech_handle.id, answer_llm_stream
                )
                # replace the synthesis handle with the new one to allow interruption
                speech_handle.synthesis_handle = answer_synthesis
                play_handle = answer_synthesis.play()
                await play_handle.join()

                collected_text = answer_synthesis.tts_forwarder.played_text
                interrupted = answer_synthesis.interrupted

        if speech_handle.add_to_chat_ctx and (
            not user_question or speech_handle.user_commited
        ):
            self._chat_ctx.messages.extend(extra_tools_messages)

            if interrupted:
                collected_text += "..."

            msg = ChatMessage.create(text=collected_text, role="assistant")
            self._chat_ctx.messages.append(msg)

            speech_handle.mark_speech_commited()

            if interrupted:
                self.emit("agent_speech_interrupted", msg)
            else:
                self.emit("agent_speech_committed", msg)
                
            if self._opts.will_log_completion_event is not None:
                if isinstance(speech_info.source, LLMStream):
                    self._opts.will_log_completion_event(speech_info.source._chat_ctx, collected_text, speech_info.source.function_calls, interrupted)
                else:
                    self._opts.will_log_completion_event(self._chat_ctx, collected_text, [], interrupted)

            logger.debug(
                "committed agent speech",
                extra={
                    "agent_transcript": collected_text,
                    "interrupted": interrupted,
                    "speech_id": speech_handle.id,
                },
            )

    def _synthesize_agent_speech(
        self,
        speech_id: str,
        source: str | LLMStream | AsyncIterable[str],
    ) -> SynthesisHandle:
        assert (
            self._agent_output is not None
        ), "agent output should be initialized when ready"

        if isinstance(source, LLMStream):
            source = _llm_stream_to_str_iterable(speech_id, source)

        return self._agent_output.synthesize(
            speech_id=speech_id,
            transcript=source,
            transcription=self._opts.transcription.agent_transcription,
            transcription_speed=self._opts.transcription.agent_transcription_speed,
            sentence_tokenizer=self._opts.transcription.sentence_tokenizer,
            word_tokenizer=self._opts.transcription.word_tokenizer,
            hyphenate_word=self._opts.transcription.hyphenate_word,
        )

    def _validate_reply_if_possible(self) -> None:
        """Check if the new agent speech should be played"""

        if self._pending_agent_reply is None:
            if self._opts.preemptive_synthesis or not self._transcribed_text:
                return

            self._synthesize_agent_reply()  # this will populate self._pending_agent_reply

        assert self._pending_agent_reply is not None

        # in some bad timing, we could end up with two pushed agent replies inside the speech queue.
        # so make sure we directly interrupt every reply when validating a new one
        for speech in self._speech_q:
            if speech.allow_interruptions and speech.is_reply:
                speech.interrupt()

        logger.debug(
            "validated agent reply",
            extra={"speech_id": self._pending_agent_reply.id},
        )

        self._add_speech_for_playout(self._pending_agent_reply)
        self._pending_agent_reply = None
        self._transcribed_interim_text = ""
        # self._transcribed_text is reset after MIN_TIME_PLAYED_FOR_COMMIT, see self._play_speech

    def _interrupt_if_possible(self) -> None:
        """Check whether the current assistant speech should be interrupted"""
        if (
            self._playing_speech is None
            or not self._playing_speech.allow_interruptions
            or self._playing_speech.synthesis_handle.interrupted
        ):
            return

        if self._opts.int_min_words != 0:
            # check the final/interim transcribed text for the minimum word count
            # to interrupt the agent speech
            interim_words = self._opts.transcription.word_tokenizer.tokenize(
                text=self._transcribed_interim_text
            )
            if len(interim_words) < self._opts.int_min_words:
                return

        self._playing_speech.interrupt()

    def _add_speech_for_playout(self, speech_handle: SpeechHandle) -> None:
        self._speech_q.append(speech_handle)
        self._speech_q_changed.set()


async def _llm_stream_to_str_iterable(
    speech_id: str, stream: LLMStream
) -> AsyncIterable[str]:
    start_time = time.time()
    first_frame = True
    async for chunk in stream:
        content = chunk.choices[0].delta.content
        if content is None:
            continue

        if first_frame:
            first_frame = False
            logger.debug(
                "first LLM token",
                extra={
                    "speech_id": speech_id,
                    "elapsed": round(time.time() - start_time, 3),
                },
            )

        yield content


class _DeferredReplyValidation:
    """This class is used to try to find the best time to validate the agent reply."""

    # if the STT gives us punctuation, we can try validate the reply faster.
    PUNCTUATION = ".!?"
    PUNCTUATION_REDUCE_FACTOR = 0.5

    DEFER_DELAY_END_OF_SPEECH = 0.2
    DEFER_DELAY_FINAL_TRANSCRIPT = 1.0
    LATE_TRANSCRIPT_TOLERANCE = 1.5  # late compared to end of speech

    def __init__(
        self, validate_fnc: Callable[[], None], loop: asyncio.AbstractEventLoop
    ) -> None:
        self._validate_fnc = validate_fnc
        self._validating_task: asyncio.Task | None = None
        self._last_final_transcript: str = ""
        self._last_recv_end_of_speech_time: float = 0.0
        self._speaking = False

    @property
    def validating(self) -> bool:
        return self._validating_task is not None and not self._validating_task.done()

    def on_human_final_transcript(self, transcript: str) -> None:
        self._last_final_transcript = transcript.strip()  # type: ignore

        if self._speaking:
            return

        has_recent_end_of_speech = (
            time.time() - self._last_recv_end_of_speech_time
            < self.LATE_TRANSCRIPT_TOLERANCE
        )
        delay = (
            self.DEFER_DELAY_END_OF_SPEECH
            if has_recent_end_of_speech
            else self.DEFER_DELAY_FINAL_TRANSCRIPT
        )
        delay = (
            delay * self.PUNCTUATION_REDUCE_FACTOR
            if self._end_with_punctuation()
            else 1.0
        )

        self._run(delay)

    def on_human_start_of_speech(self, ev: vad.VADEvent) -> None:
        self._speaking = True
        if self.validating:
            assert self._validating_task is not None
            self._validating_task.cancel()

    def on_human_end_of_speech(self, ev: vad.VADEvent) -> None:
        self._speaking = False
        self._last_recv_end_of_speech_time = time.time()

        if self._last_final_transcript:
            delay = (
                self.DEFER_DELAY_END_OF_SPEECH * self.PUNCTUATION_REDUCE_FACTOR
                if self._end_with_punctuation()
                else 1.0
            )
            self._run(delay)

    async def aclose(self) -> None:
        if self._validating_task is not None:
            await utils.aio.gracefully_cancel(self._validating_task)

    def _end_with_punctuation(self) -> bool:
        return (
            len(self._last_final_transcript) > 0
            and self._last_final_transcript[-1] in self.PUNCTUATION
        )

    def _reset_states(self) -> None:
        self._last_final_transcript = ""
        self._last_recv_end_of_speech_time = 0.0

    def _run(self, delay: float) -> None:
        @utils.log_exceptions(logger=logger)
        async def _run_task(delay: float) -> None:
            await asyncio.sleep(delay)
            self._reset_states()
            self._validate_fnc()

        if self._validating_task is not None:
            self._validating_task.cancel()

        self._validating_task = asyncio.create_task(_run_task(delay))<|MERGE_RESOLUTION|>--- conflicted
+++ resolved
@@ -9,15 +9,9 @@
 from livekit import rtc
 
 from .. import stt, tokenize, tts, utils, vad
-<<<<<<< HEAD
 from ..llm import LLM, ChatContext, ChatMessage, FunctionContext, LLMStream, FunctionCallInfo
-from .agent_output import AgentOutput, SpeechSource, SynthesisHandle
-from .cancellable_source import CancellableAudioSource
-=======
-from ..llm import LLM, ChatContext, ChatMessage, FunctionContext, LLMStream
 from .agent_output import AgentOutput, SynthesisHandle
 from .agent_playout import AgentPlayout
->>>>>>> 80dac560
 from .human_input import HumanInput
 from .log import logger
 from .plotter import AssistantPlotter
