from __future__ import annotations

import asyncio
import contextlib
from typing import AsyncIterable, Literal

from livekit import rtc

from .. import transcription, utils
from .log import logger

EventTypes = Literal["playout_started", "playout_stopped"]


class PlayoutHandle:
    def __init__(
        self,
        playout_source: AsyncIterable[rtc.AudioFrame],
        transcription_fwd: transcription.TTSSegmentsForwarder | None = None,
    ) -> None:
        self._playout_source = playout_source
        self._tr_fwd = transcription_fwd
        self._interrupted = False
<<<<<<< HEAD
        self._done_fut = asyncio.Future[None]()
=======
        self._time_played = 0.0
        self._done_fut = asyncio.Future()
>>>>>>> 71b871c8

    @property
    def interrupted(self) -> bool:
        return self._interrupted

    @property
    def time_played(self) -> float:
        return self._time_played

    def done(self) -> bool:
        return self._done_fut.done()

    def interrupt(self) -> None:
        if self.done():
            return

        self._interrupted = True

    def __await__(self):
        return self._done_fut.__await__()


class CancellableAudioSource(utils.EventEmitter[EventTypes]):
    def __init__(self, *, source: rtc.AudioSource, alpha: float = 0.95) -> None:
        super().__init__()
        self._source = source
        self._target_volume = 1.0
        self._vol_filter = utils.ExpFilter(alpha=alpha)
        self._playout_atask: asyncio.Task[None] | None = None
        self._closed = False

    @property
    def target_volume(self) -> float:
        return self._target_volume

    @target_volume.setter
    def target_volume(self, value: float) -> None:
        self._target_volume = value

    @property
    def smoothed_volume(self) -> float:
        return self._vol_filter.filtered()

    async def aclose(self) -> None:
        if self._closed:
            return

        self._closed = True

        if self._playout_atask is not None:
            await self._playout_atask

    def play(
        self,
        playout_source: AsyncIterable[rtc.AudioFrame],
        transcription_fwd: transcription.TTSSegmentsForwarder | None = None,
    ) -> PlayoutHandle:
        if self._closed:
            raise ValueError("cancellable source is closed")

        handle = PlayoutHandle(
            playout_source=playout_source, transcription_fwd=transcription_fwd
        )
        self._playout_atask = asyncio.create_task(
            self._playout_task(self._playout_atask, handle)
        )
        return handle

    @utils.log_exceptions(logger=logger)
    async def _playout_task(
        self,
        old_task: asyncio.Task[None] | None,
        handle: PlayoutHandle,
    ) -> None:
        def _should_break():
            eps = 0.1
            return handle.interrupted and self._vol_filter.filtered() <= eps

        first_frame = True
        cancelled = False

        try:
            if old_task is not None:
                with contextlib.suppress(asyncio.CancelledError):
                    old_task.cancel()
                    await old_task

            async for frame in handle._playout_source:
                if first_frame:
                    if handle._tr_fwd is not None:
                        handle._tr_fwd.segment_playout_started()

                    self.emit("playout_started")
                    first_frame = False

                if _should_break():
                    cancelled = True
                    break

                # divide the frame by chunks of 20ms
                ms20 = frame.sample_rate // 100
                i = 0
                while i < len(frame.data):
                    if _should_break():
                        cancelled = True
                        break

                    rem = min(ms20, len(frame.data) - i)
                    data = frame.data[i : i + rem]
                    i += rem

                    tv = self._target_volume if not handle.interrupted else 0.0
                    dt = 1 / len(data)
                    for si in range(0, len(data)):
                        vol = self._vol_filter.apply(dt, tv)
                        data[si] = int((data[si] / 32768) * vol * 32768)

                    chunk_frame = rtc.AudioFrame(
                        data=data.tobytes(),
                        sample_rate=frame.sample_rate,
                        num_channels=frame.num_channels,
                        samples_per_channel=rem,
                    )
                    await self._source.capture_frame(chunk_frame)
                    handle._time_played += rem / frame.sample_rate
        finally:
            if not first_frame:
                if handle._tr_fwd is not None:
                    if not cancelled:
                        handle._tr_fwd.segment_playout_finished()

                    await (
                        handle._tr_fwd.aclose()
                    )  # TODO(theomonnom): move this to assistant

                self.emit("playout_stopped", cancelled)

            handle._done_fut.set_result(None)<|MERGE_RESOLUTION|>--- conflicted
+++ resolved
@@ -21,12 +21,8 @@
         self._playout_source = playout_source
         self._tr_fwd = transcription_fwd
         self._interrupted = False
-<<<<<<< HEAD
+        self._time_played = 0.0
         self._done_fut = asyncio.Future[None]()
-=======
-        self._time_played = 0.0
-        self._done_fut = asyncio.Future()
->>>>>>> 71b871c8
 
     @property
     def interrupted(self) -> bool:
