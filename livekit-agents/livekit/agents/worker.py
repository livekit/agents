# Copyright 2023 LiveKit, Inc.
#
# Licensed under the Apache License, Version 2.0 (the "License");
# you may not use this file except in compliance with the License.
# You may obtain a copy of the License at
#
#     http://www.apache.org/licenses/LICENSE-2.0
#
# Unless required by applicable law or agreed to in writing, software
# distributed under the License is distributed on an "AS IS" BASIS,
# WITHOUT WARRANTIES OR CONDITIONS OF ANY KIND, either express or implied.
# See the License for the specific language governing permissions and
# limitations under the License.

from __future__ import annotations

import asyncio
import contextlib
import os
from typing import (
    Callable,
    Coroutine,
    Literal,
)
from urllib.parse import urlparse

import aiohttp
import psutil
from attr import define
from livekit import api
from livekit.protocol import agent, models

from . import aio, consts, http_server, ipc, utils
from .job_request import AcceptData, AvailRes, JobRequest
from .log import logger
from .version import __version__

JobRequestFnc = Callable[[JobRequest], Coroutine]
LoadFnc = Callable[[], float]


def cpu_load_fnc() -> float:
    return psutil.cpu_percent() / 100


@define(kw_only=True)
class WorkerPermissions:
    can_publish: bool = True
    can_subscribe: bool = True
    can_publish_data: bool = True
    can_update_metadata: bool = True
    can_publish_sources: list[models.TrackSource] = []
    hidden: bool = False


# NOTE: this object must be pickle-able
@define
class WorkerOptions:
    request_fnc: JobRequestFnc
    load_fnc: LoadFnc = cpu_load_fnc
    load_threshold: float = 0.8
    namespace: str = "default"
    permissions: WorkerPermissions = WorkerPermissions()
    worker_type: agent.JobType = agent.JobType.JT_ROOM
    max_retry: int = consts.MAX_RECONNECT_ATTEMPTS
    ws_url: str = "ws://localhost:7880"
    api_key: str | None = None
    api_secret: str | None = None
    host: str = "localhost"
    port: int = 8081


@define(kw_only=True)
class ActiveJob:
    job: agent.Job
    accept_data: AcceptData


EventTypes = Literal["worker_registered"]


class Worker(utils.EventEmitter[EventTypes]):
    def __init__(
        self,
        opts: WorkerOptions,
        *,
        loop: asyncio.AbstractEventLoop | None = None,
    ) -> None:
        super().__init__()
        opts.ws_url = opts.ws_url or opts.ws_url or os.environ.get("LIVEKIT_URL") or ""
        opts.api_key = opts.api_key or os.environ.get("LIVEKIT_API_KEY") or ""
        opts.api_secret = opts.api_secret or os.environ.get("LIVEKIT_API_SECRET") or ""

        if not opts.ws_url:
            raise ValueError(
                "ws_url is required, or add LIVEKIT_URL in your environment"
            )

        if not opts.api_key:
            raise ValueError(
                "api_key is required, or add LIVEKIT_API_KEY in your environment"
            )

        if not opts.api_secret:
            raise ValueError(
                "api_secret is required, or add LIVEKIT_API_SECRET in your environment"
            )

        self._opts = opts
        self._loop = loop or asyncio.get_event_loop()

        self._id = "unregistered"
        self._closed, self._draining, self._connecting = True, False, False
        self._tasks = set()
        self._pending_assignments: dict[str, asyncio.Future[agent.JobAssignment]] = {}
        self._processes = dict[str, tuple[ipc.JobProcess, ActiveJob]]()
        self._close_future: asyncio.Future | None = None

        self._msg_chan = aio.Chan[agent.WorkerMessage](128, loop=self._loop)

        # use the same event loop as the main worker task
        #  -> more accurate health checks
        self._http_server = http_server.HttpServer(
            opts.host, opts.port, loop=self._loop
        )
        self._session: aiohttp.ClientSession | None = None
        self._api: api.LiveKitAPI | None = None

    async def run(self):
        if not self._closed:
            raise Exception("worker is already running")

        logger.info("starting worker", extra={"version": __version__})

        # this LiveKit API object is only really useful in non-third-party workers
        self._api = api.LiveKitAPI(
            self._opts.ws_url, self._opts.api_key, self._opts.api_secret
        )
        self._session = aiohttp.ClientSession()
        self._closed = False
        self._close_future = asyncio.Future(loop=self._loop)

        try:
            await asyncio.gather(self._worker_task(), self._http_server.run())
        finally:
            self._close_future.set_result(None)

    @property
    def id(self) -> str:
        return self._id

    @property
    def active_jobs(self) -> list[ActiveJob]:
        return [active_job for (_, active_job) in self._processes.values()]

    async def drain(self, timeout: int | None = None) -> None:
        """
        When timeout isn't None, it will raise asyncio.TimeoutError if the processes didn't finish
        in time.
        """
        if self._draining:
            return

        logger.info("draining worker", extra={"id": self.id, "timeout": timeout})
        self._draining = True

        # exit the queue
        update_worker = agent.WorkerMessage(
            update_worker=agent.UpdateWorkerStatus(
                status=(agent.WorkerStatus.WS_FULL),
            )
        )
        await self._queue_msg(update_worker)

        # wait for all jobs to finish
        async def _join_jobs():
            for proc, _ in self._processes.values():
                await proc.join()

        if timeout:
            # this could raise asyncio.TimeoutError
            await asyncio.wait_for(_join_jobs(), timeout)
        else:
            await _join_jobs()

    async def simulate_job(
        self, room: str, participant_identity: str | None = None
    ) -> None:
        assert self._api is not None

        room_obj = await self._api.room.create_room(api.CreateRoomRequest(name=room))
        participant = None
        if participant_identity:
            participant = await self._api.room.get_participant(
                api.RoomParticipantIdentity(room=room, identity=participant_identity)
            )

        msg = agent.WorkerMessage()
        msg.simulate_job.room.CopyFrom(room_obj)
        if participant:
            msg.simulate_job.participant.CopyFrom(participant)

        await self._queue_msg(msg)

    async def aclose(self) -> None:
        if self._closed:
            if self._close_future is not None:
                await self._close_future
            return

        logger.info("shutting down worker", extra={"id": self.id})

        assert self._close_future is not None
        assert self._session is not None
        assert self._api is not None

        self._closed = True

        # shutdown processes before closing the connection to the lkserver
        close_co = []
        for proc, _ in self._processes.values():
            close_co.append(proc.aclose())

        await asyncio.gather(*close_co, return_exceptions=True)

        await self._session.close()
        await self._http_server.aclose()
        await self._api.aclose()
        await asyncio.sleep(0.25)  # see https://github.com/aio-libs/aiohttp/issues/1925

        self._msg_chan.close()

        await self._close_future

    async def _queue_msg(self, msg: agent.WorkerMessage) -> None:
        """_queue_msg raises aio.ChanClosed when the worker is closing/closed"""
        if self._connecting:
            which = msg.WhichOneof("message")
            if which == "update_worker" and not msg.update_worker.metadata:
                return
            elif which == "ping":
                return

        await self._msg_chan.send(msg)

    async def _worker_task(self) -> None:
        assert self._session is not None

        retry_count = 0
        while not self._closed:
            try:
                self._connecting = True
                join_jwt = (
                    api.AccessToken(self._opts.api_key, self._opts.api_secret)
                    .with_grants(api.VideoGrants(agent=True))
                    .to_jwt()
                )

                headers = {"Authorization": f"Bearer {join_jwt}"}

                parse = urlparse(self._opts.ws_url)
                scheme = parse.scheme
                if scheme.startswith("http"):
                    scheme = scheme.replace("http", "ws")

                agent_url = f"{scheme}://{parse.netloc}/{parse.path.rstrip('/')}/agent"

                ws = await self._session.ws_connect(
                    agent_url, headers=headers, autoping=True
                )

                retry_count = 0

                # do worker registration
                req = agent.WorkerMessage()
                req.register.type = self._opts.worker_type
                req.register.allowed_permissions.CopyFrom(
                    models.ParticipantPermission(
                        can_publish=self._opts.permissions.can_publish,
                        can_subscribe=self._opts.permissions.can_subscribe,
                        can_publish_data=self._opts.permissions.can_publish_data,
                        can_update_metadata=self._opts.permissions.can_update_metadata,
<<<<<<< HEAD
=======
                        can_publish_sources=self._opts.permissions.can_publish_sources,
>>>>>>> f88a3174
                        hidden=self._opts.permissions.hidden,
                        agent=True,
                    )
                )
                req.register.namespace = self._opts.namespace
                req.register.version = __version__
                await ws.send_bytes(req.SerializeToString())

                # wait for the register response before running this connection
                first_msg_b = await ws.receive_bytes()
                msg = agent.ServerMessage()
                msg.ParseFromString(first_msg_b)

                if not msg.HasField("register"):
                    raise Exception("expected register response as first message")

                self._handle_register(msg.register)
                self._connecting = False

                await self._run_ws(ws)
            except Exception as e:
                if self._closed:
                    break

                if retry_count >= self._opts.max_retry:
                    raise Exception(
                        f"failed to connect to livekit after {retry_count} attempts: {e}"
                    )

                retry_delay = min(retry_count * 2, 10)
                retry_count += 1

                logger.warning(
                    f"failed to connect to livekit, retrying in {retry_delay}s: {e}",
                )
                await asyncio.sleep(retry_delay)

    async def _run_ws(self, ws: aiohttp.ClientWebSocketResponse):
        closing_ws = False

        async def _load_task():
            """periodically check load and update worker status"""
            interval = aio.interval(consts.LOAD_INTERVAL)
            current_status = agent.WorkerStatus.WS_AVAILABLE
            while True:
                await interval.tick()

                old_status = current_status
                current_load = self._opts.load_fnc()
                is_full = current_load >= self._opts.load_threshold
                currently_available = not is_full and not self._draining

                current_status = (
                    agent.WorkerStatus.WS_AVAILABLE
                    if currently_available
                    else agent.WorkerStatus.WS_FULL
                )

                update = agent.UpdateWorkerStatus(
                    load=current_load,
                    status=current_status,
                )

                # only log if status has changed
                if old_status != current_status and not self._draining:
                    extra = {
                        "load": current_load,
                        "threshold": self._opts.load_threshold,
                    }
                    if is_full:
                        logger.info(
                            "worker is at full capacity, marking as unavailable",
                            extra=extra,
                        )
                    else:
                        logger.info(
                            "worker is below capacity, marking as available",
                            extra=extra,
                        )

                msg = agent.WorkerMessage(update_worker=update)
                with contextlib.suppress(aio.ChanClosed):
                    await self._queue_msg(msg)

        async def _send_task():
            nonlocal closing_ws
            while True:
                try:
                    msg = await self._msg_chan.recv()
                    await ws.send_bytes(msg.SerializeToString())
                except aio.ChanClosed:
                    closing_ws = True
                    return

        async def _recv_task():
            nonlocal closing_ws
            while True:
                msg = await ws.receive()
                if msg.type in (
                    aiohttp.WSMsgType.CLOSE,
                    aiohttp.WSMsgType.CLOSED,
                    aiohttp.WSMsgType.CLOSING,
                ):
                    if closing_ws:
                        return

                    raise Exception("worker connection closed unexpectedly")

                if msg.type != aiohttp.WSMsgType.BINARY:
                    logger.warning("unexpected message type: %s", msg.type)
                    continue

                data = msg.data
                msg = agent.ServerMessage()
                msg.ParseFromString(data)
                which = msg.WhichOneof("message")
                if which == "availability":
                    self._handle_availability(msg.availability)
                elif which == "assignment":
                    self._handle_assignment(msg.assignment)

        await asyncio.gather(_send_task(), _recv_task(), _load_task())

    def _reload_jobs(self, jobs: list[ActiveJob]) -> None:
        for aj in jobs:
            logger.info("reloading job", extra={"job": aj.job})

            # reloading jobs isn't supported on third-party workers, using ws_url of the local worker
            # is OK
            url = self._opts.ws_url

            jwt = (
                api.AccessToken(self._opts.api_key, self._opts.api_secret)
                .with_grants(
                    api.VideoGrants(agent=True, room_join=True, room=aj.job.room.name)
                )
                .with_name(aj.accept_data.name)
                .with_metadata(aj.accept_data.metadata)
                .with_identity(aj.accept_data.identity)
                .to_jwt()
            )

            self._start_process(aj.job, url, jwt, aj.accept_data)

    def _start_process(
        self, job: agent.Job, url: str, token: str, accept_data: AcceptData
    ):
        proc = ipc.JobProcess(job, url, token, accept_data)
        self._processes[job.id] = (proc, ActiveJob(job=job, accept_data=accept_data))

        async def _run_proc():
            try:
                await proc.run()
            except Exception:
                logger.exception(
                    f"error running job process {proc.job.id}",
                    extra=proc.logging_extra(),
                )

            self._processes.pop(proc.job.id)

        task = self._loop.create_task(_run_proc())
        self._tasks.add(task)
        task.add_done_callback(self._tasks.discard)

    def _handle_register(self, reg: agent.RegisterWorkerResponse):
        self._id = reg.worker_id
        logger.info(
            "registered worker",
            extra={"id": reg.worker_id, "server_info": reg.server_info},
        )
        self.emit("worker_registered", reg.worker_id, reg.server_info)

    def _handle_availability(self, msg: agent.AvailabilityRequest):
        task = self._loop.create_task(self._answer_availability(msg))
        self._tasks.add(task)
        task.add_done_callback(self._tasks.discard)

    async def _answer_availability(self, msg: agent.AvailabilityRequest):
        """Ask the user if they want to accept this job and forward the answer to the server.
        If we get the job assigned, we start a new process."""

        answer_tx, answer_rx = aio.channel(1)  # wait for the user res
        req = JobRequest(msg.job, answer_tx)

        async def _user_cb():
            try:
                await self._opts.request_fnc(req)
            except Exception:
                logger.exception(
                    f"user request handler for job {req.id} failed",
                    extra={"req": req},
                )

            if not req.answered:
                logger.warning(
                    f"no answer for job {req.id}, automatically rejecting the job",
                    extra={"req": req},
                )

                await self._queue_msg(
                    agent.WorkerMessage(
                        availability=agent.AvailabilityResponse(available=False)
                    )
                )

        # ask the user if they want to accept the job
        user_task = self._loop.create_task(_user_cb())

        av: AvailRes = await answer_rx.recv()
        resp = agent.WorkerMessage()
        resp.availability.job_id = req.id
        resp.availability.available = av.avail

        if not av.avail:
            await self._queue_msg(resp)  # job rejected, early return
            return

        assert av.data is not None
        assert av.assignment_tx is not None

        resp.availability.participant_identity = av.data.identity
        resp.availability.participant_name = av.data.name
        resp.availability.participant_metadata = av.data.metadata

        wait_assignment = asyncio.Future[agent.JobAssignment]()
        self._pending_assignments[req.id] = wait_assignment

        await self._queue_msg(resp)

        # the job was accepted by the user, wait for the server assignment
        try:
            await asyncio.wait_for(wait_assignment, consts.ASSIGNMENT_TIMEOUT)
            await av.assignment_tx.send(None)
        except asyncio.TimeoutError as e:
            logger.warning(
                f"assignment for job {req.id} timed out",
                extra={"req": req},
            )
            await av.assignment_tx.send(e)
            return
        finally:
            await user_task  # make sure the user task is done

        asgn = wait_assignment.result()
        url = asgn.url

        if not url:
            url = self._opts.ws_url

        self._start_process(asgn.job, url, asgn.token, av.data)

    def _handle_assignment(self, assignment: agent.JobAssignment):
        job = assignment.job
        if job.id in self._pending_assignments:
            fut = self._pending_assignments.pop(job.id)
            fut.set_result(assignment)
        else:
            logger.warning(
                f"received assignment for unknown job {job.id}",
                extra={"job": job},
            )<|MERGE_RESOLUTION|>--- conflicted
+++ resolved
@@ -280,10 +280,7 @@
                         can_subscribe=self._opts.permissions.can_subscribe,
                         can_publish_data=self._opts.permissions.can_publish_data,
                         can_update_metadata=self._opts.permissions.can_update_metadata,
-<<<<<<< HEAD
-=======
                         can_publish_sources=self._opts.permissions.can_publish_sources,
->>>>>>> f88a3174
                         hidden=self._opts.permissions.hidden,
                         agent=True,
                     )
