# Copyright 2023 LiveKit, Inc.
#
# Licensed under the Apache License, Version 2.0 (the "License");
# you may not use this file except in compliance with the License.
# You may obtain a copy of the License at
#
#     http://www.apache.org/licenses/LICENSE-2.0
#
# Unless required by applicable law or agreed to in writing, software
# distributed under the License is distributed on an "AS IS" BASIS,
# WITHOUT WARRANTIES OR CONDITIONS OF ANY KIND, either express or implied.
# See the License for the specific language governing permissions and
# limitations under the License.

from __future__ import annotations

import asyncio
import contextlib
import os
from typing import (
    Callable,
    Coroutine,
    Literal,
)
from urllib.parse import urlparse

import aiohttp
import psutil
from attr import define
from livekit import api
from livekit.protocol import agent, models

from . import aio, consts, http_server, ipc, utils
from .job_request import AcceptData, AvailRes, JobRequest
from .log import logger
from .version import __version__

JobRequestFnc = Callable[[JobRequest], Coroutine]
LoadFnc = Callable[[], float]


def cpu_load_fnc() -> float:
    return psutil.cpu_percent() / 100


@define(kw_only=True)
class WorkerPermissions:
    can_publish: bool = True
    can_subscribe: bool = True
    can_publish_data: bool = True
    can_update_metadata: bool = True
    can_publish_sources: list[models.TrackSource] = []
    hidden: bool = False


# NOTE: this object must be pickle-able
@define
class WorkerOptions:
    request_fnc: JobRequestFnc
    load_fnc: LoadFnc = cpu_load_fnc
    load_threshold: float = 0.8
    namespace: str = "default"
    permissions: WorkerPermissions = WorkerPermissions()
    worker_type: agent.JobType = agent.JobType.JT_ROOM
    max_retry: int = consts.MAX_RECONNECT_ATTEMPTS
    ws_url: str = "ws://localhost:7880"
    api_key: str | None = None
    api_secret: str | None = None
    host: str = "localhost"
    port: int = 8081


@define(kw_only=True)
class ActiveJob:
    job: agent.Job
    accept_data: AcceptData


EventTypes = Literal["worker_registered"]


class Worker(utils.EventEmitter[EventTypes]):
    def __init__(
        self,
        opts: WorkerOptions,
        *,
        loop: asyncio.AbstractEventLoop | None = None,
    ) -> None:
        super().__init__()
        opts.ws_url = opts.ws_url or opts.ws_url or os.environ.get("LIVEKIT_URL") or ""
        opts.api_key = opts.api_key or os.environ.get("LIVEKIT_API_KEY") or ""
        opts.api_secret = opts.api_secret or os.environ.get("LIVEKIT_API_SECRET") or ""

        if not opts.ws_url:
            raise ValueError(
                "ws_url is required, or add LIVEKIT_URL in your environment"
            )

        if not opts.api_key:
            raise ValueError(
                "api_key is required, or add LIVEKIT_API_KEY in your environment"
            )

        if not opts.api_secret:
            raise ValueError(
                "api_secret is required, or add LIVEKIT_API_SECRET in your environment"
            )

        self._opts = opts
        self._loop = loop or asyncio.get_event_loop()

        self._id = "unregistered"
        self._closed, self._draining, self._connecting = True, False, False
        self._tasks = set()
        self._pending_assignments: dict[str, asyncio.Future[agent.JobAssignment]] = {}
        self._processes = dict[str, tuple[ipc.JobProcess, ActiveJob]]()
        self._close_future: asyncio.Future | None = None

        self._msg_chan = aio.Chan[agent.WorkerMessage](128, loop=self._loop)

        # use the same event loop as the main worker task
        #  -> more accurate health checks
        self._http_server = http_server.HttpServer(
            opts.host, opts.port, loop=self._loop
        )
        self._session: aiohttp.ClientSession | None = None
        self._api: api.LiveKitAPI | None = None

    async def run(self):
        if not self._closed:
            raise Exception("worker is already running")

        logger.info("starting worker", extra={"version": __version__})

<<<<<<< HEAD
        # this LiveKit API object is only really useful in non-third-party workers
=======
        # this LiveKit API object is only really useful in standard workers
>>>>>>> 2cb6481d
        self._api = api.LiveKitAPI(
            self._opts.ws_url, self._opts.api_key, self._opts.api_secret
        )
        self._session = aiohttp.ClientSession()
        self._closed = False
        self._close_future = asyncio.Future(loop=self._loop)

        try:
            await asyncio.gather(self._worker_task(), self._http_server.run())
        finally:
            self._close_future.set_result(None)

    @property
    def id(self) -> str:
        return self._id

    @property
    def active_jobs(self) -> list[ActiveJob]:
        return [active_job for (_, active_job) in self._processes.values()]

    async def drain(self, timeout: int | None = None) -> None:
        """
        When timeout isn't None, it will raise asyncio.TimeoutError if the processes didn't finish
        in time.
        """
        if self._draining:
            return

        logger.info("draining worker", extra={"id": self.id, "timeout": timeout})
        self._draining = True

        # exit the queue
        update_worker = agent.WorkerMessage(
            update_worker=agent.UpdateWorkerStatus(
                status=(agent.WorkerStatus.WS_FULL),
            )
        )
        await self._queue_msg(update_worker)

        # wait for all jobs to finish
        async def _join_jobs():
            for proc, _ in self._processes.values():
                await proc.join()

        if timeout:
            # this could raise asyncio.TimeoutError
            await asyncio.wait_for(_join_jobs(), timeout)
        else:
            await _join_jobs()

    async def simulate_job(
        self, room: str, participant_identity: str | None = None
    ) -> None:
        assert self._api is not None

        room_obj = await self._api.room.create_room(api.CreateRoomRequest(name=room))
        participant = None
        if participant_identity:
            participant = await self._api.room.get_participant(
                api.RoomParticipantIdentity(room=room, identity=participant_identity)
            )

        msg = agent.WorkerMessage()
        msg.simulate_job.room.CopyFrom(room_obj)
        if participant:
            msg.simulate_job.participant.CopyFrom(participant)

        await self._queue_msg(msg)

    async def aclose(self) -> None:
        if self._closed:
            if self._close_future is not None:
                await self._close_future
            return

        logger.info("shutting down worker", extra={"id": self.id})

        assert self._close_future is not None
        assert self._session is not None
        assert self._api is not None

        self._closed = True

        # shutdown processes before closing the connection to the lkserver
        close_co = []
        for proc, _ in self._processes.values():
            close_co.append(proc.aclose())

        await asyncio.gather(*close_co, return_exceptions=True)

        await self._session.close()
        await self._http_server.aclose()
        await self._api.aclose()
        await asyncio.sleep(0.25)  # see https://github.com/aio-libs/aiohttp/issues/1925

        self._msg_chan.close()

        await self._close_future

    async def _queue_msg(self, msg: agent.WorkerMessage) -> None:
        """_queue_msg raises aio.ChanClosed when the worker is closing/closed"""
        if self._connecting:
            which = msg.WhichOneof("message")
            if which == "update_worker" and not msg.update_worker.metadata:
                return
            elif which == "ping":
                return

        await self._msg_chan.send(msg)

    async def _worker_task(self) -> None:
        assert self._session is not None

        retry_count = 0
        while not self._closed:
            try:
                self._connecting = True
                join_jwt = (
                    api.AccessToken(self._opts.api_key, self._opts.api_secret)
                    .with_grants(api.VideoGrants(agent=True))
                    .to_jwt()
                )

                headers = {"Authorization": f"Bearer {join_jwt}"}

                parse = urlparse(self._opts.ws_url)
                scheme = parse.scheme
                if scheme.startswith("http"):
                    scheme = scheme.replace("http", "ws")

                agent_url = f"{scheme}://{parse.netloc}/{parse.path.rstrip('/')}/agent"

                ws = await self._session.ws_connect(
                    agent_url, headers=headers, autoping=True
                )

                retry_count = 0

                # do worker registration
                req = agent.WorkerMessage()
                req.register.type = self._opts.worker_type
                req.register.allowed_permissions.CopyFrom(
                    models.ParticipantPermission(
                        can_publish=self._opts.permissions.can_publish,
                        can_subscribe=self._opts.permissions.can_subscribe,
                        can_publish_data=self._opts.permissions.can_publish_data,
                        can_update_metadata=self._opts.permissions.can_update_metadata,
<<<<<<< HEAD
=======
                        can_publish_sources=self._opts.permissions.can_publish_sources,
>>>>>>> 2cb6481d
                        hidden=self._opts.permissions.hidden,
                        agent=True,
                    )
                )
                req.register.namespace = self._opts.namespace
                req.register.version = __version__
                await ws.send_bytes(req.SerializeToString())

                # wait for the register response before running this connection
                first_msg_b = await ws.receive_bytes()
                msg = agent.ServerMessage()
                msg.ParseFromString(first_msg_b)

                if not msg.HasField("register"):
                    raise Exception("expected register response as first message")

                self._handle_register(msg.register)
                self._connecting = False

                await self._run_ws(ws)
            except Exception as e:
                if self._closed:
                    break

                if retry_count >= self._opts.max_retry:
                    raise Exception(
                        f"failed to connect to livekit after {retry_count} attempts: {e}"
                    )

                retry_delay = min(retry_count * 2, 10)
                retry_count += 1

                logger.warning(
                    f"failed to connect to livekit, retrying in {retry_delay}s: {e}",
                )
                await asyncio.sleep(retry_delay)

    async def _run_ws(self, ws: aiohttp.ClientWebSocketResponse):
        closing_ws = False

        async def _load_task():
            """periodically check load and update worker status"""
            interval = aio.interval(consts.LOAD_INTERVAL)
            current_status = agent.WorkerStatus.WS_AVAILABLE
            while True:
                await interval.tick()

                old_status = current_status
                current_load = self._opts.load_fnc()
                is_full = current_load >= self._opts.load_threshold
                currently_available = not is_full and not self._draining

                current_status = (
                    agent.WorkerStatus.WS_AVAILABLE
                    if currently_available
                    else agent.WorkerStatus.WS_FULL
                )

                update = agent.UpdateWorkerStatus(
                    load=current_load,
                    status=current_status,
                )

                # only log if status has changed
                if old_status != current_status and not self._draining:
                    extra = {
                        "load": current_load,
                        "threshold": self._opts.load_threshold,
                    }
                    if is_full:
                        logger.info(
                            "worker is at full capacity, marking as unavailable",
                            extra=extra,
                        )
                    else:
                        logger.info(
                            "worker is below capacity, marking as available",
                            extra=extra,
                        )

                msg = agent.WorkerMessage(update_worker=update)
                with contextlib.suppress(aio.ChanClosed):
                    await self._queue_msg(msg)

        async def _send_task():
            nonlocal closing_ws
            while True:
                try:
                    msg = await self._msg_chan.recv()
                    await ws.send_bytes(msg.SerializeToString())
                except aio.ChanClosed:
                    closing_ws = True
                    return

        async def _recv_task():
            nonlocal closing_ws
            while True:
                msg = await ws.receive()
                if msg.type in (
                    aiohttp.WSMsgType.CLOSE,
                    aiohttp.WSMsgType.CLOSED,
                    aiohttp.WSMsgType.CLOSING,
                ):
                    if closing_ws:
                        return

                    raise Exception("worker connection closed unexpectedly")

                if msg.type != aiohttp.WSMsgType.BINARY:
                    logger.warning("unexpected message type: %s", msg.type)
                    continue

                data = msg.data
                msg = agent.ServerMessage()
                msg.ParseFromString(data)
                which = msg.WhichOneof("message")
                if which == "availability":
                    self._handle_availability(msg.availability)
                elif which == "assignment":
                    self._handle_assignment(msg.assignment)

        await asyncio.gather(_send_task(), _recv_task(), _load_task())

    def _reload_jobs(self, jobs: list[ActiveJob]) -> None:
        for aj in jobs:
            logger.info("reloading job", extra={"job": aj.job})

            # reloading jobs isn't supported on third-party workers, using ws_url of the local worker
            # is OK
            url = self._opts.ws_url

            jwt = (
                api.AccessToken(self._opts.api_key, self._opts.api_secret)
                .with_grants(
                    api.VideoGrants(agent=True, room_join=True, room=aj.job.room.name)
                )
                .with_name(aj.accept_data.name)
                .with_metadata(aj.accept_data.metadata)
                .with_identity(aj.accept_data.identity)
                .to_jwt()
            )

            self._start_process(aj.job, url, jwt, aj.accept_data)

    def _start_process(
        self, job: agent.Job, url: str, token: str, accept_data: AcceptData
    ):
        proc = ipc.JobProcess(job, url, token, accept_data)
        self._processes[job.id] = (proc, ActiveJob(job=job, accept_data=accept_data))

        async def _run_proc():
            try:
                await proc.run()
            except Exception:
                logger.exception(
                    f"error running job process {proc.job.id}",
                    extra=proc.logging_extra(),
                )

            self._processes.pop(proc.job.id)

        task = self._loop.create_task(_run_proc())
        self._tasks.add(task)
        task.add_done_callback(self._tasks.discard)

    def _handle_register(self, reg: agent.RegisterWorkerResponse):
        self._id = reg.worker_id
        logger.info(
            "registered worker",
            extra={"id": reg.worker_id, "server_info": reg.server_info},
        )
        self.emit("worker_registered", reg.worker_id, reg.server_info)

    def _handle_availability(self, msg: agent.AvailabilityRequest):
        task = self._loop.create_task(self._answer_availability(msg))
        self._tasks.add(task)
        task.add_done_callback(self._tasks.discard)

    async def _answer_availability(self, msg: agent.AvailabilityRequest):
        """Ask the user if they want to accept this job and forward the answer to the server.
        If we get the job assigned, we start a new process."""

        answer_tx, answer_rx = aio.channel(1)  # wait for the user res
        req = JobRequest(msg.job, answer_tx)

        async def _user_cb():
            try:
                await self._opts.request_fnc(req)
            except Exception:
                logger.exception(
                    f"user request handler for job {req.id} failed",
                    extra={"req": req},
                )

            if not req.answered:
                logger.warning(
                    f"no answer for job {req.id}, automatically rejecting the job",
                    extra={"req": req},
                )

                await self._queue_msg(
                    agent.WorkerMessage(
                        availability=agent.AvailabilityResponse(available=False)
                    )
                )

        # ask the user if they want to accept the job
        user_task = self._loop.create_task(_user_cb())

        av: AvailRes = await answer_rx.recv()
        resp = agent.WorkerMessage()
        resp.availability.job_id = req.id
        resp.availability.available = av.avail

        if not av.avail:
            await self._queue_msg(resp)  # job rejected, early return
            return

        assert av.data is not None
        assert av.assignment_tx is not None

        resp.availability.participant_identity = av.data.identity
        resp.availability.participant_name = av.data.name
        resp.availability.participant_metadata = av.data.metadata

        wait_assignment = asyncio.Future[agent.JobAssignment]()
        self._pending_assignments[req.id] = wait_assignment

        await self._queue_msg(resp)

        # the job was accepted by the user, wait for the server assignment
        try:
            await asyncio.wait_for(wait_assignment, consts.ASSIGNMENT_TIMEOUT)
            await av.assignment_tx.send(None)
        except asyncio.TimeoutError as e:
            logger.warning(
                f"assignment for job {req.id} timed out",
                extra={"req": req},
            )
            await av.assignment_tx.send(e)
            return
        finally:
            await user_task  # make sure the user task is done

        asgn = wait_assignment.result()
        url = asgn.url

        if not url:
            url = self._opts.ws_url

        self._start_process(asgn.job, url, asgn.token, av.data)

    def _handle_assignment(self, assignment: agent.JobAssignment):
        job = assignment.job
        if job.id in self._pending_assignments:
            fut = self._pending_assignments.pop(job.id)
            fut.set_result(assignment)
        else:
            logger.warning(
                f"received assignment for unknown job {job.id}",
                extra={"job": job},
            )<|MERGE_RESOLUTION|>--- conflicted
+++ resolved
@@ -132,11 +132,7 @@
 
         logger.info("starting worker", extra={"version": __version__})
 
-<<<<<<< HEAD
-        # this LiveKit API object is only really useful in non-third-party workers
-=======
         # this LiveKit API object is only really useful in standard workers
->>>>>>> 2cb6481d
         self._api = api.LiveKitAPI(
             self._opts.ws_url, self._opts.api_key, self._opts.api_secret
         )
@@ -284,10 +280,7 @@
                         can_subscribe=self._opts.permissions.can_subscribe,
                         can_publish_data=self._opts.permissions.can_publish_data,
                         can_update_metadata=self._opts.permissions.can_update_metadata,
-<<<<<<< HEAD
-=======
                         can_publish_sources=self._opts.permissions.can_publish_sources,
->>>>>>> 2cb6481d
                         hidden=self._opts.permissions.hidden,
                         agent=True,
                     )
