# Copyright 2023 LiveKit, Inc.
#
# Licensed under the Apache License, Version 2.0 (the "License");
# you may not use this file except in compliance with the License.
# You may obtain a copy of the License at
#
#     http://www.apache.org/licenses/LICENSE-2.0
#
# Unless required by applicable law or agreed to in writing, software
# distributed under the License is distributed on an "AS IS" BASIS,
# WITHOUT WARRANTIES OR CONDITIONS OF ANY KIND, either express or implied.
# See the License for the specific language governing permissions and
# limitations under the License.

from __future__ import annotations

import asyncio
import contextlib
import datetime
import inspect
import json
import math
import multiprocessing as mp
import os
import sys
import threading
from collections.abc import Awaitable
from dataclasses import dataclass, field
from enum import Enum
from multiprocessing.context import ForkServerContext
from typing import Any, Callable, Generic, Literal, TypeVar, overload
from urllib.parse import urljoin, urlparse

import aiohttp
import jwt
from aiohttp import web
from google.protobuf.json_format import MessageToDict

from livekit import api, rtc
from livekit.protocol import agent, models

from . import ipc, telemetry, utils
from ._exceptions import AssignmentTimeoutError
from .inference_runner import _InferenceRunner
from .job import (
    JobAcceptArguments,
    JobContext,
    JobExecutorType,
    JobProcess,
    JobRequest,
    RunningJobInfo,
)
from .log import DEV_LEVEL, logger
from .plugin import Plugin
from .types import NOT_GIVEN, NotGivenOr
from .utils import http_server, is_given
from .utils.hw import get_cpu_monitor
from .version import __version__

ASSIGNMENT_TIMEOUT = 7.5
UPDATE_STATUS_INTERVAL = 2.5
UPDATE_LOAD_INTERVAL = 0.5
HEARTBEAT_INTERVAL = 30


def _default_setup_fnc(proc: JobProcess) -> Any:
    return


async def _default_request_fnc(ctx: JobRequest) -> None:
    await ctx.accept()


class ServerType(Enum):
    ROOM = agent.JobType.JT_ROOM
    PUBLISHER = agent.JobType.JT_PUBLISHER


WorkerType = ServerType


class _DefaultLoadCalc:
    _instance = None

    def __init__(self) -> None:
        self._m_avg = utils.MovingAverage(5)  # avg over 2.5
        self._cpu_monitor = get_cpu_monitor()
        self._thread = threading.Thread(
            target=self._calc_load, daemon=True, name="worker_cpu_load_monitor"
        )
        self._lock = threading.Lock()
        self._thread.start()

    def _calc_load(self) -> None:
        while True:
            cpu_p = self._cpu_monitor.cpu_percent(interval=0.5)
            with self._lock:
                self._m_avg.add_sample(cpu_p)

    def _get_avg(self) -> float:
        with self._lock:
            return self._m_avg.get_avg()

    @classmethod
    def get_load(cls, worker: AgentServer) -> float:
        if cls._instance is None:
            cls._instance = _DefaultLoadCalc()

        return cls._instance._m_avg.get_avg()


@dataclass
class WorkerPermissions:
    can_publish: bool = True
    can_subscribe: bool = True
    can_publish_data: bool = True
    can_update_metadata: bool = True
    can_publish_sources: list[models.TrackSource] = field(default_factory=list)
    hidden: bool = False


if sys.platform.startswith("win"):
    # Some python versions on Windows gets a BrokenPipeError when creating a new process
    _default_job_executor_type = JobExecutorType.THREAD
else:
    _default_job_executor_type = JobExecutorType.PROCESS


T = TypeVar("T")


@dataclass(frozen=True)
class ServerEnvOption(Generic[T]):
    dev_default: T
    prod_default: T

    @staticmethod
    def getvalue(opt: T | ServerEnvOption[T], devmode: bool) -> T:
        if isinstance(opt, ServerEnvOption):
            return opt.dev_default if devmode else opt.prod_default
        return opt


_default_load_threshold = ServerEnvOption(dev_default=math.inf, prod_default=0.7)
_default_permissions = WorkerPermissions()


# NOTE: this object must be pickle-able
@dataclass
class ServerOptions:
    entrypoint_fnc: Callable[[JobContext], Awaitable[None]]
    """Entrypoint function that will be called when a job is assigned to this worker."""
    request_fnc: Callable[[JobRequest], Awaitable[None]] = _default_request_fnc
    """Inspect the request and decide if the current worker should handle it.

    When left empty, all jobs are accepted."""
    prewarm_fnc: Callable[[JobProcess], Any] = _default_setup_fnc
    """A function to perform any necessary initialization before the job starts."""
    load_fnc: Callable[[AgentServer], float] | Callable[[], float] = _DefaultLoadCalc.get_load
    """Called to determine the current load of the worker. Should return a value between 0 and 1."""
    job_executor_type: JobExecutorType = _default_job_executor_type
    """Which executor to use to run jobs. (currently thread or process are supported)"""
    load_threshold: float | ServerEnvOption[float] = _default_load_threshold
    """When the load exceeds this threshold, the worker will be marked as unavailable.

    Defaults to 0.7 on "production" mode, and is disabled in "development" mode.
    """

    job_memory_warn_mb: float = 500
    """Memory warning threshold in MB. If the job process exceeds this limit, a warning will be logged."""  # noqa: E501
    job_memory_limit_mb: float = 0
    """Maximum memory usage for a job in MB, the job process will be killed if it exceeds this limit.
    Defaults to 0 (disabled).
    """  # noqa: E501

    drain_timeout: int = 1800
    """Number of seconds to wait for current jobs to finish upon receiving TERM or INT signal."""
    num_idle_processes: int | ServerEnvOption[int] = ServerEnvOption(
        dev_default=0, prod_default=min(math.ceil(get_cpu_monitor().cpu_count()), 4)
    )
    """Number of idle processes to keep warm."""
    shutdown_process_timeout: float = 10.0
    """Maximum amount of time to wait for a job to shut down gracefully"""
    initialize_process_timeout: float = 10.0
    """Maximum amount of time to wait for a process to initialize/prewarm"""
    permissions: WorkerPermissions = field(default_factory=WorkerPermissions)
    """Permissions that the agent should join the room with."""
    agent_name: str = ""
    """Set agent_name to enable explicit dispatch. When explicit dispatch is enabled, jobs will not be dispatched to rooms automatically. Instead, you can either specify the agent(s) to be dispatched in the end-user's token, or use the AgentDispatch.createDispatch API"""  # noqa: E501
    worker_type: WorkerType = WorkerType.ROOM
    """Whether to spin up an agent for each room or publisher."""
    max_retry: int = 16
    """Maximum number of times to retry connecting to LiveKit."""
    ws_url: str = "ws://localhost:7880"
    """URL to connect to the LiveKit server.

    By default it uses ``LIVEKIT_URL`` from environment"""
    api_key: str | None = None
    """API key to authenticate with LiveKit.

    By default it uses ``LIVEKIT_API_KEY`` from environment"""
    api_secret: str | None = None
    """API secret to authenticate with LiveKit.

    By default it uses ``LIVEKIT_API_SECRET`` from environment"""

    host: str = ""  # default to all interfaces
    port: int | ServerEnvOption[int] = ServerEnvOption(dev_default=0, prod_default=8081)
    """Port for local HTTP server to listen on.

    The HTTP server is used as a health check endpoint.
    """

    http_proxy: NotGivenOr[str | None] = NOT_GIVEN
    """HTTP proxy used to connect to the LiveKit server.

    By default it uses ``HTTP_PROXY`` or ``HTTPS_PROXY`` from environment
    """
    multiprocessing_context: Literal["spawn", "forkserver"] = (
        "spawn" if not sys.platform.startswith("linux") else "forkserver"
    )
    """The multiprocessing context to use.

    By default it uses "spawn" on all platforms, but "forkserver" on Linux.
    """
    prometheus_port: NotGivenOr[int] = NOT_GIVEN
    """When enabled, will expose prometheus metrics on :{prometheus_port}/metrics"""
    prometheus_multiproc_dir: str | None = None
    """Directory for prometheus multiprocess mode to enable metrics collection from child job processes.
    When set, the PROMETHEUS_MULTIPROC_DIR environment variable will be configured automatically.
    When None (default), multiprocess mode is disabled and only main process metrics are collected.
    Users can also set PROMETHEUS_MULTIPROC_DIR environment variable directly before starting the worker."""

    def validate_config(self, devmode: bool) -> None:
        load_threshold = ServerEnvOption.getvalue(self.load_threshold, devmode)
        if load_threshold > 1 and not devmode:
            logger.warning(
                f"load_threshold in prod env must be less than 1, current value: {load_threshold}"
            )


WorkerOptions = ServerOptions


@dataclass
class WorkerInfo:
    http_port: int
    cloud_agents: bool


EventTypes = Literal["worker_started", "worker_registered"]


class AgentServer(utils.EventEmitter[EventTypes]):
    _default_num_idle_processes = ServerEnvOption(
        dev_default=0, prod_default=math.ceil(get_cpu_monitor().cpu_count())
    )
    _default_port = ServerEnvOption(dev_default=0, prod_default=8081)

    def __init__(
        self,
        *,
        job_executor_type: JobExecutorType = _default_job_executor_type,
        load_threshold: float | ServerEnvOption[float] = _default_load_threshold,
        job_memory_warn_mb: float = 500,
        job_memory_limit_mb: float = 0,
        drain_timeout: int = 1800,
        num_idle_processes: int | ServerEnvOption[int] = _default_num_idle_processes,
        shutdown_process_timeout: float = 10.0,
        initialize_process_timeout: float = 10.0,
        permissions: WorkerPermissions = _default_permissions,
        max_retry: int = 16,
        ws_url: str | None = None,
        api_key: str | None = None,
        api_secret: str | None = None,
        host: str = "",  # default to all interfaces
        port: int | ServerEnvOption[int] = _default_port,
        http_proxy: NotGivenOr[str | None] = NOT_GIVEN,
        multiprocessing_context: Literal["spawn", "forkserver"] = (
            "spawn" if not sys.platform.startswith("linux") else "forkserver"
        ),
        prometheus_port: int | None = None,
    ) -> None:
        super().__init__()
        self._ws_url = ws_url or os.environ.get("LIVEKIT_URL") or ""
        self._api_key = api_key or os.environ.get("LIVEKIT_API_KEY") or ""
        self._api_secret = api_secret or os.environ.get("LIVEKIT_API_SECRET") or ""
        self._worker_token = os.environ.get("LIVEKIT_WORKER_TOKEN") or ""  # hosted agents

        if not self._ws_url:
            raise ValueError("ws_url is required, or add LIVEKIT_URL in your environment")

        if not self._api_key:
            raise ValueError("api_key is required, or add LIVEKIT_API_KEY in your environment")

        if not self._api_secret:
            raise ValueError(
                "api_secret is required, or add LIVEKIT_API_SECRET in your environment"
            )

        self._host = host
        self._port = port
        self._job_executor_type = job_executor_type
        self._load_threshold = load_threshold
        self._job_memory_warn_mb = job_memory_warn_mb
        self._job_memory_limit_mb = job_memory_limit_mb
        self._drain_timeout = drain_timeout
        self._num_idle_processes = num_idle_processes
        self._shutdown_process_timeout = shutdown_process_timeout
        self._initialize_process_timeout = initialize_process_timeout
        self._permissions = permissions
        self._max_retry = max_retry
        self._prometheus_port = prometheus_port
        self._mp_ctx = mp.get_context(multiprocessing_context)
        if not is_given(http_proxy):
            http_proxy = os.environ.get("HTTPS_PROXY") or os.environ.get("HTTP_PROXY")
        self._http_proxy = http_proxy
        self._agent_name = ""
        self._server_type = ServerType.ROOM
        self._id = "unregistered"

        # currently only one rtc_session
        self._entrypoint_fnc: Callable[[JobContext], Awaitable[None]] | None = None
        self._request_fnc: Callable[[JobRequest], Awaitable[None]] | None = None
        self._session_end_fnc: Callable[[JobContext], Awaitable[None]] | None = None

        # worker cb
        self._prewarm_fnc: Callable[[JobProcess], Any] | None = None
        self._load_fnc: Callable[[AgentServer], float] | Callable[[], float] | None = None

        self._closed, self._draining, self._connecting = True, False, False
        self._http_server: http_server.HttpServer | None = None

        self._lock = asyncio.Lock()

<<<<<<< HEAD
    @classmethod
    def from_server_options(cls, options: ServerOptions) -> AgentServer:
        server = cls(
            job_executor_type=options.job_executor_type,
            load_threshold=options.load_threshold,
            job_memory_limit_mb=options.job_memory_limit_mb,
            job_memory_warn_mb=options.job_memory_warn_mb,
            drain_timeout=options.drain_timeout,
            num_idle_processes=options.num_idle_processes,
            shutdown_process_timeout=options.shutdown_process_timeout,
            initialize_process_timeout=options.initialize_process_timeout,
            permissions=options.permissions,
            max_retry=options.max_retry,
            api_key=options.api_key,
            api_secret=options.api_secret,
            host=options.host,
            port=options.port,
            http_proxy=options.http_proxy,
            multiprocessing_context=options.multiprocessing_context,
            prometheus_port=options.prometheus_port if is_given(options.prometheus_port) else None,
        )
        server.setup(options.prewarm_fnc)
        server.rtc_session(
            options.entrypoint_fnc,
            agent_name=options.agent_name,
            type=options.worker_type,
            on_request=options.request_fnc,
        )
        return server
=======
    if sys.version_info < (3, 10):
        # Python 3.9 cannot pickle asyncio.Lock, customize for pickle support
        def __getstate__(self) -> dict[str, Any]:
            """Custom pickle support - exclude unpickleable asyncio objects."""
            state = self.__dict__.copy()
            # remove unpickleable asyncio.Lock (will be recreated in __setstate__)
            state.pop("_lock", None)
            return state

        def __setstate__(self, state: dict[str, Any]) -> None:
            """Restore state and recreate asyncio.Lock."""
            self.__dict__.update(state)
            # recreate the lock
            self._lock = asyncio.Lock()
>>>>>>> f5465f43

    @overload
    def rtc_session(
        self,
        func: Callable[[JobContext], Awaitable[None]],
        *,
        agent_name: str = "",
        type: ServerType = ServerType.ROOM,
        on_request: Callable[[JobRequest], Any] | None = None,
        on_session_end: Callable[[JobContext], Any] | None = None,
    ) -> Callable[[JobContext], Awaitable[None]]: ...

    @overload
    def rtc_session(
        self,
        *,
        agent_name: str = "",
        type: ServerType = ServerType.ROOM,
        on_request: Callable[[JobRequest], Any] | None = None,
        on_session_end: Callable[[JobContext], Any] | None = None,
    ) -> Callable[
        [Callable[[JobContext], Awaitable[None]]], Callable[[JobContext], Awaitable[None]]
    ]: ...

    def rtc_session(
        self,
        func: Callable[[JobContext], Awaitable[None]] | None = None,
        *,
        agent_name: str = "",
        type: ServerType = ServerType.ROOM,
        on_request: Callable[[JobRequest], Any] | None = None,
        on_session_end: Callable[[JobContext], Any] | None = None,
    ) -> (
        Callable[[JobContext], Awaitable[None]]
        | Callable[
            [Callable[[JobContext], Awaitable[None]]], Callable[[JobContext], Awaitable[None]]
        ]
    ):
        """
        Decorator or direct registrar for the RTC session entrypoint.

        Usage:
            @server.rtc_session(agent_name="survey_agent")
            async def my_agent(job_ctx: JobContext): ...

            server.rtc_session(my_agent, agent_name="survey_agent")
        """

        def decorator(
            f: Callable[[JobContext], Awaitable[None]],
        ) -> Callable[[JobContext], Awaitable[None]]:
            if self._entrypoint_fnc is not None:
                raise RuntimeError(
                    "The AgentServer currently only supports registering only one rtc_session"
                )
            self._entrypoint_fnc = f
            self._request_fnc = on_request
            self._session_end_fnc = on_session_end
            self._agent_name = agent_name
            self._server_type = type
            return f

        if func is not None:
            return decorator(func)
        return decorator

    @overload
    def setup(
        self,
        func: Callable[[JobProcess], Any],
    ) -> Callable[[JobProcess], Any]: ...

    @overload
    def setup(
        self,
    ) -> Callable[[Callable[[JobProcess], Any]], Callable[[JobProcess], Any]]: ...

    def setup(
        self,
        func: Callable[[JobProcess], Any] | None = None,
    ) -> (
        Callable[[JobProcess], Any]
        | Callable[[Callable[[JobProcess], Any]], Callable[[JobProcess], Any]]
    ):
        """
        Decorator or direct registrar for the setup/prewarm function.

        Usage:
            @server.setup()
            def setup_process(job_proc: JobProcess): ...

            server.setup(setup_process)
        """

        def decorator(f: Callable[[JobProcess], Any]) -> Callable[[JobProcess], Any]:
            self._prewarm_fnc = f
            return f

        if func is not None:
            return decorator(func)
        return decorator

    @property
    def worker_info(self) -> WorkerInfo:
        return WorkerInfo(
            http_port=self._http_server.port if self._http_server else 0,
            cloud_agents=bool(self._worker_token),
        )

    async def run(self, *, devmode: bool = False, unregistered: bool = False) -> None:
        """This method starts the worker's internal event loop, initializes any required
        executors, HTTP servers, and process pools, and optionally registers the worker
        with the LiveKit server.

        Args:
            devmode (bool, optional):
                If True, the worker runs in development mode.
                This affects certain environment-dependent defaults, such as the
                number of idle processes, logging verbosity, and load thresholds,
                making it easier to test and debug without production constraints.

            unregistered (bool, optional):
                If True, the worker will start without registering itself with the
                LiveKit server.
                This allows the worker to operate in a partially connected state—
                capable of using other providers or local processing—but invisible
                to the central LiveKit job dispatcher.
                Useful for local testing, isolated jobs, or running without being
                assigned new jobs.
        """
        async with self._lock:
            if not self._closed:
                raise Exception("worker is already running")

            if self._entrypoint_fnc is None:
                raise RuntimeError(
                    "No RTC session entrypoint has been registered.\n"
                    "Define one using the @server.rtc_session() decorator, for example:\n"
                    '    @server.rtc_session(agent_name="my_agent")\n'
                    "    async def my_agent(ctx: JobContext):\n"
                    "        ...\n"
                )

            if self._request_fnc is None:
                self._request_fnc = _default_request_fnc

            if self._prewarm_fnc is None:
                self._prewarm_fnc = _default_setup_fnc

            if self._load_fnc is None:
                self._load_fnc = _DefaultLoadCalc.get_load

            if self.worker_info.cloud_agents:
                if self._load_fnc != _DefaultLoadCalc.get_load:
                    logger.warning(
                        "custom load_fnc is not supported when hosting on Cloud, reverting to default"
                    )
                    self._load_fnc = _DefaultLoadCalc.get_load
                if self._load_threshold != _default_load_threshold:
                    logger.warning(
                        "custom load_threshold is not supported when hosting on Cloud, reverting to default"
                    )
                    self._load_threshold = _default_load_threshold

            self._loop = asyncio.get_event_loop()
            self._devmode = devmode
            self._tasks = set[asyncio.Task[Any]]()
            self._pending_assignments: dict[str, asyncio.Future[agent.JobAssignment]] = {}
            self._close_future: asyncio.Future[None] | None = None
            self._msg_chan = utils.aio.Chan[agent.WorkerMessage](128, loop=self._loop)

            self._inference_executor: ipc.inference_proc_executor.InferenceProcExecutor | None = (
                None
            )
            if len(_InferenceRunner.registered_runners) > 0:
                self._inference_executor = ipc.inference_proc_executor.InferenceProcExecutor(
                    runners=_InferenceRunner.registered_runners,
                    initialize_timeout=5 * 60,
                    close_timeout=5,
                    memory_warn_mb=2000,
                    memory_limit_mb=0,  # no limit
                    ping_interval=5,
                    ping_timeout=60,
                    high_ping_threshold=2.5,
                    mp_ctx=self._mp_ctx,
                    loop=self._loop,
                    http_proxy=self._http_proxy or None,
                )

            self._proc_pool = ipc.proc_pool.ProcPool(
                initialize_process_fnc=self._prewarm_fnc,
                job_entrypoint_fnc=self._entrypoint_fnc,
                session_end_fnc=self._session_end_fnc,
                num_idle_processes=ServerEnvOption.getvalue(self._num_idle_processes, devmode),
                loop=self._loop,
                job_executor_type=self._job_executor_type,
                inference_executor=self._inference_executor,
                mp_ctx=self._mp_ctx,
                initialize_timeout=self._initialize_process_timeout,
                close_timeout=self._shutdown_process_timeout,
                memory_warn_mb=self._job_memory_warn_mb,
                memory_limit_mb=self._job_memory_limit_mb,
                http_proxy=self._http_proxy or None,
            )

            self._previous_status = agent.WorkerStatus.WS_AVAILABLE

            self._api: api.LiveKitAPI | None = None
            self._http_session: aiohttp.ClientSession | None = None
            self._http_server = http_server.HttpServer(
                self._host, ServerEnvOption.getvalue(self._port, devmode), loop=self._loop
            )

            async def health_check(_: Any) -> web.Response:
                if self._inference_executor and not self._inference_executor.is_alive():
                    return web.Response(status=503, text="inference process not running")

                return web.Response(text="OK")

            async def worker(_: Any) -> web.Response:
                body = json.dumps(
                    {
                        "agent_name": self._agent_name,
                        "worker_type": agent.JobType.Name(self._server_type.value),
                        "active_jobs": len(self.active_jobs),
                        "sdk_version": __version__,
                        "project_type": "python",
                    }
                )
                return web.Response(body=body, content_type="application/json")

            self._http_server.app.add_routes([web.get("/", health_check)])
            self._http_server.app.add_routes([web.get("/worker", worker)])

            self._prometheus_server: telemetry.http_server.HttpServer | None = None
            if self._prometheus_port is not None:
                self._prometheus_server = telemetry.http_server.HttpServer(
                    self._host, self._prometheus_port, loop=self._loop
                )

            self._conn_task: asyncio.Task[None] | None = None
            self._load_task: asyncio.Task[None] | None = None
            self._worker_load: float = 0.0

            logger.info(
                "starting worker",
                extra={"version": __version__, "rtc-version": rtc.__version__},
            )

            if isinstance(self._mp_ctx, ForkServerContext):
                plugin_packages = [p.package for p in Plugin.registered_plugins] + ["av"]
                logger.info("preloading plugins", extra={"packages": plugin_packages})
                self._mp_ctx.set_forkserver_preload(plugin_packages)

            if self._inference_executor is not None:
                logger.info("starting inference executor")
                await self._inference_executor.start()
                await self._inference_executor.initialize()

            self._closed = False

            def _update_job_status(proc: ipc.job_executor.JobExecutor) -> None:
                t = self._loop.create_task(self._update_job_status(proc))
                self._tasks.add(t)
                t.add_done_callback(self._tasks.discard)

            await self._http_server.start()

            if self._prometheus_server:
                await self._prometheus_server.start()

            self._proc_pool.on("process_started", _update_job_status)
            self._proc_pool.on("process_closed", _update_job_status)
            self._proc_pool.on("process_job_launched", _update_job_status)
            await self._proc_pool.start()

            self._http_session = aiohttp.ClientSession(proxy=self._http_proxy or None)
            self._api = api.LiveKitAPI(
                self._ws_url, self._api_key, self._api_secret, session=self._http_session
            )
            self._close_future = asyncio.Future(loop=self._loop)

            @utils.log_exceptions(logger=logger)
            async def _load_task() -> None:
                """periodically check load"""

                interval = utils.aio.interval(UPDATE_LOAD_INTERVAL)
                while True:
                    await interval.tick()

                    def load_fnc() -> float:
                        assert self._load_fnc is not None
                        signature = inspect.signature(self._load_fnc)
                        parameters = list(signature.parameters.values())
                        if len(parameters) == 0:
                            return self._load_fnc()  # type: ignore

                        return self._load_fnc(self)  # type: ignore

                    self._worker_load = await asyncio.get_event_loop().run_in_executor(
                        None, load_fnc
                    )

                    load_threshold = ServerEnvOption.getvalue(self._load_threshold, devmode)
                    default_num_idle_processes = ServerEnvOption.getvalue(
                        self._num_idle_processes, devmode
                    )

                    if not math.isinf(load_threshold):
                        active_jobs = len(self.active_jobs)
                        if active_jobs > 0:
                            job_load = self._worker_load / len(self.active_jobs)
                            if job_load > 0.0:
                                available_load = max(load_threshold - self._worker_load, 0.0)
                                available_job = min(
                                    math.ceil(available_load / job_load), default_num_idle_processes
                                )
                                self._proc_pool.set_target_idle_processes(available_job)
                        else:
                            self._proc_pool.set_target_idle_processes(default_num_idle_processes)

            tasks = []
            self._load_task = asyncio.create_task(_load_task(), name="load_task")
            tasks.append(self._load_task)

            if not unregistered:
                self._conn_task = asyncio.create_task(
                    self._connection_task(), name="worker_conn_task"
                )
                tasks.append(self._conn_task)

            self.emit("worker_started")

        await self._close_future

    def update_options(
        self,
        *,
        ws_url: NotGivenOr[str] = NOT_GIVEN,
        api_key: NotGivenOr[str] = NOT_GIVEN,
        api_secret: NotGivenOr[str] = NOT_GIVEN,
        max_retry: NotGivenOr[int] = NOT_GIVEN,
        job_executor_type: NotGivenOr[JobExecutorType] = NOT_GIVEN,
        load_threshold: NotGivenOr[float] = NOT_GIVEN,
        job_memory_warn_mb: NotGivenOr[float] = NOT_GIVEN,
        job_memory_limit_mb: NotGivenOr[float] = NOT_GIVEN,
        drain_timeout: NotGivenOr[int] = NOT_GIVEN,
        num_idle_processes: NotGivenOr[int] = NOT_GIVEN,
        shutdown_process_timeout: float = 10.0,
        initialize_process_timeout: float = 10.0,
    ) -> None:
        if not self._closed:
            raise RuntimeError("cannot update options after starting the server")

        if is_given(ws_url):
            self._ws_url = ws_url

        if is_given(api_key):
            self._api_key = api_key

        if is_given(api_secret):
            self._api_secret = api_secret

        if is_given(max_retry):
            self._max_retry = max_retry

        if is_given(job_executor_type):
            self._job_executor_type = job_executor_type

        if is_given(load_threshold):
            self._load_threshold = load_threshold

        if is_given(job_memory_warn_mb):
            self._job_memory_warn_mb = job_memory_warn_mb

        if is_given(job_memory_limit_mb):
            self._job_memory_limit_mb = job_memory_limit_mb

        if is_given(drain_timeout):
            self._drain_timeout = drain_timeout

        if is_given(num_idle_processes):
            self._num_idle_processes = num_idle_processes

        if is_given(shutdown_process_timeout):
            self._shutdown_process_timeout = shutdown_process_timeout

    @property
    def id(self) -> str:
        return self._id

    @property
    def active_jobs(self) -> list[RunningJobInfo]:
        return [proc.running_job for proc in self._proc_pool.processes if proc.running_job]

    async def drain(self, timeout: NotGivenOr[int | None] = NOT_GIVEN) -> None:
        """When timeout isn't None, it will raise asyncio.TimeoutError if the processes didn't finish in time."""  # noqa: E501

        timeout = timeout if is_given(timeout) else self._drain_timeout

        async with self._lock:
            if self._draining:
                return

            logger.info("draining worker", extra={"id": self.id, "timeout": timeout})
            self._draining = True
            await self._update_worker_status()

            async def _join_jobs() -> None:
                for proc in self._proc_pool.processes:
                    if proc.running_job:
                        await proc.join()

            if timeout:
                await asyncio.wait_for(
                    _join_jobs(), timeout
                )  # raises asyncio.TimeoutError on timeout
            else:
                await _join_jobs()

    @utils.log_exceptions(logger=logger)
    async def simulate_job(
        self,
        room: str,
        *,
        fake_job: bool = False,
        agent_identity: str | None = None,
        room_info: models.Room | None = None,
        token: str | None = None,
    ) -> None:
        async with self._lock:
            if token is not None:
                # read identity from token if provided
                agent_identity = api.TokenVerifier().verify(token, verify_signature=False).identity

            if agent_identity is None:
                if not fake_job:
                    raise ValueError("agent_identity is None but fake_job is False")

                agent_identity = utils.shortuuid("fake-agent-")

            if room_info is None:
                if not fake_job:
                    raise ValueError("room_info is None but fake_job is False")

                room_info = models.Room(sid=utils.shortuuid("FAKE_RM_"), name=room)

            # room_info = await self._api.room.create_room(api.CreateRoomRequest(name=room))

            job = agent.Job(
                id=utils.shortuuid("simulated-job-")
                if not fake_job
                else utils.shortuuid("fake-job-"),
                room=room_info,
                type=agent.JobType.JT_ROOM,
                participant=None,
            )

            token = token or (
                api.AccessToken(self._api_key, self._api_secret)
                .with_identity(agent_identity)
                .with_kind("agent")
                .with_grants(api.VideoGrants(room_join=True, room=room, agent=True))
                .to_jwt()
            )
            running_info = RunningJobInfo(
                worker_id=self._id,
                accept_arguments=JobAcceptArguments(identity=agent_identity, name="", metadata=""),
                job=job,
                url=self._ws_url,
                token=token,
                fake_job=fake_job,
            )

            await self._proc_pool.launch_job(running_info)

    async def aclose(self) -> None:
        async with self._lock:
            if self._closed:
                raise RuntimeError("cannot simulate job, the worker is closed")

            if self._closed:
                if self._close_future is not None:
                    await self._close_future
                return

            logger.info("shutting down worker", extra={"id": self.id})

            assert self._close_future is not None
            assert self._http_session is not None
            assert self._api is not None
            assert self._http_server is not None

            self._closed = True

            if self._conn_task is not None:
                await utils.aio.cancel_and_wait(self._conn_task)

            if self._load_task is not None:
                await utils.aio.cancel_and_wait(self._load_task)

            await self._proc_pool.aclose()

            if self._inference_executor is not None:
                await self._inference_executor.aclose()

            await self._http_session.close()
            await self._http_server.aclose()

            if self._prometheus_server:
                await self._prometheus_server.aclose()

            await self._api.aclose()  # type: ignore

            await asyncio.gather(*self._tasks, return_exceptions=True)

            # await asyncio.sleep(0.25)  # see https://github.com/aio-libs/aiohttp/issues/1925
            self._msg_chan.close()

            if not self._close_future.done():
                self._close_future.set_result(None)

    async def _queue_msg(self, msg: agent.WorkerMessage) -> None:
        """_queue_msg raises aio.ChanClosed when the worker is closing/closed"""
        if self._connecting:
            which = msg.WhichOneof("message")
            if which == "update_worker":
                return
            elif which == "ping":
                return

        await self._msg_chan.send(msg)

    @utils.log_exceptions(logger=logger)
    async def _connection_task(self) -> None:
        assert self._http_session is not None

        retry_count = 0
        ws: aiohttp.ClientWebSocketResponse | None = None
        while not self._closed:
            try:
                self._connecting = True
                join_jwt = (
                    api.AccessToken(self._api_key, self._api_secret)
                    .with_grants(api.VideoGrants(agent=True))
                    .to_jwt()
                )

                headers = {"Authorization": f"Bearer {join_jwt}"}

                parse = urlparse(self._ws_url)
                scheme = parse.scheme
                if scheme.startswith("http"):
                    scheme = scheme.replace("http", "ws")

                base = f"{scheme}://{parse.netloc}{parse.path}".rstrip("/") + "/"
                agent_url = urljoin(base, "agent")

                params = {}
                if self._worker_token:
                    params["worker_token"] = self._worker_token

                ws = await self._http_session.ws_connect(
                    agent_url,
                    headers=headers,
                    params=params,
                    autoping=True,
                    proxy=self._http_proxy or None,
                    heartbeat=HEARTBEAT_INTERVAL,
                )

                retry_count = 0

                # register the worker
                req = agent.WorkerMessage()
                req.register.type = self._server_type.value
                req.register.allowed_permissions.CopyFrom(
                    models.ParticipantPermission(
                        can_publish=self._permissions.can_publish,
                        can_subscribe=self._permissions.can_subscribe,
                        can_publish_data=self._permissions.can_publish_data,
                        can_update_metadata=self._permissions.can_update_metadata,
                        can_publish_sources=self._permissions.can_publish_sources,
                        hidden=self._permissions.hidden,
                        agent=True,
                    )
                )
                req.register.agent_name = self._agent_name
                req.register.version = __version__
                await ws.send_bytes(req.SerializeToString())

                # wait for the register response before running this connection
                first_msg_b = await ws.receive_bytes()
                msg = agent.ServerMessage()
                msg.ParseFromString(first_msg_b)

                if not msg.HasField("register"):
                    raise Exception("expected register response as first message")

                self._handle_register(msg.register)
                self._connecting = False

                await self._run_ws(ws)
            except Exception as e:
                if self._closed:
                    break

                if retry_count >= self._max_retry:
                    raise RuntimeError(
                        f"failed to connect to livekit after {retry_count} attempts",
                    ) from None

                retry_delay = min(retry_count * 2, 10)
                retry_count += 1

                logger.warning(
                    f"failed to connect to livekit, retrying in {retry_delay}s", exc_info=e
                )
                await asyncio.sleep(retry_delay)
            finally:
                if ws is not None:
                    await ws.close()

    async def _run_ws(self, ws: aiohttp.ClientWebSocketResponse) -> None:
        closing_ws = False

        async def _load_task() -> None:
            """periodically update worker status"""
            interval = utils.aio.interval(UPDATE_STATUS_INTERVAL)
            while True:
                await interval.tick()
                await self._update_worker_status()

        async def _send_task() -> None:
            nonlocal closing_ws
            while True:
                try:
                    msg = await self._msg_chan.recv()
                    await ws.send_bytes(msg.SerializeToString())
                except utils.aio.ChanClosed:
                    closing_ws = True
                    return

        async def _recv_task() -> None:
            nonlocal closing_ws
            while True:
                msg = await ws.receive()
                if msg.type in (
                    aiohttp.WSMsgType.CLOSE,
                    aiohttp.WSMsgType.CLOSED,
                    aiohttp.WSMsgType.CLOSING,
                ):
                    if closing_ws:
                        return

                    raise Exception("worker connection closed unexpectedly")

                if msg.type != aiohttp.WSMsgType.BINARY:
                    logger.warning("unexpected message type: %s", msg.type)
                    continue

                data = msg.data
                server_msg = agent.ServerMessage()
                server_msg.ParseFromString(data)
                which = server_msg.WhichOneof("message")
                if which == "availability":
                    self._handle_availability(server_msg.availability)
                elif which == "assignment":
                    self._handle_assignment(server_msg.assignment)
                elif which == "termination":
                    user_task = self._loop.create_task(
                        self._handle_termination(server_msg.termination),
                        name="agent_job_termination",
                    )
                    self._tasks.add(user_task)
                    user_task.add_done_callback(self._tasks.discard)

        tasks = [
            asyncio.create_task(_load_task()),
            asyncio.create_task(_send_task()),
            asyncio.create_task(_recv_task()),
        ]
        try:
            await asyncio.gather(*tasks)
        finally:
            await utils.aio.cancel_and_wait(*tasks)

    async def _reload_jobs(self, jobs: list[RunningJobInfo]) -> None:
        if not self._api_secret:
            raise RuntimeError("api_secret is required to reload jobs")

        for aj in jobs:
            logger.log(
                DEV_LEVEL,
                "reloading job",
                extra={"job_id": aj.job.id, "agent_name": aj.job.agent_name},
            )

            # take the original jwt token and extend it while keeping all the same data that was generated  # noqa: E501
            # by the SFU for the original join token.
            original_token = aj.token
            decoded = jwt.decode(original_token, self._api_secret, algorithms=["HS256"])
            decoded["exp"] = int(datetime.datetime.now(datetime.timezone.utc).timestamp()) + 3600
            running_info = RunningJobInfo(
                accept_arguments=aj.accept_arguments,
                job=aj.job,
                url=self._ws_url,
                token=jwt.encode(decoded, self._api_secret, algorithm="HS256"),
                worker_id=aj.worker_id,
                fake_job=aj.fake_job,
            )
            await self._proc_pool.launch_job(running_info)

    def _handle_register(self, reg: agent.RegisterWorkerResponse) -> None:
        self._id = reg.worker_id
        logger.info(
            "registered worker",
            extra={
                "agent_name": self._agent_name,
                "id": reg.worker_id,
                "url": self._ws_url,
                "region": reg.server_info.region,
                "protocol": reg.server_info.protocol,
            },
        )
        self.emit("worker_registered", reg.worker_id, reg.server_info)

    def _handle_availability(self, msg: agent.AvailabilityRequest) -> None:
        task = self._loop.create_task(self._answer_availability(msg))
        self._tasks.add(task)
        task.add_done_callback(self._tasks.discard)

    async def _answer_availability(self, msg: agent.AvailabilityRequest) -> None:
        """Ask the user if they want to accept this job and forward the answer to the server.
        If we get the job assigned, we start a new process."""

        answered = False

        async def _on_reject() -> None:
            nonlocal answered
            answered = True

            availability_resp = agent.WorkerMessage()
            availability_resp.availability.job_id = msg.job.id
            availability_resp.availability.available = False
            await self._queue_msg(availability_resp)

        async def _on_accept(args: JobAcceptArguments) -> None:
            nonlocal answered
            answered = True

            availability_resp = agent.WorkerMessage()
            availability_resp.availability.job_id = msg.job.id
            availability_resp.availability.available = True
            availability_resp.availability.participant_identity = args.identity
            availability_resp.availability.participant_name = args.name
            availability_resp.availability.participant_metadata = args.metadata
            if args.attributes:
                availability_resp.availability.participant_attributes.update(args.attributes)
            await self._queue_msg(availability_resp)

            wait_assignment = asyncio.Future[agent.JobAssignment]()
            self._pending_assignments[job_req.id] = wait_assignment

            # the job was accepted by the user, wait for the server assignment
            try:
                await asyncio.wait_for(wait_assignment, ASSIGNMENT_TIMEOUT)
            except asyncio.TimeoutError:
                logger.warning(
                    f"assignment for job {job_req.id} timed out",
                    extra={"job_request": job_req, "agent_name": self._agent_name},
                )
                raise AssignmentTimeoutError() from None

            job_assign = wait_assignment.result()
            running_info = RunningJobInfo(
                accept_arguments=args,
                job=msg.job,
                url=job_assign.url or self._ws_url,
                token=job_assign.token,
                worker_id=self._id,
                fake_job=False,
            )

            await self._proc_pool.launch_job(running_info)

        job_req = JobRequest(job=msg.job, on_reject=_on_reject, on_accept=_on_accept)

        logger.info(
            "received job request",
            extra={
                "job_id": msg.job.id,
                "dispatch_id": msg.job.dispatch_id,
                "room": msg.job.room.name,
                "room_id": msg.job.room.sid,
                "agent_name": self._agent_name,
                "resuming": msg.resuming,
                "enable_recording": msg.job.enable_recording,
            },
        )

        @utils.log_exceptions(logger=logger)
        async def _job_request_task() -> None:
            assert self._request_fnc is not None
            try:
                await self._request_fnc(job_req)
            except Exception:
                logger.exception(
                    "job_request_fnc failed",
                    extra={"job_request": job_req, "agent_name": self._agent_name},
                )

            if not answered:
                logger.warning(
                    "no answer was given inside the job_request_fnc, automatically rejecting the job",  # noqa: E501
                    extra={"job_request": job_req, "agent_name": self._agent_name},
                )
                await _on_reject()

        user_task = self._loop.create_task(_job_request_task(), name="job_request")
        self._tasks.add(user_task)
        user_task.add_done_callback(self._tasks.discard)

    def _handle_assignment(self, assignment: agent.JobAssignment) -> None:
        logger.debug(
            "received assignment",
            extra={
                "agent_name": self._agent_name,
                "room_id": assignment.job.room.sid,
                "room": assignment.job.room.name,
                "job_id": assignment.job.id,
                "dispatch_id": assignment.job.dispatch_id,
                "enable_recording": assignment.job.enable_recording,
            },
        )
        if assignment.job.id in self._pending_assignments:
            with contextlib.suppress(asyncio.InvalidStateError):
                fut = self._pending_assignments.pop(assignment.job.id)
                fut.set_result(assignment)
        else:
            logger.warning(
                "received assignment for an unknown job",
                extra={"job": MessageToDict(assignment.job), "agent_name": self._agent_name},
            )

    async def _handle_termination(self, msg: agent.JobTermination) -> None:
        proc = self._proc_pool.get_by_job_id(msg.job_id)
        if not proc:
            # safe to ignore
            return
        await proc.aclose()

    async def _update_worker_status(self) -> None:
        job_cnt = len(self.active_jobs)

        if self._draining:
            update = agent.UpdateWorkerStatus(status=agent.WorkerStatus.WS_FULL, job_count=job_cnt)
            msg = agent.WorkerMessage(update_worker=update)
            await self._queue_msg(msg)
            return

        load_threshold = ServerEnvOption.getvalue(self._load_threshold, self._devmode)
        is_full = self._worker_load >= load_threshold
        currently_available = not is_full and not self._draining

        status = (
            agent.WorkerStatus.WS_AVAILABLE if currently_available else agent.WorkerStatus.WS_FULL
        )

        update = agent.UpdateWorkerStatus(load=self._worker_load, status=status, job_count=job_cnt)

        # only log if status has changed
        if self._previous_status != status and not self._draining:
            self._previous_status = status
            extra = {"load": self._worker_load, "threshold": load_threshold}
            if is_full:
                logger.info("worker is at full capacity, marking as unavailable", extra=extra)
            else:
                logger.info("worker is below capacity, marking as available", extra=extra)

        msg = agent.WorkerMessage(update_worker=update)
        with contextlib.suppress(utils.aio.ChanClosed):
            await self._queue_msg(msg)

    async def _update_job_status(self, proc: ipc.job_executor.JobExecutor) -> None:
        job_info = proc.running_job
        if job_info is None:
            return

        status: agent.JobStatus = agent.JobStatus.JS_RUNNING
        if proc.status == ipc.job_executor.JobStatus.FAILED:
            status = agent.JobStatus.JS_FAILED
        elif proc.status == ipc.job_executor.JobStatus.SUCCESS:
            status = agent.JobStatus.JS_SUCCESS
        elif proc.status == ipc.job_executor.JobStatus.RUNNING:
            status = agent.JobStatus.JS_RUNNING

        update = agent.UpdateJobStatus(job_id=job_info.job.id, status=status, error="")
        msg = agent.WorkerMessage(update_job=update)
        await self._queue_msg(msg)<|MERGE_RESOLUTION|>--- conflicted
+++ resolved
@@ -333,7 +333,21 @@
 
         self._lock = asyncio.Lock()
 
-<<<<<<< HEAD
+    if sys.version_info < (3, 10):
+        # Python 3.9 cannot pickle asyncio.Lock, customize for pickle support
+        def __getstate__(self) -> dict[str, Any]:
+            """Custom pickle support - exclude unpickleable asyncio objects."""
+            state = self.__dict__.copy()
+            # remove unpickleable asyncio.Lock (will be recreated in __setstate__)
+            state.pop("_lock", None)
+            return state
+
+        def __setstate__(self, state: dict[str, Any]) -> None:
+            """Restore state and recreate asyncio.Lock."""
+            self.__dict__.update(state)
+            # recreate the lock
+            self._lock = asyncio.Lock()
+
     @classmethod
     def from_server_options(cls, options: ServerOptions) -> AgentServer:
         server = cls(
@@ -363,22 +377,6 @@
             on_request=options.request_fnc,
         )
         return server
-=======
-    if sys.version_info < (3, 10):
-        # Python 3.9 cannot pickle asyncio.Lock, customize for pickle support
-        def __getstate__(self) -> dict[str, Any]:
-            """Custom pickle support - exclude unpickleable asyncio objects."""
-            state = self.__dict__.copy()
-            # remove unpickleable asyncio.Lock (will be recreated in __setstate__)
-            state.pop("_lock", None)
-            return state
-
-        def __setstate__(self, state: dict[str, Any]) -> None:
-            """Restore state and recreate asyncio.Lock."""
-            self.__dict__.update(state)
-            # recreate the lock
-            self._lock = asyncio.Lock()
->>>>>>> f5465f43
 
     @overload
     def rtc_session(
