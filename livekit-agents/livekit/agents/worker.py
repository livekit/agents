# Copyright 2023 LiveKit, Inc.
#
# Licensed under the Apache License, Version 2.0 (the "License");
# you may not use this file except in compliance with the License.
# You may obtain a copy of the License at
#
#     http://www.apache.org/licenses/LICENSE-2.0
#
# Unless required by applicable law or agreed to in writing, software
# distributed under the License is distributed on an "AS IS" BASIS,
# WITHOUT WARRANTIES OR CONDITIONS OF ANY KIND, either express or implied.
# See the License for the specific language governing permissions and
# limitations under the License.

from __future__ import annotations

import asyncio
import logging
import os
import signal
from typing import (
    Any,
    Callable,
    Coroutine,
    Dict,
    Optional,
)
from urllib.parse import urlparse

import websockets
from livekit import api, protocol
from livekit.protocol import agent as proto_agent
from livekit.protocol.agent import JobType

from .job_request import JobRequest

MAX_RECONNECT_ATTEMPTS = 10
RECONNECT_INTERVAL = 5
ASSIGNMENT_TIMEOUT = 15

JobRequestHandler = Callable[["JobRequest"], Coroutine]


class AssignmentTimeoutError(Exception):
    """Worker timed out when joining the worker-pool"""

    def __init__(self, message: str) -> None:
        super().__init__(message)


class JobCancelledError(Exception):
    """Job was cancelled by the server"""

    def __init__(self, message: str) -> None:
        super().__init__(message)


class Worker:
    """A Worker is a client that connects to LiveKit Cloud (or a LiveKit server) and receives Agent jobs.
    For Job the Worker accepts, it will connect to the room and handle track subscriptions.
    """

    def __init__(
        self,
        request_handler: JobRequestHandler,
        *,
        worker_type: JobType.ValueType = JobType.JT_ROOM,
        event_loop: Optional[asyncio.AbstractEventLoop] = None,
        ws_url: Optional[str] = None,
        api_key: Optional[str] = None,
        api_secret: Optional[str] = None,
    ) -> None:
        self._loop = event_loop or asyncio.get_event_loop()
        self._lock = asyncio.Lock()
        self._request_handler = request_handler
        self._worker_type = worker_type
        self._api_key = api_key or os.environ.get("LIVEKIT_API_KEY")
        self._api_secret = api_secret or os.environ.get("LIVEKIT_API_SECRET")
        self._running = False
        self._pending_jobs: Dict[str, asyncio.Future[proto_agent.JobAssignment]] = {}

        ws_url = ws_url or os.environ.get("LIVEKIT_URL")
        if ws_url is not None:
            self._set_url(ws_url)

    def _set_url(self, ws_url: str) -> None:
        parse_res = urlparse(ws_url)
        scheme = parse_res.scheme
        if scheme.startswith("http"):
            scheme = scheme.replace("http", "ws")

        url = f"{scheme}://{parse_res.netloc}/{parse_res.path}"
        url = url.rstrip("/")

        self._agent_url = url + "/agent"
        self._rtc_url = url

    async def _connect(self) -> protocol.agent.RegisterWorkerResponse:
        self._api = api.LiveKitAPI(self._rtc_url, self._api_key, self._api_secret)

        join_jwt = (
            api.AccessToken(self._api_key, self._api_secret)
            .with_grants(api.VideoGrants(agent=True))
            .to_jwt()
        )

        req = protocol.agent.WorkerMessage()
        req.register.type = self._worker_type

        headers = {"Authorization": f"Bearer {join_jwt}"}
        self._ws = await websockets.connect(
            self._agent_url, extra_headers=headers, close_timeout=0.150
        )
        await self._send(req)
        msg = await self._recv()
        return msg.register

    async def _send_availability(
        self, job_id: str, available: bool
    ) -> protocol.agent.JobAssignment:
        """Send availability to the server, and wait for assignment"""
        req = protocol.agent.WorkerMessage()
        req.availability.available = available
        req.availability.job_id = job_id

        f = asyncio.Future()
        self._pending_jobs[job_id] = f
        await self._send(req)

        try:
            return await asyncio.wait_for(f, ASSIGNMENT_TIMEOUT)
        except asyncio.TimeoutError as exc:
            raise AssignmentTimeoutError(
                f"assignment timeout for job {job_id}"
            ) from exc

    async def _recv(self) -> proto_agent.ServerMessage:
        message = await self._ws.recv()
        msg = protocol.agent.ServerMessage()
        msg.ParseFromString(bytes(message))  # type: ignore
        return msg

    async def _send(self, msg: protocol.agent.WorkerMessage) -> None:
        try:
            await self._ws.send(msg.SerializeToString())
        except websockets.exceptions.ConnectionClosed:
            # TODO: Implement JobStatus resuming after reconnection
            pass

    async def _handle_new_job(self, job: "JobRequest") -> None:
        try:
            await self._request_handler(job)
        except Exception:
            logging.exception("request handler for job %s failed", job.id)
            return

        if not job._answered:
            logging.warning(
                "user did not answer availability for job %s, rejecting", job.id
            )
            await job.reject()

    async def _message_received(self, msg: protocol.agent.ServerMessage) -> None:
        logging.debug("received message: %s", msg)
        which = msg.WhichOneof("message")
        if which == "availability":
            # server is asking the worker if we are available for a job
            availability = msg.availability
            job = JobRequest(self, ipc_server, availability.job)
            asyncio.ensure_future(self._handle_new_job(job), loop=self._loop)
        elif which == "assignment":
            # server is assigning a job to the worker
            assignment = msg.assignment
            job_id = assignment.job.id
            f = self._pending_jobs.get(job_id)
            if f is None:
                logging.error("received assignment for unknown job %s", job_id)
                return

            f.set_result(assignment)
            del self._pending_jobs[job_id]

    async def _reconnect(self) -> bool:
        for i in range(MAX_RECONNECT_ATTEMPTS):
            try:
                reg = await self._connect()
                logging.info("worker successfully re-registered: %s", reg.worker_id)
                return True
            except Exception as e:
                logging.error("failed to reconnect, attempt %i: %s", i, e)
                await asyncio.sleep(RECONNECT_INTERVAL)

        return False

    async def _run(self) -> None:
        try:
            while True:
                try:
                    while True:
                        await self._message_received(await self._recv())
                except websockets.exceptions.ConnectionClosed as e:
                    if self._running:
                        logging.error("connection closed, trying to reconnect: %s", e)
                        if not await self._reconnect():
                            break
                except Exception as e:
                    logging.error("error while running worker: %s", e)
                    break
        finally:
            await asyncio.shield(self._shutdown())

    async def _shutdown(self) -> None:
        async with self._lock:
            if not self._running:
                return

            await self._ws.close()
            # Close all running jobs
            await asyncio.gather(*[job.disconnect() for job in self._running_jobs])
            self._running = False

    async def start(self) -> None:
        """Start the Worker"""

        async with self._lock:
            if self._running:
                raise Exception("worker is already running")

            self._ipc_server.start()
            await self._connect()  # initial connection
            self._running = True
            self._task = self._loop.create_task(self._run())

    async def shutdown(self) -> None:
        """Shut the Worker down."""
        async with self._lock:
            if not self._running:
                return

            self._task.cancel()
            await self._task

    @property
    def id(self) -> str:
        """Worker ID"""
        return self._wid

    @property
    def running(self) -> bool:
        """Whether the worker is running.
        Running is first set to True when the websocket connection is established and
        the Worker has been acknowledged by a LiveKit Server."""
        return self._running

    @property
    def api(self) -> Optional[api.LiveKitAPI]:
        return self._api


def _run_worker(
    worker: Worker,
    loop: Optional[asyncio.AbstractEventLoop] = None,
    started_cb: Optional[Callable[[Worker], Any]] = None,
) -> None:
    """Run the specified worker and handle graceful shutdown"""

    loop = loop or asyncio.get_event_loop()

    class GracefulShutdown(SystemExit):
        code = 1

    for sig in (signal.SIGINT, signal.SIGTERM):
        try:

            def _signal_handler():
                raise GracefulShutdown()

            loop.add_signal_handler(sig, _signal_handler)
        except NotImplementedError:
            pass

    async def _main_task(worker: Worker) -> None:
        try:
            await worker.start()
            if started_cb:
                started_cb(worker)

            logging.info(
                "worker started, press Ctrl+C to stop (worker id: %s)", worker.id
            )

            await worker._task
        except asyncio.CancelledError:
            pass
        finally:
            logging.info("shutting down worker %s", worker.id)
            await worker.shutdown()
            logging.info("worker %s shutdown", worker.id)

    main_task = loop.create_task(_main_task(worker))
    try:
        asyncio.set_event_loop(loop)
        loop.run_until_complete(main_task)
    except (GracefulShutdown, KeyboardInterrupt):
        logging.info("Graceful shutdown worker")
    finally:
        main_task.cancel()
        loop.run_until_complete(main_task)

        tasks = asyncio.all_tasks(loop)
        for task in tasks:
            task.cancel()

        loop.run_until_complete(asyncio.gather(*tasks, return_exceptions=True))
        loop.run_until_complete(loop.shutdown_asyncgens())
        loop.close()
<<<<<<< HEAD
        asyncio.set_event_loop(None)
=======
        asyncio.set_event_loop(None)
>>>>>>> 8c6c504d
<|MERGE_RESOLUTION|>--- conflicted
+++ resolved
@@ -314,8 +314,4 @@
         loop.run_until_complete(asyncio.gather(*tasks, return_exceptions=True))
         loop.run_until_complete(loop.shutdown_asyncgens())
         loop.close()
-<<<<<<< HEAD
         asyncio.set_event_loop(None)
-=======
-        asyncio.set_event_loop(None)
->>>>>>> 8c6c504d
