--- conflicted
+++ resolved
@@ -314,124 +314,4 @@
         loop.run_until_complete(asyncio.gather(*tasks, return_exceptions=True))
         loop.run_until_complete(loop.shutdown_asyncgens())
         loop.close()
-<<<<<<< HEAD
         asyncio.set_event_loop(None)
-=======
-        asyncio.set_event_loop(None)
-
-
-def run_app(worker: Worker) -> None:
-    """Run the CLI to interact with the worker"""
-
-    import click
-
-    @click.group()
-    @click.option(
-        "--log-level",
-        default="INFO",
-        type=click.Choice(
-            ["DEBUG", "INFO", "WARNING", "ERROR", "CRITICAL"], case_sensitive=False
-        ),
-        help="Set the logging level",
-    )
-    def cli(log_level: str) -> None:
-        logging.basicConfig(level=log_level)
-
-    @cli.command(help="Start the worker")
-    @click.option(
-        "--url",
-        required=True,
-        envvar="LIVEKIT_URL",
-        help="LiveKit server or Cloud project WebSocket URL",
-        default="ws://localhost:7880",
-    )
-    @click.option(
-        "--api-key",
-        envvar="LIVEKIT_API_KEY",
-        help="LiveKit server or Cloud project's API key",
-        required=True,
-    )
-    @click.option(
-        "--api-secret",
-        envvar="LIVEKIT_API_SECRET",
-        help="LiveKit server or Cloud project's API secret",
-        required=True,
-    )
-    def start(url: str, api_key: str, api_secret: str) -> None:
-        worker._set_url(url)
-        worker._api_key = api_key
-        worker._api_secret = api_secret
-        _run_worker(worker)
-
-    @cli.command(help="Start a worker and simulate a job, useful for testing")
-    @click.option("--room-name", help="The room name", required=True)
-    @click.option("--identity", help="The participant identity")
-    @click.option(
-        "--url",
-        required=True,
-        envvar="LIVEKIT_URL",
-        help="LiveKit server or Cloud project WebSocket URL",
-        default="ws://localhost:7880",
-    )
-    @click.option(
-        "--api-key",
-        envvar="LIVEKIT_API_KEY",
-        help="LiveKit server or Cloud project's API key",
-        required=True,
-    )
-    @click.option(
-        "--api-secret",
-        envvar="LIVEKIT_API_SECRET",
-        help="LiveKit server or Cloud project's API secret",
-        required=True,
-    )
-    def simulate_job(
-        room_name: str, identity: str, url: str, api_key: str, api_secret: str
-    ) -> None:
-        worker._set_url(url)
-        worker._api_key = api_key
-        worker._api_secret = api_secret
-
-        async def _pre_run() -> (
-            Tuple[proto_models.Room, Optional[proto_models.ParticipantInfo]]
-        ):
-            lkapi = api.LiveKitAPI(worker._rtc_url, worker._api_key, worker._api_secret)
-
-            try:
-                room = await lkapi.room.create_room(
-                    api.CreateRoomRequest(name=room_name)
-                )
-
-                participant = None
-                if identity:
-                    participant = await lkapi.room.get_participant(
-                        api.RoomParticipantIdentity(room=room_name, identity=identity)
-                    )
-
-                return room, participant
-            finally:
-                await lkapi.aclose()
-
-        room_info, participant = worker._loop.run_until_complete(_pre_run())
-        logging.info(f"Simulating job for room {room_info.name} ({room_info.sid})")
-        _run_worker(
-            worker, started_cb=lambda _: worker._simulate_job(room_info, participant)
-        )
-
-    @cli.command(help="List used plugins")
-    def plugins() -> None:
-        for plugin in Plugin.registered_plugins:
-            logging.info(plugin.title)
-
-    @cli.command(help="Download required files of used plugins")
-    @click.option("--exclude", help="Exclude plugins", multiple=True)
-    def download_files(exclude: Tuple[str]) -> None:
-        for plugin in Plugin.registered_plugins:
-            if plugin.title in exclude:
-                continue
-
-            logging.info("Setup data for plugin %s", plugin.title)
-            plugin.download_files()
-
-    cli()
->>>>>>> d2f9d59b
