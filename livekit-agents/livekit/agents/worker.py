# Copyright 2023 LiveKit, Inc.
#
# Licensed under the Apache License, Version 2.0 (the "License");
# you may not use this file except in compliance with the License.
# You may obtain a copy of the License at
#
#     http://www.apache.org/licenses/LICENSE-2.0
#
# Unless required by applicable law or agreed to in writing, software
# distributed under the License is distributed on an "AS IS" BASIS,
# WITHOUT WARRANTIES OR CONDITIONS OF ANY KIND, either express or implied.
# See the License for the specific language governing permissions and
# limitations under the License.

from __future__ import annotations

import asyncio
import contextlib
import datetime
import multiprocessing as mp
import os
from dataclasses import dataclass, field
from functools import reduce
from typing import Any, Callable, Coroutine, Literal
from urllib.parse import urljoin, urlparse

import aiohttp
import jwt
import psutil
from livekit import api
from livekit.protocol import agent, models

from . import http_server, ipc, utils
from .exceptions import AssignmentTimeoutError
from .job import JobAcceptArguments, JobContext, JobProcess, JobRequest, RunningJobInfo
from .log import DEV_LEVEL, logger
from .version import __version__

MAX_RECONNECT_ATTEMPTS = 3
ASSIGNMENT_TIMEOUT = 7.5
UPDATE_LOAD_INTERVAL = 10.0


def _default_initialize_process_fnc(proc: JobProcess) -> Any:
    return


async def _default_request_fnc(ctx: JobRequest) -> None:
    await ctx.accept()


def _default_cpu_load_fnc() -> float:
    percent = psutil.cpu_percent(1.0)
    return percent / 100


@dataclass
class WorkerPermissions:
    can_publish: bool = True
    can_subscribe: bool = True
    can_publish_data: bool = True
    can_update_metadata: bool = True
    can_publish_sources: list[models.TrackSource] = field(default_factory=list)
    hidden: bool = False


# NOTE: this object must be pickle-able
@dataclass
class WorkerOptions:
    entrypoint_fnc: Callable[[JobContext], Coroutine]
    """Entrypoint function that will be called when a job is assigned to this worker."""
    request_fnc: Callable[[JobRequest], Coroutine] = _default_request_fnc
    """Inspect the request and decide if the current worker should handle it.

    When left empty, all jobs are accepted."""
    prewarm_fnc: Callable[[JobProcess], Any] = _default_initialize_process_fnc
    """A function to perform any necessary initialization before the job starts."""
    load_fnc: Callable[[], float] = _default_cpu_load_fnc
<<<<<<< HEAD
    """Called to determine the current load of the worker. Should return a value between 0 and 1."""
    load_threshold: float = 0.8
    """When the load exceeds this threshold, the worker will be marked as unavailable."""
=======
    load_threshold: float = 0.65
>>>>>>> 8a4aed17
    num_idle_processes: int = 3
    """Number of idle processes to keep warm."""
    shutdown_process_timeout: float = 60.0
    """Maximum amount of time to wait for a job to shut down gracefully"""
    initialize_process_timeout: float = 10.0
    """Maximum amount of time to wait for a process to initialize/prewarm"""
    permissions: WorkerPermissions = field(default_factory=WorkerPermissions)
    """Permissions that the agent should join the room with."""
    worker_type: agent.JobType = agent.JobType.JT_ROOM
    """Whether to spin up an agent for each room or publisher."""
    max_retry: int = MAX_RECONNECT_ATTEMPTS
    ws_url: str = "ws://localhost:7880"
    """URL to connect to the LiveKit server.

    By default it uses ``LIVEKIT_URL`` from environment"""
    api_key: str | None = None
    """API key to authenticate with LiveKit.

    By default it uses ``LIVEKIT_API_KEY`` from environment"""
    api_secret: str | None = None
    """API secret to authenticate with LiveKit.

    By default it uses ``LIVEKIT_API_SECRET`` from environment"""
    host: str = ""  # default to all interfaces
    port: int = 8081
    """Port for local HTTP server to listen on.

    The HTTP server is used as a health check endpoint."""


EventTypes = Literal["worker_registered"]


class Worker(utils.EventEmitter[EventTypes]):
    def __init__(
        self, opts: WorkerOptions, *, loop: asyncio.AbstractEventLoop | None = None
    ) -> None:
        super().__init__()
        opts.ws_url = opts.ws_url or opts.ws_url or os.environ.get("LIVEKIT_URL") or ""
        opts.api_key = opts.api_key or os.environ.get("LIVEKIT_API_KEY") or ""
        opts.api_secret = opts.api_secret or os.environ.get("LIVEKIT_API_SECRET") or ""

        if not opts.ws_url:
            raise ValueError(
                "ws_url is required, or add LIVEKIT_URL in your environment"
            )

        if not opts.api_key:
            raise ValueError(
                "api_key is required, or add LIVEKIT_API_KEY in your environment"
            )

        if not opts.api_secret:
            raise ValueError(
                "api_secret is required, or add LIVEKIT_API_SECRET in your environment"
            )

        self._opts = opts
        self._loop = loop or asyncio.get_event_loop()

        self._id = "unregistered"
        self._closed, self._draining, self._connecting = True, False, False
        self._tasks = set[asyncio.Task[Any]]()
        self._pending_assignments: dict[str, asyncio.Future[agent.JobAssignment]] = {}
        self._close_future: asyncio.Future[None] | None = None
        self._msg_chan = utils.aio.Chan[agent.WorkerMessage](128, loop=self._loop)

        # using spawn context for all platforms. We may have further optimizations for
        # Linux with forkserver, but for now, this is the safest option
        mp_ctx = mp.get_context("spawn")
        self._proc_pool = ipc.proc_pool.ProcPool(
            initialize_process_fnc=opts.prewarm_fnc,
            job_entrypoint_fnc=opts.entrypoint_fnc,
            num_idle_processes=opts.num_idle_processes,
            loop=self._loop,
            mp_ctx=mp_ctx,
            initialize_timeout=opts.initialize_process_timeout,
            close_timeout=opts.shutdown_process_timeout,
        )

        self._api: api.LiveKitAPI | None = None
        self._http_session: aiohttp.ClientSession | None = None
        self._http_server = http_server.HttpServer(
            opts.host, opts.port, loop=self._loop
        )

    async def run(self):
        if not self._closed:
            raise Exception("worker is already running")

        logger.info("starting worker", extra={"version": __version__})

        self._closed = False
        self._proc_pool.start()
        self._api = api.LiveKitAPI(
            self._opts.ws_url, self._opts.api_key, self._opts.api_secret
        )
        self._http_session = aiohttp.ClientSession()
        self._close_future = asyncio.Future(loop=self._loop)

        try:
            await asyncio.gather(self._worker_task(), self._http_server.run())
        finally:
            self._close_future.set_result(None)

    @property
    def id(self) -> str:
        return self._id

    @property
    def active_jobs(self) -> list[RunningJobInfo]:
        return [
            proc.running_job for proc in self._proc_pool.processes if proc.running_job
        ]

    async def drain(self, timeout: int | None = None) -> None:
        """When timeout isn't None, it will raise asyncio.TimeoutError if the processes didn't finish in time."""
        if self._draining:
            return

        logger.info("draining worker", extra={"id": self.id, "timeout": timeout})
        self._draining = True

        # exit the queue
        update_worker = agent.WorkerMessage(
            update_worker=agent.UpdateWorkerStatus(status=agent.WorkerStatus.WS_FULL)
        )
        await self._queue_msg(update_worker)

        async def _join_jobs():
            for proc in self._proc_pool.processes:
                if proc.running_job:
                    await proc.join()

        if timeout:
            await asyncio.wait_for(
                _join_jobs(), timeout
            )  # raises asyncio.TimeoutError on timeout
        else:
            await _join_jobs()

    async def simulate_job(
        self, room: str, participant_identity: str | None = None
    ) -> None:
        assert self._api is not None

        room_obj = await self._api.room.create_room(api.CreateRoomRequest(name=room))
        participant = None
        if participant_identity:
            participant = await self._api.room.get_participant(
                api.RoomParticipantIdentity(room=room, identity=participant_identity)
            )

        msg = agent.WorkerMessage()
        msg.simulate_job.room.CopyFrom(room_obj)
        if participant:
            msg.simulate_job.participant.CopyFrom(participant)

        await self._queue_msg(msg)

    async def aclose(self) -> None:
        if self._closed:
            if self._close_future is not None:
                await self._close_future
            return

        logger.info("shutting down worker", extra={"id": self.id})

        assert self._close_future is not None
        assert self._http_session is not None
        assert self._api is not None

        self._closed = True

        await self._proc_pool.aclose()
        await self._http_session.close()
        await self._http_server.aclose()
        await self._api.aclose()
        await asyncio.gather(*self._tasks, return_exceptions=True)

        await asyncio.sleep(0.25)  # see https://github.com/aio-libs/aiohttp/issues/1925
        self._msg_chan.close()
        await self._close_future

    async def _queue_msg(self, msg: agent.WorkerMessage) -> None:
        """_queue_msg raises aio.ChanClosed when the worker is closing/closed"""
        if self._connecting:
            which = msg.WhichOneof("message")
            if which == "update_worker":
                return
            elif which == "ping":
                return

        await self._msg_chan.send(msg)

    async def _worker_task(self) -> None:
        assert self._http_session is not None

        retry_count = 0
        while not self._closed:
            try:
                self._connecting = True
                join_jwt = (
                    api.AccessToken(self._opts.api_key, self._opts.api_secret)
                    .with_grants(api.VideoGrants(agent=True))
                    .to_jwt()
                )

                headers = {"Authorization": f"Bearer {join_jwt}"}

                parse = urlparse(self._opts.ws_url)
                scheme = parse.scheme
                if scheme.startswith("http"):
                    scheme = scheme.replace("http", "ws")

                path_parts = [f"{scheme}://{parse.netloc}", parse.path, "/agent"]
                agent_url = reduce(urljoin, path_parts)

                ws = await self._http_session.ws_connect(
                    agent_url, headers=headers, autoping=True
                )

                retry_count = 0

                # register the worker
                req = agent.WorkerMessage()
                req.register.type = self._opts.worker_type
                req.register.allowed_permissions.CopyFrom(
                    models.ParticipantPermission(
                        can_publish=self._opts.permissions.can_publish,
                        can_subscribe=self._opts.permissions.can_subscribe,
                        can_publish_data=self._opts.permissions.can_publish_data,
                        can_update_metadata=self._opts.permissions.can_update_metadata,
                        can_publish_sources=self._opts.permissions.can_publish_sources,
                        hidden=self._opts.permissions.hidden,
                        agent=True,
                    )
                )
                req.register.namespace = "default"
                req.register.version = __version__
                await ws.send_bytes(req.SerializeToString())

                # wait for the register response before running this connection
                first_msg_b = await ws.receive_bytes()
                msg = agent.ServerMessage()
                msg.ParseFromString(first_msg_b)

                if not msg.HasField("register"):
                    raise Exception("expected register response as first message")

                self._handle_register(msg.register)
                self._connecting = False

                await self._run_ws(ws)
            except Exception as e:
                if self._closed:
                    break

                if retry_count >= self._opts.max_retry:
                    raise RuntimeError(
                        f"failed to connect to livekit after {retry_count} attempts",
                    )

                retry_delay = min(retry_count * 2, 10)
                retry_count += 1

                logger.warning(
                    f"failed to connect to livekit, retrying in {retry_delay}s: {e}"
                )
                await asyncio.sleep(retry_delay)

    async def _run_ws(self, ws: aiohttp.ClientWebSocketResponse):
        closing_ws = False

        async def _load_task():
            """periodically check load and update worker status"""
            interval = utils.aio.interval(UPDATE_LOAD_INTERVAL)
            current_status = agent.WorkerStatus.WS_AVAILABLE
            while True:
                await interval.tick()

                old_status = current_status
                current_load = await asyncio.get_event_loop().run_in_executor(
                    None, self._opts.load_fnc
                )

                is_full = current_load >= self._opts.load_threshold
                currently_available = not is_full and not self._draining

                current_status = (
                    agent.WorkerStatus.WS_AVAILABLE
                    if currently_available
                    else agent.WorkerStatus.WS_FULL
                )

                update = agent.UpdateWorkerStatus(
                    load=current_load, status=current_status
                )

                # only log if status has changed
                if old_status != current_status and not self._draining:
                    extra = {
                        "load": current_load,
                        "threshold": self._opts.load_threshold,
                    }
                    if is_full:
                        logger.info(
                            "worker is at full capacity, marking as unavailable",
                            extra=extra,
                        )
                    else:
                        logger.info(
                            "worker is below capacity, marking as available",
                            extra=extra,
                        )

                msg = agent.WorkerMessage(update_worker=update)
                with contextlib.suppress(utils.aio.ChanClosed):
                    await self._queue_msg(msg)

        async def _send_task():
            nonlocal closing_ws
            while True:
                try:
                    msg = await self._msg_chan.recv()
                    await ws.send_bytes(msg.SerializeToString())
                except utils.aio.ChanClosed:
                    closing_ws = True
                    return

        async def _recv_task():
            nonlocal closing_ws
            while True:
                msg = await ws.receive()
                if msg.type in (
                    aiohttp.WSMsgType.CLOSE,
                    aiohttp.WSMsgType.CLOSED,
                    aiohttp.WSMsgType.CLOSING,
                ):
                    if closing_ws:
                        return

                    raise Exception("worker connection closed unexpectedly")

                if msg.type != aiohttp.WSMsgType.BINARY:
                    logger.warning("unexpected message type: %s", msg.type)
                    continue

                data = msg.data
                msg = agent.ServerMessage()
                msg.ParseFromString(data)
                which = msg.WhichOneof("message")
                if which == "availability":
                    self._handle_availability(msg.availability)
                elif which == "assignment":
                    self._handle_assignment(msg.assignment)

        tasks = [
            asyncio.create_task(_load_task()),
            asyncio.create_task(_send_task()),
            asyncio.create_task(_recv_task()),
        ]
        try:
            await asyncio.gather(*tasks)
        finally:
            await utils.aio.gracefully_cancel(*tasks)

    async def _reload_jobs(self, jobs: list[RunningJobInfo]) -> None:
        for aj in jobs:
            logger.log(DEV_LEVEL, "reloading job", extra={"job_id": aj.job.id})
            url = self._opts.ws_url

            # take the original jwt token and extend it while keeping all the same data that was generated
            # by the SFU for the original join token.
            original_token = aj.token
            decoded = jwt.decode(
                original_token, self._opts.api_secret, algorithms=["HS256"]
            )
            decoded["exp"] = (
                int(datetime.datetime.now(datetime.timezone.utc).timestamp()) + 3600
            )
            running_info = RunningJobInfo(
                accept_arguments=aj.accept_arguments,
                job=aj.job,
                url=url,
                token=jwt.encode(decoded, self._opts.api_secret, algorithm="HS256"),
            )
            await self._proc_pool.launch_job(running_info)

    def _handle_register(self, reg: agent.RegisterWorkerResponse):
        self._id = reg.worker_id
        logger.info(
            "registered worker",
            extra={"id": reg.worker_id, "server_info": reg.server_info},
        )
        self.emit("worker_registered", reg.worker_id, reg.server_info)

    def _handle_availability(self, msg: agent.AvailabilityRequest):
        task = self._loop.create_task(self._answer_availability(msg))
        self._tasks.add(task)
        task.add_done_callback(self._tasks.discard)

    async def _answer_availability(self, msg: agent.AvailabilityRequest):
        """Ask the user if they want to accept this job and forward the answer to the server.
        If we get the job assigned, we start a new process."""

        answered = False

        async def _on_reject() -> None:
            nonlocal answered
            answered = True

            availability_resp = agent.WorkerMessage()
            availability_resp.availability.job_id = msg.job.id
            availability_resp.availability.available = False
            await self._queue_msg(availability_resp)

        async def _on_accept(args: JobAcceptArguments) -> None:
            nonlocal answered
            answered = True

            availability_resp = agent.WorkerMessage()
            availability_resp.availability.job_id = msg.job.id
            availability_resp.availability.available = True
            availability_resp.availability.participant_identity = args.identity
            availability_resp.availability.participant_name = args.name
            availability_resp.availability.participant_metadata = args.metadata
            await self._queue_msg(availability_resp)

            wait_assignment = asyncio.Future[agent.JobAssignment]()
            self._pending_assignments[job_req.id] = wait_assignment

            # the job was accepted by the user, wait for the server assignment
            try:
                await asyncio.wait_for(wait_assignment, ASSIGNMENT_TIMEOUT)
            except asyncio.TimeoutError:
                logger.warning(
                    f"assignment for job {job_req.id} timed out",
                    extra={"job_request": job_req},
                )
                raise AssignmentTimeoutError()

            job_assign = wait_assignment.result()
            running_info = RunningJobInfo(
                accept_arguments=args,
                job=msg.job,
                url=job_assign.url or self._opts.ws_url,
                token=job_assign.token,
            )

            await self._proc_pool.launch_job(running_info)

        job_req = JobRequest(job=msg.job, on_reject=_on_reject, on_accept=_on_accept)

        logger.info(
            "received job request",
            extra={"job_request": msg.job, "resuming": msg.resuming},
        )

        @utils.log_exceptions(logger=logger)
        async def _job_request_task():
            try:
                await self._opts.request_fnc(job_req)
            except Exception:
                logger.exception(
                    "job_request_fnc failed", extra={"job_request": job_req}
                )

            if not answered:
                logger.warning(
                    "no answer was given inside the job_request_fnc, automatically rejecting the job",
                    extra={"job_request": job_req},
                )
                await _on_reject()

        user_task = self._loop.create_task(_job_request_task(), name="job_request")
        self._tasks.add(user_task)
        user_task.add_done_callback(self._tasks.discard)

    def _handle_assignment(self, assignment: agent.JobAssignment):
        if assignment.job.id in self._pending_assignments:
            with contextlib.suppress(asyncio.InvalidStateError):
                fut = self._pending_assignments.pop(assignment.job.id)
                fut.set_result(assignment)
        else:
            logger.warning(
                "received assignment for an unknown job", extra={"job": assignment.job}
            )<|MERGE_RESOLUTION|>--- conflicted
+++ resolved
@@ -76,13 +76,9 @@
     prewarm_fnc: Callable[[JobProcess], Any] = _default_initialize_process_fnc
     """A function to perform any necessary initialization before the job starts."""
     load_fnc: Callable[[], float] = _default_cpu_load_fnc
-<<<<<<< HEAD
     """Called to determine the current load of the worker. Should return a value between 0 and 1."""
-    load_threshold: float = 0.8
+    load_threshold: float = 0.65
     """When the load exceeds this threshold, the worker will be marked as unavailable."""
-=======
-    load_threshold: float = 0.65
->>>>>>> 8a4aed17
     num_idle_processes: int = 3
     """Number of idle processes to keep warm."""
     shutdown_process_timeout: float = 60.0
