# Copyright 2024 LiveKit, Inc.
#
# Licensed under the Apache License, Version 2.0 (the "License");
# you may not use this file except in compliance with the License.
# You may obtain a copy of the License at
#
#     http://www.apache.org/licenses/LICENSE-2.0
#
# Unless required by applicable law or agreed to in writing, software
# distributed under the License is distributed on an "AS IS" BASIS,
# WITHOUT WARRANTIES OR CONDITIONS OF ANY KIND, either express or implied.
# See the License for the specific language governing permissions and
# limitations under the License.

import logging
import uuid
import os
import asyncio
import signal
from typing import (
    Any,
    Coroutine,
    Dict,
    Optional,
    Callable,
    Tuple,
)
<<<<<<< HEAD

from click import Option
from .plugin import Plugin
from livekit.protocol import agent as proto_agent
from livekit.protocol import models  as proto_models
=======
from livekit.plugins.core import Plugin
from ._proto import livekit_agent_pb2 as proto_agent
from ._proto import livekit_models_pb2 as proto_models
>>>>>>> 87147432
from dataclasses import dataclass
from urllib.parse import urlparse
from contextlib import aclosing

import websockets
from livekit import api, rtc

MAX_RECONNECT_ATTEMPTS = 5
RECONNECT_INTERVAL = 5
ASSIGNMENT_TIMEOUT = 15


class AssignmentTimeoutError(Exception):
    def __init__(self, message: str) -> None:
        super().__init__(message)


class JobCancelledError(Exception):
    def __init__(self, message: str) -> None:
        super().__init__(message)


class Worker:
    def __init__(
        self,
        available_cb: Callable[["JobRequest"], Coroutine],
        worker_type: proto_agent.JobType.ValueType,
        *,
        event_loop: Optional[asyncio.AbstractEventLoop] = None,
        ws_url: str = os.environ.get("LIVEKIT_URL", "http://localhost:7880"),
        api_key: str = os.environ.get("LIVEKIT_API_KEY", ""),
        api_secret: str = os.environ.get("LIVEKIT_API_SECRET", ""),
    ) -> None:
        self._set_url(ws_url)

        self._loop = event_loop or asyncio.get_event_loop()
        self._lock = asyncio.Lock()
        self._available_cb = available_cb
        self._wid = "W-" + str(uuid.uuid4())[:12]
        self._worker_type = worker_type
        self._api_key = api_key
        self._api_secret = api_secret
        self._running = False
        self._running_jobs: list["JobContext"] = []
        self._pending_jobs: Dict[str, asyncio.Future[proto_agent.JobAssignment]] = {}

    def _set_url(self, ws_url: str) -> None:
        parse_res = urlparse(ws_url)
        scheme = parse_res.scheme
        if scheme.startswith("http"):
            scheme = scheme.replace("http", "ws")

        url = f"{scheme}://{parse_res.netloc}/{parse_res.path}"
        url = url.rstrip("/")

        self._agent_url = url + "/agent"
        self._rtc_url = url

    async def _connect(self) -> proto_agent.RegisterWorkerResponse:
        join_jwt = (
            api.AccessToken(self._api_key, self._api_secret)
            .with_grants(api.VideoGrants(agent=True))
            .to_jwt()
        )

        req = proto_agent.WorkerMessage()
        req.register.worker_id = self._wid
        req.register.type = self._worker_type

        headers = {"Authorization": f"Bearer {join_jwt}"}
        self._ws = await websockets.connect(self._agent_url, extra_headers=headers)
        await self._send(req)
        res = await self._recv()
        return res.register

    async def _send_availability(
        self, job_id: str, available: bool
    ) -> proto_agent.JobAssignment:
        """
        Send availability to the server, and wait for assignment
        """
        req = proto_agent.WorkerMessage()
        req.availability.available = available
        req.availability.job_id = job_id

        f = asyncio.Future()
        self._pending_jobs[job_id] = f
        await self._send(req)

        try:
            return await asyncio.wait_for(f, ASSIGNMENT_TIMEOUT)
        except asyncio.TimeoutError:
            raise AssignmentTimeoutError(f"assignment timeout for job {job_id}")

    async def _send_job_status(
        self,
        job_id: str,
        status: proto_agent.JobStatus.ValueType,
        error: str,
        user_data: str = "",
    ) -> None:
        req = proto_agent.WorkerMessage()
        req.job_update.job_id = job_id
        req.job_update.status = status
        req.job_update.error = error
        req.job_update.user_data = user_data
        await self._ws.send(req.SerializeToString())

    def _simulate_job(self, room: proto_models.Room, participant: Optional[proto_models.ParticipantInfo]):
        # TODO(theomonnom): the server could handle the JobSimulation like we're doing with the SFU today
        job_id = "JR_" + str(uuid.uuid4())[:12]
        job_type = proto_agent.JobType.JT_ROOM if participant is None else proto_agent.JobType.JT_PUBLISHER
        job = proto_agent.Job(id=job_id, type=job_type, room=room, participant=participant)
        job = JobRequest(self, job, simulated=True)
        asyncio.ensure_future(self._handle_new_job(job), loop=self._loop)

    async def _recv(self) -> proto_agent.ServerMessage:
        message = await self._ws.recv()
        msg = proto_agent.ServerMessage()
        msg.ParseFromString(bytes(message))  # type: ignore
        return msg

    async def _send(self, msg: proto_agent.WorkerMessage) -> None:
        try:
            await self._ws.send(msg.SerializeToString())
        except websockets.exceptions.ConnectionClosed:
            # TODO: Implement JobStatus resuming after reconnection
            pass

    async def _handle_new_job(self, job: "JobRequest") -> None:
        """
        Execute the available callback, and automatically deny the job if the callback
        does not send an answer or raises an exception
        """

        try:
            await self._available_cb(job)
        except Exception as e:
            logging.error(f"available callback failed: {e}")
            return

        if not job._answered:
            logging.warn(
                f"user did not answer availability for job {job.id}, rejecting"
            )
            await job.reject()

    async def _message_received(self, msg: proto_agent.ServerMessage) -> None:
        which = msg.WhichOneof("message")
        if which == "availability":
            # server is asking the worker if we are available for a job
            availability = msg.availability
            job = JobRequest(self, availability.job)
            asyncio.ensure_future(self._handle_new_job(job), loop=self._loop)
        elif which == "assignment":
            # server is assigning a job to the worker
            assignment = msg.assignment
            job_id = assignment.job.id
            f = self._pending_jobs.get(job_id)
            if f is None:
                logging.error(f"received assignment for unknown job {job_id}")
                return

            f.set_result(assignment)
            del self._pending_jobs[job_id]

    async def _reconnect(self) -> bool:
        for i in range(MAX_RECONNECT_ATTEMPTS):
            try:
                reg = await self._connect()
                logging.info(f"worker successfully re-registered: {reg.worker_id}")
                return True
            except Exception as e:
                logging.error(f"failed to reconnect, attempt {i}: {e}")
                await asyncio.sleep(RECONNECT_INTERVAL)

        return False

    async def _run(self) -> None:
        try:
            while True:
                try:
                    while True:
                        await self._message_received(await self._recv())
                except websockets.exceptions.ConnectionClosed as e:
                    if self._running:
                        logging.error(f"connection closed, trying to reconnect: {e}")
                        if not await self._reconnect():
                            break
                except Exception as e:
                    logging.error(f"error while running worker: {e}")
                    break

        except asyncio.CancelledError:
            await self._ws.close_transport()

    @property
    def id(self) -> str:
        return self._wid

    @property
    def running(self) -> bool:
        return self._running

    async def start(self) -> None:
        async with self._lock:
            if self._running:
                raise Exception("worker is already running")

            await self._connect()  # initial connection
            self._running = True
            self._task = self._loop.create_task(self._run())

    async def shutdown(self) -> None:
        async with self._lock:
            if not self._running:
                return

            self._running = False
            self._task.cancel()
            await self._task
            await asyncio.gather(*[job.shutdown() for job in self._running_jobs])


class JobContext:
    """
    Context for job, it contains the worker, the room, and the participant.
    """

    def __init__(
        self,
        id: str,
        worker: Worker,
        room: rtc.Room,
        participant: Optional[rtc.RemoteParticipant],
    ) -> None:
        self._id = id
        self._worker = worker
        self._room = room
        self._participant = participant
        self._plugins: list[Plugin] = []
        self._closed = False
        self._lock = asyncio.Lock()
        self._worker._running_jobs.append(self)

    @property
    def id(self) -> str:
        return self._id

    @property
    def room(self) -> rtc.Room:
        return self._room

    @property
    def participant(self) -> Optional[rtc.RemoteParticipant]:
        return self._participant

    def add_plugin(self, plugin: Plugin) -> None:
        self._plugins.append(plugin)

    async def shutdown(self) -> None:
        """
        Shutdown the job and cleanup resources (linked plugins & tasks)
        """
        async with self._lock:
            logging.info(f"shutting down job {self.id}")
            if self._closed:
                return

            # close all plugins
            for p in self._plugins:
                await p.close()

            await self.room.disconnect()

            self._worker._running_jobs.remove(self)
            self._closed = True
            logging.info(f"job {self.id} shutdown")

    async def update_status(
        self,
        status: proto_agent.JobStatus.ValueType,
        error: str = "",
        user_data: str = "",
    ) -> None:
        await self._worker._send_job_status(self._id, status, error, user_data)


class JobRequest:
    """
    Represents a new job from the server, this worker can either accept or reject it.
    """

    def __init__(
        self,
        worker: Worker,
        job_info: proto_agent.Job,
        simulated: bool = False,
    ) -> None:
        self._worker = worker
        self._info = job_info
        self._room = rtc.Room()
        self._answered = False
        self._simulated = simulated
        self._lock = asyncio.Lock()

    @property
    def id(self) -> str:
        return self._info.id

    @property
    def room(self) -> proto_models.Room:
        return self._info.room

    @property
    def participant(self) -> Optional[proto_models.ParticipantInfo]:
        if self._info.participant.sid:
            return self._info.participant
        return None

    async def reject(self) -> None:
        """
        Tell the server that we cannot handle the job
        """
        async with self._lock:
            if self._answered:
                raise Exception("job already answered")
            
            self._answered = True
            if not self._simulated:
                await self._worker._send_availability(self.id, False)


        logging.info(f"rejected job {self.id}")

    async def accept(
        self,
        agent: Callable[[JobContext], Coroutine],
        name: str = "",
        identity: str = "",
        metadata: str = "",
    ) -> None:
        """
        Tell the server that we can handle the job, if the server then assigns the job to us,
        we will connect to the room and call the agent callback
        """
        async with self._lock:
            if self._answered:
                raise Exception("job already answered")

            self._answered = True

            identity = identity or "agent-" + self.id
            grants = api.VideoGrants(
                room=self.room.name,
                room_join=True,
                agent=True,
            )

            jwt = (
                api.AccessToken(self._worker._api_key, self._worker._api_secret)
                .with_identity(identity)
                .with_grants(grants)
                .with_metadata(metadata)
                .with_name(name)
                .to_jwt()
            )

            # raise AssignmentTimeoutError if assignment times out
            if not self._simulated:
                _ = await self._worker._send_availability(self.id, True)

            try:
                options = rtc.RoomOptions(auto_subscribe=True)
                await self._room.connect(self._worker._rtc_url, jwt, options)
            except rtc.ConnectError as e:
                logging.error(
                    f"failed to connect to the room, cancelling job {self.id}: {e}"
                )
                await self._worker._send_job_status(
                    self.id, proto_agent.JobStatus.JS_FAILED, str(e)
                )
                raise e

            sid = self._info.participant.sid
            participant = self._room.participants.get(sid)
            if self.participant is None and sid:
                # cancel the job if the participant cannot be found
                # this can happen if the participant has left the room before the agent gets the job
                logging.warn(f"participant '{sid}' not found, cancelling job {self.id}")
                await self._worker._send_job_status(
                    self.id,
                    proto_agent.JobStatus.JS_FAILED,
                    "participant not found",
                )
                await self._room.disconnect()
                raise JobCancelledError(f"participant '{sid}' not found")

            job_ctx = JobContext(self.id, self._worker, self._room, participant)
            self._worker._loop.create_task(agent(job_ctx))

        logging.info(f"accepted job {self.id}")


def _run_worker(
    worker: Worker, loop: Optional[asyncio.AbstractEventLoop] = None,
    started_cb: Optional[Callable[[Worker], Any]] = None,
) -> None:
    """
    Run the specified worker and handle graceful shutdown
    """

    loop = loop or asyncio.get_event_loop()

    class GracefulShutdown(SystemExit):
        code = 1

    for sig in (signal.SIGINT, signal.SIGTERM):
        try:

            def _signal_handler():
                raise GracefulShutdown()

            loop.add_signal_handler(sig, _signal_handler)
        except NotImplementedError:
            pass

    async def _main_task(worker: Worker) -> None:
        try:
            await worker.start()
            if started_cb:
                started_cb(worker)

            logging.info(
                f"worker started, press Ctrl+C to stop (worker id: {worker.id})"
            )

            while True:
                await asyncio.sleep(3600)
        except asyncio.CancelledError:
            pass
        finally:
            logging.info(f"shutting down worker {worker._wid}")
            await worker.shutdown()
            logging.info(f"worker {worker._wid} shutdown")

    main_task = loop.create_task(_main_task(worker))
    try:
        asyncio.set_event_loop(loop)
        loop.run_until_complete(main_task)
    except (GracefulShutdown, KeyboardInterrupt):
        pass
    finally:
        main_task.cancel()
        loop.run_until_complete(main_task)

        tasks = asyncio.all_tasks(loop)
        for task in tasks:
            task.cancel()

        loop.run_until_complete(asyncio.gather(*tasks, return_exceptions=True))
        loop.run_until_complete(loop.shutdown_asyncgens())
        loop.close()
        asyncio.set_event_loop(None)


def run_app(worker: Worker) -> None:
    """
    Run the CLI to interact with the worker
    """

    import click

    @click.group()
    @click.option(
        "--log-level",
        default="INFO",
        type=click.Choice(
            ["DEBUG", "INFO", "WARNING", "ERROR", "CRITICAL"], case_sensitive=False
        ),
        help="Set the logging level",
    )
    @click.option(
        "--url",
        help="The websocket URL",
        default=worker._rtc_url,
    )
    @click.option("--api-key", help="The API key", default=worker._api_key)
    @click.option("--api-secret", help="The API secret", default=worker._api_secret)
    def cli(log_level: str, url: str, api_key: str, api_secret: str) -> None:
        logging.basicConfig(level=log_level)
        worker._set_url(url)
        worker._api_key = api_key
        worker._api_secret = api_secret

    @cli.command(help="Start the worker")
    def start() -> None:
        _run_worker(worker)

    @cli.command(help="Start a worker and simulate a job, useful for testing")
    @click.option("--room-name", help="The room name", required=True)
    @click.option("--identity", help="particiant identity")
    def simulate_job(room_name: str, identity: str) -> None:
        async def _pre_run() -> Tuple[proto_models.Room, Optional[proto_models.ParticipantInfo]]:
            room_service = api.RoomService(
                worker._rtc_url, worker._api_key, worker._api_secret
            )

            async with aclosing(room_service) as service:
                room = await room_service.create_room(api.CreateRoomRequest(name=room_name))
                
                participant = None
                if identity:
                    participant = await room_service.get_participant(api.RoomParticipantIdentity(room=room_name, identity=identity))

                return room, participant
 
        room_info, participant = worker._loop.run_until_complete(_pre_run())
        logging.info(f"Simulating job for room {room_info.name} ({room_info.sid}) - Participant: {participant or 'None'}")
        _run_worker(worker, started_cb=lambda _: worker._simulate_job(room_info, participant))

    cli()<|MERGE_RESOLUTION|>--- conflicted
+++ resolved
@@ -25,17 +25,11 @@
     Callable,
     Tuple,
 )
-<<<<<<< HEAD
 
 from click import Option
-from .plugin import Plugin
 from livekit.protocol import agent as proto_agent
 from livekit.protocol import models  as proto_models
-=======
 from livekit.plugins.core import Plugin
-from ._proto import livekit_agent_pb2 as proto_agent
-from ._proto import livekit_models_pb2 as proto_models
->>>>>>> 87147432
 from dataclasses import dataclass
 from urllib.parse import urlparse
 from contextlib import aclosing
