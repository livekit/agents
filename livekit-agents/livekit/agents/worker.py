# Copyright 2024 LiveKit, Inc.
#
# Licensed under the Apache License, Version 2.0 (the "License");
# you may not use this file except in compliance with the License.
# You may obtain a copy of the License at
#
#     http://www.apache.org/licenses/LICENSE-2.0
#
# Unless required by applicable law or agreed to in writing, software
# distributed under the License is distributed on an "AS IS" BASIS,
# WITHOUT WARRANTIES OR CONDITIONS OF ANY KIND, either express or implied.
# See the License for the specific language governing permissions and
# limitations under the License.

import logging
import uuid
import os
import asyncio
import signal
from typing import (
    Any,
    Coroutine,
    Dict,
    Optional,
    Callable,
    Tuple,
)

from click import Option
from livekit.protocol import agent as proto_agent
from livekit.protocol import models  as proto_models
from livekit.plugins.core import Plugin
from dataclasses import dataclass
from urllib.parse import urlparse
from contextlib import aclosing

import websockets
from livekit import api, rtc, protocol

MAX_RECONNECT_ATTEMPTS = 5
RECONNECT_INTERVAL = 5
ASSIGNMENT_TIMEOUT = 15


class AssignmentTimeoutError(Exception):
    def __init__(self, message: str) -> None:
        super().__init__(message)


class JobCancelledError(Exception):
    def __init__(self, message: str) -> None:
        super().__init__(message)


class Worker:
    def __init__(
        self,
        available_cb: Callable[["JobRequest"], Coroutine],
        worker_type: protocol.agent.JobType.ValueType,
        *,
        event_loop: Optional[asyncio.AbstractEventLoop] = None,
        ws_url: str = os.environ.get("LIVEKIT_URL", "http://localhost:7880"),
        api_key: str = os.environ.get("LIVEKIT_API_KEY", ""),
        api_secret: str = os.environ.get("LIVEKIT_API_SECRET", ""),
    ) -> None:
        self._set_url(ws_url)

        self._loop = event_loop or asyncio.get_event_loop()
        self._lock = asyncio.Lock()
        self._available_cb = available_cb
        self._wid = "W-" + str(uuid.uuid4())[:12]
        self._worker_type = worker_type
        self._api_key = api_key
        self._api_secret = api_secret
        self._running = False
        self._running_jobs: list["JobContext"] = []
<<<<<<< HEAD
        self._pending_jobs: Dict[str,
                                 asyncio.Future[protocol.JobAssignment]] = {}
=======
        self._pending_jobs: Dict[str, asyncio.Future[proto_agent.JobAssignment]] = {}
>>>>>>> 49037784

    def _set_url(self, ws_url: str) -> None:
        parse_res = urlparse(ws_url)
        scheme = parse_res.scheme
        if scheme.startswith("http"):
            scheme = scheme.replace("http", "ws")

        url = f"{scheme}://{parse_res.netloc}/{parse_res.path}"
        url = url.rstrip("/")

        self._agent_url = url + "/agent"
        self._rtc_url = url

    async def _connect(self) -> protocol.agent.RegisterWorkerResponse:
        join_jwt = (
            api.AccessToken(self._api_key, self._api_secret)
            .with_grants(api.VideoGrants(agent=True))
            .to_jwt()
        )

        req = protocol.agent.WorkerMessage()
        req.register.worker_id = self._wid
        req.register.type = self._worker_type

        headers = {"Authorization": f"Bearer {join_jwt}"}
        self._ws = await websockets.connect(self._agent_url, extra_headers=headers)
        await self._send(req)
        res = await self._recv()
        return res.register

    async def _send_availability(
        self, job_id: str, available: bool
    ) -> protocol.agent.JobAssignment:
        """
        Send availability to the server, and wait for assignment
        """
        req = protocol.agent.WorkerMessage()
        req.availability.available = available
        req.availability.job_id = job_id

        f = asyncio.Future()
        self._pending_jobs[job_id] = f
        await self._send(req)

        try:
            return await asyncio.wait_for(f, ASSIGNMENT_TIMEOUT)
        except asyncio.TimeoutError:
            raise AssignmentTimeoutError(f"assignment timeout for job {job_id}")

    async def _send_job_status(
        self,
        job_id: str,
        status: protocol.agent.JobStatus.ValueType,
        error: str,
        user_data: str = "",
    ) -> None:
        req = protocol.agent.WorkerMessage()
        req.job_update.job_id = job_id
        req.job_update.status = status
        req.job_update.error = error
        req.job_update.user_data = user_data
        await self._ws.send(req.SerializeToString())

<<<<<<< HEAD
    async def _recv(self) -> protocol.agent.ServerMessage:
=======
    def _simulate_job(self, room: proto_models.Room, participant: Optional[proto_models.ParticipantInfo]):
        # TODO(theomonnom): the server could handle the JobSimulation like we're doing with the SFU today
        job_id = "JR_" + str(uuid.uuid4())[:12]
        job_type = proto_agent.JobType.JT_ROOM if participant is None else proto_agent.JobType.JT_PUBLISHER
        job = proto_agent.Job(id=job_id, type=job_type, room=room, participant=participant)
        job = JobRequest(self, job, simulated=True)
        asyncio.ensure_future(self._handle_new_job(job), loop=self._loop)

    async def _recv(self) -> proto_agent.ServerMessage:
>>>>>>> 49037784
        message = await self._ws.recv()
        msg = protocol.agent.ServerMessage()
        msg.ParseFromString(bytes(message))  # type: ignore
        return msg

    async def _send(self, msg: protocol.agent.WorkerMessage) -> None:
        try:
            await self._ws.send(msg.SerializeToString())
        except websockets.exceptions.ConnectionClosed:
            # TODO: Implement JobStatus resuming after reconnection
            pass

    async def _handle_new_job(self, job: "JobRequest") -> None:
        """
        Execute the available callback, and automatically deny the job if the callback
        does not send an answer or raises an exception
        """

        try:
            await self._available_cb(job)
        except Exception as e:
            logging.error(f"available callback failed: {e}")
            return

        if not job._answered:
            logging.warn(
                f"user did not answer availability for job {job.id}, rejecting"
            )
            await job.reject()

    async def _message_received(self, msg: protocol.agent.ServerMessage) -> None:
        logging.debug(f"received message: {msg}")
        which = msg.WhichOneof("message")
        if which == "availability":
            # server is asking the worker if we are available for a job
            availability = msg.availability
            job = JobRequest(self, availability.job)
            asyncio.ensure_future(self._handle_new_job(job), loop=self._loop)
        elif which == "assignment":
            # server is assigning a job to the worker
            assignment = msg.assignment
            job_id = assignment.job.id
            f = self._pending_jobs.get(job_id)
            if f is None:
                logging.error(f"received assignment for unknown job {job_id}")
                return

            f.set_result(assignment)
            del self._pending_jobs[job_id]

    async def _reconnect(self) -> bool:
        for i in range(MAX_RECONNECT_ATTEMPTS):
            try:
                reg = await self._connect()
                logging.info(f"worker successfully re-registered: {reg.worker_id}")
                return True
            except Exception as e:
                logging.error(f"failed to reconnect, attempt {i}: {e}")
                await asyncio.sleep(RECONNECT_INTERVAL)

        return False

    async def _run(self) -> None:
        try:
            while True:
                try:
                    while True:
                        await self._message_received(await self._recv())
                except websockets.exceptions.ConnectionClosed as e:
                    if self._running:
                        logging.error(f"connection closed, trying to reconnect: {e}")
                        if not await self._reconnect():
                            break
                except Exception as e:
                    logging.error(f"error while running worker: {e}")
                    break

        except asyncio.CancelledError:
            await self._ws.close_transport()

    @property
    def id(self) -> str:
        return self._wid

    @property
    def running(self) -> bool:
        return self._running

    async def start(self) -> None:
        async with self._lock:
            if self._running:
                raise Exception("worker is already running")

            await self._connect()  # initial connection
            self._running = True
            self._task = self._loop.create_task(self._run())

    async def shutdown(self) -> None:
        async with self._lock:
            if not self._running:
                return

            self._running = False
            self._task.cancel()
            await self._task
            await asyncio.gather(*[job.shutdown() for job in self._running_jobs])


class JobContext:
    """
    Context for job, it contains the worker, the room, and the participant.
    """

    def __init__(
        self,
        id: str,
        worker: Worker,
        room: rtc.Room,
        participant: Optional[rtc.RemoteParticipant],
    ) -> None:
        self._id = id
        self._worker = worker
        self._room = room
        self._participant = participant
        self._plugins: list[Plugin] = []
        self._closed = False
        self._lock = asyncio.Lock()
        self._worker._running_jobs.append(self)

    @property
    def id(self) -> str:
        return self._id

    @property
    def room(self) -> rtc.Room:
        return self._room

    @property
    def participant(self) -> Optional[rtc.RemoteParticipant]:
        return self._participant

    def add_plugin(self, plugin: Plugin) -> None:
        self._plugins.append(plugin)

    async def shutdown(self) -> None:
        """
        Shutdown the job and cleanup resources (linked plugins & tasks)
        """
        async with self._lock:
            logging.info(f"shutting down job {self.id}")
            if self._closed:
                return

            # close all plugins
            for p in self._plugins:
                await p.close()

            await self.room.disconnect()

            self._worker._running_jobs.remove(self)
            self._closed = True
            logging.info(f"job {self.id} shutdown")

    async def update_status(
        self,
        status: protocol.agent.JobStatus.ValueType,
        error: str = "",
        user_data: str = "",
    ) -> None:
        await self._worker._send_job_status(self._id, status, error, user_data)


class JobRequest:
    """
    Represents a new job from the server, this worker can either accept or reject it.
    """

    def __init__(
        self,
        worker: Worker,
<<<<<<< HEAD
        job_info: protocol.agent.Job,
=======
        job_info: proto_agent.Job,
        simulated: bool = False,
>>>>>>> 49037784
    ) -> None:
        self._worker = worker
        self._info = job_info
        self._room = rtc.Room()
        self._answered = False
        self._simulated = simulated
        self._lock = asyncio.Lock()

    @property
    def id(self) -> str:
        return self._info.id

    @property
    def room(self) -> protocol.models.Room:
        return self._info.room

    @property
    def participant(self) -> Optional[protocol.models.ParticipantInfo]:
        if self._info.participant.sid:
            return self._info.participant
        return None

    async def reject(self) -> None:
        """
        Tell the server that we cannot handle the job
        """
        async with self._lock:
            if self._answered:
                raise Exception("job already answered")
            
            self._answered = True
            if not self._simulated:
                await self._worker._send_availability(self.id, False)


        logging.info(f"rejected job {self.id}")

    async def accept(
        self,
        agent: Callable[[JobContext], Coroutine],
        name: str = "",
        identity: str = "",
        metadata: str = "",
    ) -> None:
        """
        Tell the server that we can handle the job, if the server then assigns the job to us,
        we will connect to the room and call the agent callback
        """
        async with self._lock:
            if self._answered:
                raise Exception("job already answered")

            self._answered = True

            identity = identity or "agent-" + self.id
            grants = api.VideoGrants(
                room=self.room.name,
                room_join=True,
                agent=True,
            )

            jwt = (
                api.AccessToken(self._worker._api_key, self._worker._api_secret)
                .with_identity(identity)
                .with_grants(grants)
                .with_metadata(metadata)
                .with_name(name)
                .to_jwt()
            )

            # raise AssignmentTimeoutError if assignment times out
            if not self._simulated:
                _ = await self._worker._send_availability(self.id, True)

            try:
                options = rtc.RoomOptions(auto_subscribe=True)
                await self._room.connect(self._worker._rtc_url, jwt, options)
            except rtc.ConnectError as e:
                logging.error(
                    f"failed to connect to the room, cancelling job {self.id}: {e}"
                )
                await self._worker._send_job_status(
                    self.id, proto_agent.JobStatus.JS_FAILED, str(e)
                )
                raise e

            sid = self._info.participant.sid
            participant = self._room.participants.get(sid)
            if self.participant is None and sid:
                # cancel the job if the participant cannot be found
                # this can happen if the participant has left the room before the agent gets the job
                logging.warn(f"participant '{sid}' not found, cancelling job {self.id}")
                await self._worker._send_job_status(
                    self.id,
                    proto_agent.JobStatus.JS_FAILED,
                    "participant not found",
                )
                await self._room.disconnect()
                raise JobCancelledError(f"participant '{sid}' not found")

            job_ctx = JobContext(self.id, self._worker, self._room, participant)
            self._worker._loop.create_task(agent(job_ctx))

        logging.info(f"accepted job {self.id}")


def _run_worker(
    worker: Worker, loop: Optional[asyncio.AbstractEventLoop] = None,
    started_cb: Optional[Callable[[Worker], Any]] = None,
) -> None:
    """
    Run the specified worker and handle graceful shutdown
    """

    loop = loop or asyncio.get_event_loop()

    class GracefulShutdown(SystemExit):
        code = 1

    for sig in (signal.SIGINT, signal.SIGTERM):
        try:

            def _signal_handler():
                raise GracefulShutdown()

            loop.add_signal_handler(sig, _signal_handler)
        except NotImplementedError:
            pass

    async def _main_task(worker: Worker) -> None:
        try:
            await worker.start()
            if started_cb:
                started_cb(worker)

            logging.info(
                f"worker started, press Ctrl+C to stop (worker id: {worker.id})"
            )

            while True:
                await asyncio.sleep(3600)
        except asyncio.CancelledError:
            pass
        finally:
            logging.info(f"shutting down worker {worker._wid}")
            await worker.shutdown()
            logging.info(f"worker {worker._wid} shutdown")

    main_task = loop.create_task(_main_task(worker))
    try:
        asyncio.set_event_loop(loop)
        loop.run_until_complete(main_task)
    except (GracefulShutdown, KeyboardInterrupt):
        pass
    finally:
        main_task.cancel()
        loop.run_until_complete(main_task)

        tasks = asyncio.all_tasks(loop)
        for task in tasks:
            task.cancel()

        loop.run_until_complete(asyncio.gather(*tasks, return_exceptions=True))
        loop.run_until_complete(loop.shutdown_asyncgens())
        loop.close()
        asyncio.set_event_loop(None)


def run_app(worker: Worker) -> None:
    """
    Run the CLI to interact with the worker
    """

    import click

    @click.group()
    @click.option(
        "--log-level",
        default="INFO",
        type=click.Choice(
            ["DEBUG", "INFO", "WARNING", "ERROR", "CRITICAL"], case_sensitive=False
        ),
        help="Set the logging level",
    )
    @click.option(
        "--url",
        help="The websocket URL",
        default=worker._rtc_url,
    )
    @click.option("--api-key", help="The API key", default=worker._api_key)
    @click.option("--api-secret", help="The API secret", default=worker._api_secret)
    def cli(log_level: str, url: str, api_key: str, api_secret: str) -> None:
        logging.basicConfig(level=log_level)
        worker._set_url(url)
        worker._api_key = api_key
        worker._api_secret = api_secret

    @cli.command(help="Start the worker")
    def start() -> None:
        _run_worker(worker)

    @cli.command(help="Start a worker and simulate a job, useful for testing")
    @click.option("--room-name", help="The room name", required=True)
    @click.option("--identity", help="particiant identity")
    def simulate_job(room_name: str, identity: str) -> None:
        async def _pre_run() -> Tuple[proto_models.Room, Optional[proto_models.ParticipantInfo]]:
            room_service = api.RoomService(
                worker._rtc_url, worker._api_key, worker._api_secret
            )

            async with aclosing(room_service) as service:
                room = await room_service.create_room(api.CreateRoomRequest(name=room_name))
                
                participant = None
                if identity:
                    participant = await room_service.get_participant(api.RoomParticipantIdentity(room=room_name, identity=identity))

                return room, participant
 
        room_info, participant = worker._loop.run_until_complete(_pre_run())
        logging.info(f"Simulating job for room {room_info.name} ({room_info.sid}) - Participant: {participant or 'None'}")
        _run_worker(worker, started_cb=lambda _: worker._simulate_job(room_info, participant))

    cli()<|MERGE_RESOLUTION|>--- conflicted
+++ resolved
@@ -74,12 +74,8 @@
         self._api_secret = api_secret
         self._running = False
         self._running_jobs: list["JobContext"] = []
-<<<<<<< HEAD
-        self._pending_jobs: Dict[str,
-                                 asyncio.Future[protocol.JobAssignment]] = {}
-=======
         self._pending_jobs: Dict[str, asyncio.Future[proto_agent.JobAssignment]] = {}
->>>>>>> 49037784
+
 
     def _set_url(self, ws_url: str) -> None:
         parse_res = urlparse(ws_url)
@@ -143,9 +139,6 @@
         req.job_update.user_data = user_data
         await self._ws.send(req.SerializeToString())
 
-<<<<<<< HEAD
-    async def _recv(self) -> protocol.agent.ServerMessage:
-=======
     def _simulate_job(self, room: proto_models.Room, participant: Optional[proto_models.ParticipantInfo]):
         # TODO(theomonnom): the server could handle the JobSimulation like we're doing with the SFU today
         job_id = "JR_" + str(uuid.uuid4())[:12]
@@ -155,7 +148,6 @@
         asyncio.ensure_future(self._handle_new_job(job), loop=self._loop)
 
     async def _recv(self) -> proto_agent.ServerMessage:
->>>>>>> 49037784
         message = await self._ws.recv()
         msg = protocol.agent.ServerMessage()
         msg.ParseFromString(bytes(message))  # type: ignore
@@ -336,12 +328,8 @@
     def __init__(
         self,
         worker: Worker,
-<<<<<<< HEAD
-        job_info: protocol.agent.Job,
-=======
         job_info: proto_agent.Job,
         simulated: bool = False,
->>>>>>> 49037784
     ) -> None:
         self._worker = worker
         self._info = job_info
