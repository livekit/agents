# Copyright 2023 LiveKit, Inc.
#
# Licensed under the Apache License, Version 2.0 (the "License");
# you may not use this file except in compliance with the License.
# You may obtain a copy of the License at
#
#     http://www.apache.org/licenses/LICENSE-2.0
#
# Unless required by applicable law or agreed to in writing, software
# distributed under the License is distributed on an "AS IS" BASIS,
# WITHOUT WARRANTIES OR CONDITIONS OF ANY KIND, either express or implied.
# See the License for the specific language governing permissions and
# limitations under the License.

import asyncio
<<<<<<< HEAD
from typing import AsyncIterator, Awaitable, Callable, TypeVar, Generic
from abc import abstractclassmethod, abstractmethod
from ..utils.async_queue_iterator import AsyncQueueIterator
=======
from enum import Enum
from dataclasses import dataclass
from typing import Callable, TypeVar, Generic, AsyncIterable, Optional
from abc import abstractmethod
>>>>>>> 90c004fd

T = TypeVar('T')
U = TypeVar('U')
E = TypeVar('E')

ProcessorEventType = Enum('ProcessorEventType', ['ERROR', 'SUCCESS'])


class Processor(Generic[T, U]):

    @dataclass
    class Event(Generic[E]):
        type: ProcessorEventType
        data: Optional[E] = None
        error: Optional[Exception] = None

    def __init__(self, process: Callable[[AsyncIterable[T]], AsyncIterable[Event[U]]]) -> None:
        self._process = process

    def start(self, data: AsyncIterable[T]) -> "ProcessorResultIterator[U]":
        return ProcessorResultIterator(iterator=self._process(data))


class ProcessorResultIterator(Generic[T]):

    def __init__(self, iterator: AsyncIterable[Processor.Event[T]]) -> None:
        self._iterator = iterator

    def __aiter__(self):
        return self

    async def __anext__(self) -> Processor.Event[T]:
        async for item in self._iterator:
            return item

    def filter(self, predicate: Callable[[T], bool]) -> "ProcessorResultIterator[T]":
        async def iteratator() -> AsyncIterable[Processor.Event[T]]:
            async for item in self._iterator:
                if item.type == ProcessorEventType.ERROR:
                    yield item
                    continue

                if predicate(item.data):
                    yield item

        return ProcessorResultIterator(iterator=iteratator())

    def map(self, mapper: Callable[[T], U]) -> "ProcessorResultIterator[U]":
        async def iteratator() -> AsyncIterable[Processor.Event[U]]:
            async for item in self._iterator:
                if item.type == ProcessorEventType.ERROR:
                    yield item
                    continue

                yield Processor.Event(type=item.type, data=mapper(item.data))

        return ProcessorResultIterator(iterator=iteratator())

    def unwrap(self):
        async def iteratator() -> AsyncIterable[T]:
            async for item in self._iterator:
                if item.type == ProcessorEventType.ERROR:
                    continue
                yield item.data

        return iteratator()<|MERGE_RESOLUTION|>--- conflicted
+++ resolved
@@ -13,16 +13,10 @@
 # limitations under the License.
 
 import asyncio
-<<<<<<< HEAD
-from typing import AsyncIterator, Awaitable, Callable, TypeVar, Generic
-from abc import abstractclassmethod, abstractmethod
-from ..utils.async_queue_iterator import AsyncQueueIterator
-=======
 from enum import Enum
 from dataclasses import dataclass
 from typing import Callable, TypeVar, Generic, AsyncIterable, Optional
 from abc import abstractmethod
->>>>>>> 90c004fd
 
 T = TypeVar('T')
 U = TypeVar('U')
