--- conflicted
+++ resolved
@@ -24,31 +24,18 @@
 
     def emit(self, record: logging.LogRecord) -> None:
         try:
-<<<<<<< HEAD
-            msg = record.getMessage()
-            if record.exc_info:
-                type, value, tb = record.exc_info
-                msg += "\n" + "".join(traceback.format_exception(type, value, tb))
-
-=======
             msg = super().format(record)
             if record.exc_info:
                 type, value, tb = record.exc_info
                 msg += "\n" + "".join(traceback.format_exception(type, value, tb))
->>>>>>> ed0e7477
             ipc_enc.write_msg(
                 self._writer,
                 protocol.Log(level=record.levelno, message=msg),
             )
-<<<<<<< HEAD
-        except Exception:
-            pass
-=======
         except Exception as e:
             print(
                 f"failed to write log, for file '{record.filename}:{record.lineno}', exception '{e}'"
             )
->>>>>>> ed0e7477
 
 
 async def _start(
@@ -135,7 +122,6 @@
     await room.disconnect()
 
     if usertask is not None:
-        usertask.cancel()
         with contextlib.suppress(asyncio.CancelledError):
             await usertask  # type: ignore
 
