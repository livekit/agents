from __future__ import annotations

import asyncio
import contextlib
import logging
import traceback

from livekit import rtc

from .. import aio, apipe, ipc_enc
from ..job_context import JobContext
from ..job_request import AutoSubscribe
from ..log import logger
from ..utils import time_ms
from . import protocol


class LogHandler(logging.Handler):
    """Log handler forwarding logs to the worker process"""

    def __init__(self, writer: ipc_enc.ProcessPipeWriter) -> None:
        super().__init__(logging.NOTSET)
        self._writer = writer

    def emit(self, record: logging.LogRecord) -> None:
        try:
            try:
                msg = record.getMessage()
            except TypeError:
                msg = record.msg.format(*record.args)

<<<<<<< HEAD
=======
            if record.exc_info:
                type, value, tb = record.exc_info
                msg += "\n" + "".join(traceback.format_exception(type, value, tb))

>>>>>>> cdd618e5
            ipc_enc.write_msg(
                self._writer,
                protocol.Log(
                    level=record.levelno, logger_name=record.name, message=msg
                ),
            )
        except Exception as e:
            print(f"failed to log {record.filename}:{record.lineno}, exception '{e}'")


async def _start(
    pipe: apipe.AsyncPipe, args: protocol.JobMainArgs, room: rtc.Room
) -> None:
    close_tx, close_rx = aio.channel()  # used by the JobContext to signal shutdown

    auto_subscribe = args.accept_data.auto_subscribe
    opts = rtc.RoomOptions(auto_subscribe=auto_subscribe == AutoSubscribe.SUBSCRIBE_ALL)

    cnt = room.connect(args.url, args.token, options=opts)
    start_req: protocol.StartJobRequest | None = None
    usertask: asyncio.Task | None = None
    shutting_down = False

    async def _start_if_valid():
        nonlocal usertask
        if start_req and room.isconnected():
            if auto_subscribe == AutoSubscribe.SUBSCRIBE_NONE:
                return

            @room.on("track_published")
            def on_track_published(
                pub: rtc.RemoteTrackPublication, participant: rtc.RemoteParticipant
            ):
                if (
                    pub.kind == rtc.TrackKind.KIND_AUDIO
                    and auto_subscribe == AutoSubscribe.AUDIO_ONLY
                ):
                    pub.set_subscribed(True)
                elif (
                    pub.kind == rtc.TrackKind.KIND_VIDEO
                    and auto_subscribe == AutoSubscribe.VIDEO_ONLY
                ):
                    pub.set_subscribed(True)

            for participant in room.participants.values():
                for track_pub in participant.tracks.values():
                    if (
                        track_pub.kind == rtc.TrackKind.KIND_AUDIO
                        and auto_subscribe == AutoSubscribe.AUDIO_ONLY
                    ):
                        track_pub.set_subscribed(True)
                    elif (
                        track_pub.kind == rtc.TrackKind.KIND_VIDEO
                        and auto_subscribe == AutoSubscribe.VIDEO_ONLY
                    ):
                        track_pub.set_subscribed(True)

            # start the job
            ctx = JobContext(close_tx, start_req.job, room)
            usertask = asyncio.create_task(args.accept_data.entry(ctx))

            def log_exception(t: asyncio.Task) -> None:
                if not t.cancelled() and t.exception():
                    logger.error(
                        f"unhandled exception in the job entry {args.accept_data.entry}",
                        exc_info=t.exception(),
                    )

            usertask.add_done_callback(log_exception)
            await pipe.write(protocol.StartJobResponse())

    async with contextlib.aclosing(aio.select([pipe, cnt, close_rx])) as select:
        while True:
            s = await select()
            if s.selected is cnt:
                if s.exc:
                    error = "".join(traceback.format_exception_only(type(s.exc), s.exc))
                    await pipe.write(protocol.StartJobResponse(error=error))
                    break  # failed to connect, break and exit the process
                await _start_if_valid()

            if s.selected is close_rx:
                await pipe.write(protocol.UserExit())
                break

            msg = s.result()
            if isinstance(msg, protocol.ShutdownRequest):
                shutting_down = True
                break
            if isinstance(msg, protocol.StartJobRequest):
                start_req = msg
                await _start_if_valid()
            if isinstance(msg, protocol.Ping):
                last_timestamp = msg.timestamp
                await pipe.write(
                    protocol.Pong(last_timestamp=last_timestamp, timestamp=time_ms())
                )

    logger.debug("disconnecting from room")
    await room.disconnect()

    with contextlib.suppress(Exception):
        # exceptions are already logged inside the done_callback
        if usertask is not None:
            await usertask  # type: ignore

    if shutting_down:
        await pipe.write(protocol.ShutdownResponse())


def _run_job(cch: ipc_enc.ProcessPipe, args: protocol.JobMainArgs) -> None:
    """Entry point for a job process"""
    loop = asyncio.new_event_loop()
    asyncio.set_event_loop(loop)

    logging.root.setLevel(logging.NOTSET)
    # logging.root.propagate = False
    logging.root.addHandler(LogHandler(cch))

    # current process pid
    logger.debug(
        "process started",
        extra={"url": args.url},
    )

    pipe = apipe.AsyncPipe(cch, loop, protocol.IPC_MESSAGES)
    loop.slow_callback_duration = 0.02  # 20ms
    aio.debug.hook_slow_callbacks(0.75)
    loop.set_debug(args.asyncio_debug)

    room = rtc.Room(loop=loop)
    main_task = loop.create_task(_start(pipe, args, room))

    try:
        loop.run_until_complete(main_task)
    except KeyboardInterrupt:
        # ignore
        loop.run_until_complete(main_task)<|MERGE_RESOLUTION|>--- conflicted
+++ resolved
@@ -29,13 +29,10 @@
             except TypeError:
                 msg = record.msg.format(*record.args)
 
-<<<<<<< HEAD
-=======
             if record.exc_info:
                 type, value, tb = record.exc_info
                 msg += "\n" + "".join(traceback.format_exception(type, value, tb))
 
->>>>>>> cdd618e5
             ipc_enc.write_msg(
                 self._writer,
                 protocol.Log(
