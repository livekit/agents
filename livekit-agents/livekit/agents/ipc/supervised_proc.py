from __future__ import annotations

import asyncio
import contextlib
import logging
import multiprocessing as mp
import signal
import socket
import sys
import threading
import time
from abc import ABC, abstractmethod
<<<<<<< HEAD
from collections.abc import Iterator
=======
from collections.abc import Generator
>>>>>>> 85fa621d
from dataclasses import dataclass
from multiprocessing.context import BaseContext
from typing import Any

import psutil

from ..log import logger
from ..telemetry import metrics
from ..utils import aio, log_exceptions, time_ms
from ..utils.aio import duplex_unix
from . import channel, proto
from .log_queue import LogQueueListener


@contextlib.contextmanager
<<<<<<< HEAD
def _mask_ctrl_c() -> Iterator[None]:
=======
def _mask_ctrl_c() -> Generator[None, None, None]:
>>>>>>> 85fa621d
    """
    POSIX: block SIGINT on this thread (defer delivery).
    Windows/others: temporarily ignore SIGINT (best available), then restore.
    Keep the critical section *tiny* (just around Process.start()).
    """
    if hasattr(signal, "pthread_sigmask"):  # POSIX
        signal.pthread_sigmask(signal.SIG_BLOCK, [signal.SIGINT])
        try:
            yield
        finally:
            signal.pthread_sigmask(signal.SIG_UNBLOCK, [signal.SIGINT])
    else:
        old = signal.signal(signal.SIGINT, signal.SIG_IGN)
        try:
            yield
        finally:
            signal.signal(signal.SIGINT, old)


@dataclass
class _ProcOpts:
    initialize_timeout: float
    close_timeout: float
    memory_warn_mb: float
    memory_limit_mb: float
    ping_interval: float
    ping_timeout: float
    high_ping_threshold: float
    http_proxy: str | None


class SupervisedProc(ABC):
    def __init__(
        self,
        *,
        initialize_timeout: float,
        close_timeout: float,
        memory_warn_mb: float,
        memory_limit_mb: float,
        ping_interval: float,
        ping_timeout: float,
        high_ping_threshold: float,
        http_proxy: str | None,
        mp_ctx: BaseContext,
        loop: asyncio.AbstractEventLoop,
    ) -> None:
        self._loop = loop
        self._mp_ctx = mp_ctx
        self._opts = _ProcOpts(
            initialize_timeout=initialize_timeout,
            close_timeout=close_timeout,
            memory_warn_mb=memory_warn_mb,
            memory_limit_mb=memory_limit_mb,
            ping_interval=ping_interval,
            ping_timeout=ping_timeout,
            high_ping_threshold=high_ping_threshold,
            http_proxy=http_proxy,
        )

        self._exitcode: int | None = None
        self._pid: int | None = None

        self._supervise_atask: asyncio.Task[None] | None = None
        self._closing = False
        self._kill_sent = False
        self._initialize_fut = asyncio.Future[None]()
        self._lock = asyncio.Lock()

    @abstractmethod
    def _create_process(self, cch: socket.socket, log_cch: socket.socket) -> mp.Process: ...

    @abstractmethod
    async def _main_task(self, ipc_ch: aio.ChanReceiver[channel.Message]) -> None: ...

    @property
    def exitcode(self) -> int | None:
        return self._exitcode

    @property
    def killed(self) -> bool:
        return self._kill_sent

    @property
    def pid(self) -> int | None:
        return self._pid

    @property
    def started(self) -> bool:
        return self._supervise_atask is not None

    async def start(self) -> None:
        """start the supervised process"""
        if self.started:
            raise RuntimeError("process already started")

        if self._closing:
            raise RuntimeError("process is closed")

        await asyncio.shield(self._start())

    async def _start(self) -> None:
        def _add_proc_ctx_log(record: logging.LogRecord) -> None:
            extra = self.logging_extra()
            for key, value in extra.items():
                setattr(record, key, value)

        async with self._lock:
            mp_pch, mp_cch = socket.socketpair()
            mp_log_pch, mp_log_cch = socket.socketpair()

            self._pch = await duplex_unix._AsyncDuplex.open(mp_pch)

            log_pch = duplex_unix._Duplex.open(mp_log_pch)
            log_listener = LogQueueListener(log_pch, _add_proc_ctx_log)
            log_listener.start()

            self._proc = self._create_process(mp_cch, mp_log_cch)

            # the signal handler isn't directly run when starting the process
            # using pthread_sigmask to avoid annoying cancellation errors when pressing
            # CTRL-C in bad timings
            with _mask_ctrl_c():
                await self._loop.run_in_executor(None, self._proc.start)

            mp_log_cch.close()
            mp_cch.close()

            self._pid = self._proc.pid
            self._join_fut = asyncio.Future[None]()

            def _sync_run() -> None:
                self._proc.join()
                log_listener.stop()
                try:
                    self._loop.call_soon_threadsafe(self._join_fut.set_result, None)
                except RuntimeError:
                    pass

            thread = threading.Thread(target=_sync_run, name="proc_join_thread")
            thread.start()
            self._supervise_atask = asyncio.create_task(self._supervise_task())

    async def join(self) -> None:
        """wait for the process to finish"""
        if not self.started:
            raise RuntimeError("process not started")

        if self._supervise_atask:
            await asyncio.shield(self._supervise_atask)

    async def initialize(self) -> None:
        """initialize the process, this is sending a InitializeRequest message and waiting for a
        InitializeResponse with a timeout"""
        await channel.asend_message(
            self._pch,
            proto.InitializeRequest(
                asyncio_debug=self._loop.get_debug(),
                ping_interval=self._opts.ping_interval,
                ping_timeout=self._opts.ping_timeout,
                high_ping_threshold=self._opts.high_ping_threshold,
                http_proxy=self._opts.http_proxy or "",
            ),
        )

        # wait for the process to become ready
        try:
            logger.info("initializing process", extra=self.logging_extra())
            start_time = time.perf_counter()
            init_res = await asyncio.wait_for(
                channel.arecv_message(self._pch, proto.IPC_MESSAGES),
                timeout=self._opts.initialize_timeout,
            )
            assert isinstance(init_res, proto.InitializeResponse), (
                "first message must be InitializeResponse"
            )

            if init_res.error:
                raise RuntimeError(f"process initialization failed: {init_res.error}")
            else:
                self._initialize_fut.set_result(None)

            elapsed_time = time.perf_counter() - start_time
            metrics.proc_initialized(time_elapsed=elapsed_time)
            logger.info(
                "process initialized",
                extra={**self.logging_extra(), "elapsed_time": round(elapsed_time, 2)},
            )
        except asyncio.TimeoutError:
            self._initialize_fut.set_exception(
                asyncio.TimeoutError("process initialization timed out")
            )
            self._send_kill_signal()
            raise
        except Exception as e:
            # should be channel.ChannelClosed most of the time (or init_res error)
            self._initialize_fut.set_exception(e)
            raise

    async def aclose(self) -> None:
        """attempt to gracefully close the supervised process"""
        if not self.started:
            return

        self._closing = True
        with contextlib.suppress(duplex_unix.DuplexClosed):
            await channel.asend_message(self._pch, proto.ShutdownRequest())

        try:
            if self._supervise_atask:
                await asyncio.wait_for(
                    asyncio.shield(self._supervise_atask), timeout=self._opts.close_timeout
                )
        except asyncio.TimeoutError:
            logger.error(
                "process did not exit in time, killing process",
                extra=self.logging_extra(),
            )
            self._send_kill_signal()

        async with self._lock:
            if self._supervise_atask:
                await asyncio.shield(self._supervise_atask)

    async def kill(self) -> None:
        """forcefully kill the supervised process"""
        if not self.started:
            raise RuntimeError("process not started")

        self._closing = True
        self._send_kill_signal()

        async with self._lock:
            if self._supervise_atask:
                await asyncio.shield(self._supervise_atask)

    def _send_kill_signal(self) -> None:
        """forcefully kill the process"""
        try:
            if not self._proc.is_alive():
                return
        except ValueError:
            return

        logger.info("killing process", extra=self.logging_extra())
        if sys.platform == "win32":
            self._proc.terminate()
        else:
            self._proc.kill()

        self._kill_sent = True

    @log_exceptions(logger=logger)
    async def _supervise_task(self) -> None:
        try:
            await self._initialize_fut
        except asyncio.TimeoutError:
            pass  # this happens when the initialization takes longer than self._initialize_timeout
        except Exception:
            pass  # initialization failed

        # the process is killed if it doesn't respond to ping requests
        pong_timeout = aio.sleep(self._opts.ping_timeout)

        ipc_ch = aio.Chan[channel.Message]()

        main_task = asyncio.create_task(self._main_task(ipc_ch))
        read_ipc_task = asyncio.create_task(self._read_ipc_task(ipc_ch, pong_timeout))
        ping_task = asyncio.create_task(self._ping_pong_task(pong_timeout))
        read_ipc_task.add_done_callback(lambda _: ipc_ch.close())

        memory_monitor_task: asyncio.Task[None] | None = None
        if self._opts.memory_limit_mb > 0 or self._opts.memory_warn_mb > 0:
            memory_monitor_task = asyncio.create_task(self._memory_monitor_task())

        await self._join_fut
        self._exitcode = self._proc.exitcode
        self._proc.close()
        await aio.cancel_and_wait(ping_task, read_ipc_task, main_task)

        if memory_monitor_task is not None:
            await aio.cancel_and_wait(memory_monitor_task)

        with contextlib.suppress(duplex_unix.DuplexClosed):
            await self._pch.aclose()

        if self._exitcode != 0 and not self._kill_sent:
            logger.error(
                f"process exited with non-zero exit code {self.exitcode}",
                extra=self.logging_extra(),
            )

    @log_exceptions(logger=logger)
    async def _read_ipc_task(
        self, ipc_ch: aio.Chan[channel.Message], pong_timeout: aio.Sleep
    ) -> None:
        while True:
            try:
                msg = await channel.arecv_message(self._pch, proto.IPC_MESSAGES)
            except duplex_unix.DuplexClosed:
                break

            if isinstance(msg, proto.PongResponse):
                delay = time_ms() - msg.timestamp
                if delay > self._opts.high_ping_threshold * 1000:
                    logger.warning(
                        "process is unresponsive",
                        extra={"delay": delay, **self.logging_extra()},
                    )

                with contextlib.suppress(aio.SleepFinished):
                    pong_timeout.reset()

            if isinstance(msg, proto.Exiting):
                logger.info(
                    "process exiting",
                    extra={"reason": msg.reason, **self.logging_extra()},
                )

            ipc_ch.send_nowait(msg)

    @log_exceptions(logger=logger)
    async def _ping_pong_task(self, pong_timeout: aio.Sleep) -> None:
        ping_interval = aio.interval(self._opts.ping_interval)

        @log_exceptions(logger=logger)
        async def _send_ping_co() -> None:
            while True:
                await ping_interval.tick()
                try:
                    await channel.asend_message(self._pch, proto.PingRequest(timestamp=time_ms()))
                except duplex_unix.DuplexClosed:
                    break

        @log_exceptions(logger=logger)
        async def _pong_timeout_co() -> None:
            await pong_timeout
            logger.error("process is unresponsive, killing process", extra=self.logging_extra())
            self._send_kill_signal()

        tasks = [asyncio.create_task(_send_ping_co()), asyncio.create_task(_pong_timeout_co())]

        try:
            await asyncio.gather(*tasks)
        finally:
            await aio.cancel_and_wait(*tasks)

    @log_exceptions(logger=logger)
    async def _memory_monitor_task(self) -> None:
        """Monitor memory usage and kill the process if it exceeds the limit."""
        while not self._closing and not self._kill_sent:
            try:
                if not self._pid:
                    await asyncio.sleep(5)
                    continue

                # get process memory info
                process = psutil.Process(self._pid)
                memory_info = process.memory_info()
                memory_mb = memory_info.rss / (1024 * 1024)  # Convert to MB

                if self._opts.memory_limit_mb > 0 and memory_mb > self._opts.memory_limit_mb:
                    logger.error(
                        "process exceeded memory limit, killing process",
                        extra={
                            "memory_usage_mb": memory_mb,
                            "memory_limit_mb": self._opts.memory_limit_mb,
                            **self.logging_extra(),
                        },
                    )
                    self._send_kill_signal()
                elif self._opts.memory_warn_mb > 0 and memory_mb > self._opts.memory_warn_mb:
                    logger.warning(
                        "process memory usage is high",
                        extra={
                            "memory_usage_mb": memory_mb,
                            "memory_warn_mb": self._opts.memory_warn_mb,
                            "memory_limit_mb": self._opts.memory_limit_mb,
                            **self.logging_extra(),
                        },
                    )

            except (psutil.NoSuchProcess, psutil.AccessDenied) as e:
                if self._closing or self._kill_sent:
                    return

                logger.warning(
                    "Failed to get memory info for process",
                    extra=self.logging_extra(),
                    exc_info=e,
                )
                # don't bother rechecking if we cannot get process info
                return
            except Exception:
                if self._closing or self._kill_sent:
                    return

                logger.exception(
                    "Error in memory monitoring task",
                    extra=self.logging_extra(),
                )

            await asyncio.sleep(5)  # check every 5 seconds

    def logging_extra(self) -> dict[str, Any]:
        extra: dict[str, Any] = {
            "pid": self.pid,
        }

        return extra<|MERGE_RESOLUTION|>--- conflicted
+++ resolved
@@ -10,11 +10,7 @@
 import threading
 import time
 from abc import ABC, abstractmethod
-<<<<<<< HEAD
-from collections.abc import Iterator
-=======
 from collections.abc import Generator
->>>>>>> 85fa621d
 from dataclasses import dataclass
 from multiprocessing.context import BaseContext
 from typing import Any
@@ -30,11 +26,7 @@
 
 
 @contextlib.contextmanager
-<<<<<<< HEAD
-def _mask_ctrl_c() -> Iterator[None]:
-=======
 def _mask_ctrl_c() -> Generator[None, None, None]:
->>>>>>> 85fa621d
     """
     POSIX: block SIGINT on this thread (defer delivery).
     Windows/others: temporarily ignore SIGINT (best available), then restore.
