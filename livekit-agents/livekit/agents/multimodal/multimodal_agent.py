--- conflicted
+++ resolved
@@ -2,12 +2,10 @@
 
 import asyncio
 from dataclasses import dataclass
-<<<<<<< HEAD
-from typing import AsyncIterable,Awaitable, Callable, Literal, Protocol
-=======
 from typing import (
     Any,
     AsyncIterable,
+    Awaitable
     Callable,
     Literal,
     Optional,
@@ -16,7 +14,6 @@
     Union,
     overload,
 )
->>>>>>> 89a2ac28
 
 import aiohttp
 from livekit import rtc
@@ -213,16 +210,13 @@
         self._update_state_task: asyncio.Task | None = None
         self._http_session: aiohttp.ClientSession | None = None
 
-<<<<<<< HEAD
         # audio output post processing
         self._audio_processor: Callable[[AsyncIterable[bytes]], Awaitable[AsyncIterable[bytes]]] | None = None
 
-=======
         self._text_response_retries = 0
         self._max_text_response_retries = max_text_response_retries
 
         self._noise_cancellation = noise_cancellation
->>>>>>> 89a2ac28
 
     @property
     def vad(self) -> vad.VAD | None:
@@ -236,19 +230,17 @@
     def fnc_ctx(self, value: llm.FunctionContext | None) -> None:
         self._session.fnc_ctx = value
 
-<<<<<<< HEAD
     def set_audio_processor(self, processor: Callable[[AsyncIterable[bytes]], Awaitable[AsyncIterable[bytes]]]):
         """
         Set a custom audio processor function.
         """
         self._audio_processor = processor
-=======
+        
     def chat_ctx_copy(self) -> llm.ChatContext:
         return self._session.chat_ctx_copy()
 
     async def set_chat_ctx(self, ctx: llm.ChatContext) -> None:
         await self._session.set_chat_ctx(ctx)
->>>>>>> 89a2ac28
 
     def start(
         self, room: rtc.Room, participant: rtc.RemoteParticipant | str | None = None
