from __future__ import annotations

import asyncio
import dataclasses
import time
from collections.abc import AsyncGenerator, AsyncIterable
from dataclasses import dataclass
from typing import Any, Literal, Union

from livekit import rtc

from .. import utils
from .._exceptions import APIConnectionError
from ..log import logger
from ..types import DEFAULT_API_CONNECT_OPTIONS, USERDATA_TIMED_TRANSCRIPT, APIConnectOptions
from ..utils import aio
from .stream_adapter import StreamAdapter
from .tts import (
    TTS,
    AudioEmitter,
    ChunkedStream,
    SynthesizedAudio,
    SynthesizeStream,
    TTSCapabilities,
)

# don't retry when using the fallback adapter
DEFAULT_FALLBACK_API_CONNECT_OPTIONS = APIConnectOptions(
    max_retry=0, timeout=DEFAULT_API_CONNECT_OPTIONS.timeout
)


@dataclass
class _TTSStatus:
    available: bool
    recovering_task: asyncio.Task[None] | None
    resampler: rtc.AudioResampler | None


@dataclass
class AvailabilityChangedEvent:
    tts: TTS
    available: bool


class FallbackAdapter(
    TTS[Literal["tts_availability_changed"]],
):
    """
    Manages multiple TTS instances, providing a fallback mechanism to ensure continuous TTS service.
    """

    def __init__(
        self,
        tts: list[TTS],
        *,
        max_retry_per_tts: int = 2,
        sample_rate: int | None = None,
    ) -> None:
        """
        Initialize a FallbackAdapter that manages multiple TTS instances.

        Args:
            tts (list[TTS]): A list of TTS instances to use for fallback.
            max_retry_per_tts (int, optional): Maximum number of retries per TTS instance. Defaults to 2.
            sample_rate (int | None, optional): Desired sample rate for the synthesized audio. If None, uses the maximum sample rate among the TTS instances.

        Raises:
            ValueError: If less than one TTS instance is provided.
            ValueError: If TTS instances have different numbers of channels.
        """  # noqa: E501

        if len(tts) < 1:
            raise ValueError("at least one TTS instance must be provided.")

        if len({t.num_channels for t in tts}) != 1:
            raise ValueError("all TTS must have the same number of channels")

        if sample_rate is None:
            sample_rate = max(t.sample_rate for t in tts)

        num_channels = tts[0].num_channels

        super().__init__(
            capabilities=TTSCapabilities(
                streaming=any(t.capabilities.streaming for t in tts),
                aligned_transcript=all(t.capabilities.aligned_transcript for t in tts),
            ),
            sample_rate=sample_rate,
            num_channels=num_channels,
        )

        self._tts_instances = tts
        self._max_retry_per_tts = max_retry_per_tts

        self._status: list[_TTSStatus] = []
        for t in tts:
            resampler = None
            if sample_rate != t.sample_rate:
                logger.info(f"resampling {t.label} from {t.sample_rate}Hz to {sample_rate}Hz")
                resampler = rtc.AudioResampler(input_rate=t.sample_rate, output_rate=sample_rate)

            self._status.append(
                _TTSStatus(available=True, recovering_task=None, resampler=resampler)
            )

            t.on("metrics_collected", self._on_metrics_collected)

    def synthesize(
        self, text: str, *, conn_options: APIConnectOptions = DEFAULT_FALLBACK_API_CONNECT_OPTIONS
    ) -> FallbackChunkedStream:
        return FallbackChunkedStream(tts=self, input_text=text, conn_options=conn_options)

    def stream(
        self, *, conn_options: APIConnectOptions = DEFAULT_FALLBACK_API_CONNECT_OPTIONS
    ) -> FallbackSynthesizeStream:
        return FallbackSynthesizeStream(tts=self, conn_options=conn_options)

    def prewarm(self) -> None:
        if self._tts_instances:
            self._tts_instances[0].prewarm()

    def _on_metrics_collected(self, *args: Any, **kwargs: Any) -> None:
        self.emit("metrics_collected", *args, **kwargs)

    async def aclose(self) -> None:
        for tts_status in self._status:
            if tts_status.recovering_task is not None:
                await aio.cancel_and_wait(tts_status.recovering_task)

        for t in self._tts_instances:
            t.off("metrics_collected", self._on_metrics_collected)


class FallbackChunkedStream(ChunkedStream):
    def __init__(
        self, *, tts: FallbackAdapter, input_text: str, conn_options: APIConnectOptions
    ) -> None:
        super().__init__(tts=tts, input_text=input_text, conn_options=conn_options)
        self._fallback_adapter = tts

    async def _metrics_monitor_task(self, event_aiter: AsyncIterable[SynthesizedAudio]) -> None:
        pass  # do nothing

    async def _try_synthesize(
        self, *, tts: TTS, recovering: bool = False
    ) -> AsyncGenerator[SynthesizedAudio, None]:
        try:
            async with tts.synthesize(
                self._input_text,
                conn_options=dataclasses.replace(
                    self._conn_options,
                    max_retry=self._fallback_adapter._max_retry_per_tts,
                    timeout=self._conn_options.timeout,
                    retry_interval=self._conn_options.retry_interval,
                ),
            ) as stream:
                async for audio in stream:
                    yield audio

        except Exception as e:
            if recovering:
                logger.warning(
                    f"{tts.label} recovery failed", extra={"streamed": False}, exc_info=e
                )
                raise

            logger.warning(
                f"{tts.label} error, switching to next TTS",
                extra={"streamed": False},
            )
            raise

    def _try_recovery(self, tts: TTS) -> None:
        assert isinstance(self._tts, FallbackAdapter)

        tts_status = self._tts._status[self._tts._tts_instances.index(tts)]
        if tts_status.recovering_task is None or tts_status.recovering_task.done():

            async def _recover_tts_task(tts: TTS) -> None:
                try:
                    async for _ in self._try_synthesize(tts=tts, recovering=True):
                        pass

                    tts_status.available = True
                    logger.info(f"tts.FallbackAdapter, {tts.label} recovered")
                    self._tts.emit(
                        "tts_availability_changed",
                        AvailabilityChangedEvent(tts=tts, available=True),
                    )
                except Exception:  # exceptions already logged inside _try_synthesize
                    return

            tts_status.recovering_task = asyncio.create_task(_recover_tts_task(tts))

    async def _run(self, output_emitter: AudioEmitter) -> None:
        assert isinstance(self._tts, FallbackAdapter)

        start_time = time.time()

        all_failed = all(not tts_status.available for tts_status in self._tts._status)
        if all_failed:
            logger.error("all TTSs are unavailable, retrying..")

        output_emitter.initialize(
            request_id=utils.shortuuid(),
            sample_rate=self._tts.sample_rate,
            num_channels=self._tts.num_channels,
            mime_type="audio/pcm",
        )

        for i, tts in enumerate(self._tts._tts_instances):
            tts_status = self._tts._status[i]
            if tts_status.available or all_failed:
                try:
                    resampler = tts_status.resampler
                    async for synthesized_audio in self._try_synthesize(tts=tts, recovering=False):
                        if texts := synthesized_audio.frame.userdata.get(USERDATA_TIMED_TRANSCRIPT):
                            output_emitter.push_timed_transcript(texts)

                        if resampler is not None:
                            for rf in resampler.push(synthesized_audio.frame):
                                output_emitter.push(rf.data.tobytes())
                        else:
                            output_emitter.push(synthesized_audio.frame.data.tobytes())

                    if resampler is not None:
                        for rf in resampler.flush():
                            output_emitter.push(rf.data.tobytes())

                    return
                except Exception:  # exceptions already logged inside _try_synthesize
                    if tts_status.available:
                        tts_status.available = False
                        self._tts.emit(
                            "tts_availability_changed",
                            AvailabilityChangedEvent(tts=tts, available=False),
                        )

                    if output_emitter.pushed_duration() > 0.0:
                        logger.warning(
                            f"{tts.label} already synthesized of audio, ignoring fallback"
                        )
                        return

            self._try_recovery(tts)

        raise APIConnectionError(
            f"all TTSs failed ({[tts.label for tts in self._tts._tts_instances]}) after {time.time() - start_time} seconds"  # noqa: E501
        )


class FallbackSynthesizeStream(SynthesizeStream):
    def __init__(self, *, tts: FallbackAdapter, conn_options: APIConnectOptions):
        super().__init__(tts=tts, conn_options=conn_options)
        self._fallback_adapter = tts
        self._pushed_tokens: list[str] = []

    async def _metrics_monitor_task(self, event_aiter: AsyncIterable[SynthesizedAudio]) -> None:
        pass  # do nothing

    async def _try_synthesize(
        self,
        *,
        tts: TTS,
        input_ch: aio.ChanReceiver[str | SynthesizeStream._FlushSentinel],
        conn_options: APIConnectOptions,
        recovering: bool = False,
    ) -> AsyncGenerator[SynthesizedAudio, None]:
<<<<<<< HEAD
=======
        # If TTS doesn't support streaming, wrap it with StreamAdapter
>>>>>>> d0c84e8c
        if tts.capabilities.streaming:
            stream = tts.stream(conn_options=conn_options)
        else:
            from .. import tokenize

            wrapped_tts = StreamAdapter(
                tts=tts,
                sentence_tokenizer=tokenize.blingfire.SentenceTokenizer(retain_format=True),
            )
            stream = wrapped_tts.stream(conn_options=conn_options)

        @utils.log_exceptions(logger=logger)
        async def _forward_input_task() -> None:
            try:
                async for data in input_ch:
                    if isinstance(data, str):
                        stream.push_text(data)
                    elif isinstance(data, self._FlushSentinel):
                        stream.flush()
            finally:
                stream.end_input()

        input_task = asyncio.create_task(_forward_input_task())

        try:
            async with stream:
                async for audio in stream:
                    yield audio
        except Exception as e:
            if recovering:
                logger.warning(
                    f"{tts.label} recovery failed",
                    extra={"streamed": True},
                    exc_info=e,
                )
                raise

            logger.exception(
                f"{tts.label} error, switching to next TTS",
                extra={"streamed": True},
            )
            raise
        finally:
            await utils.aio.cancel_and_wait(input_task)

    async def _run(self, output_emitter: AudioEmitter) -> None:
        start_time = time.time()

        all_failed = all(not tts_status.available for tts_status in self._fallback_adapter._status)
        if all_failed:
            logger.error("all TTSs are unavailable, retrying..")

        new_input_ch: aio.Chan[str | SynthesizeStream._FlushSentinel] | None = None
        output_emitter.initialize(
            request_id=utils.shortuuid(),
            sample_rate=self._fallback_adapter.sample_rate,
            num_channels=self._fallback_adapter.num_channels,
            mime_type="audio/pcm",
            stream=True,
        )
        output_emitter.start_segment(segment_id=utils.shortuuid())

        async def _forward_input_task() -> None:
            nonlocal new_input_ch

            async for data in self._input_ch:
                if new_input_ch:
                    new_input_ch.send_nowait(data)

                if isinstance(data, str) and data:
                    self._pushed_tokens.append(data)

            if new_input_ch:
                new_input_ch.close()

        input_task = asyncio.create_task(_forward_input_task())

        try:
            for i, tts in enumerate(self._fallback_adapter._tts_instances):
                tts_status = self._fallback_adapter._status[i]
                if tts_status.available or all_failed:
                    try:
                        new_input_ch = aio.Chan[Union[str, SynthesizeStream._FlushSentinel]]()

                        for text in self._pushed_tokens:
                            new_input_ch.send_nowait(text)

                        if input_task.done():
                            new_input_ch.close()

                        resampler = tts_status.resampler
                        async for synthesized_audio in self._try_synthesize(
                            tts=tts,
                            input_ch=new_input_ch,
                            conn_options=dataclasses.replace(
                                self._conn_options,
                                max_retry=self._fallback_adapter._max_retry_per_tts,
                                timeout=self._conn_options.timeout,
                                retry_interval=self._conn_options.retry_interval,
                            ),
                            recovering=False,
                        ):
                            if texts := synthesized_audio.frame.userdata.get(
                                USERDATA_TIMED_TRANSCRIPT
                            ):
                                output_emitter.push_timed_transcript(texts)

                            if resampler is not None:
                                for resampled_frame in resampler.push(synthesized_audio.frame):
                                    output_emitter.push(resampled_frame.data.tobytes())

                                if synthesized_audio.is_final:
                                    for resampled_frame in resampler.flush():
                                        output_emitter.push(resampled_frame.data.tobytes())
                            else:
                                output_emitter.push(synthesized_audio.frame.data.tobytes())

                        return
                    except Exception:
                        if tts_status.available:
                            tts_status.available = False
                            self._tts.emit(
                                "tts_availability_changed",
                                AvailabilityChangedEvent(tts=tts, available=False),
                            )

                        if output_emitter.pushed_duration() > 0.0:
                            logger.warning(
                                f"{tts.label} already synthesized of audio, ignoring the current segment for the tts fallback"  # noqa: E501
                            )
                            return

                self._try_recovery(tts)

            raise APIConnectionError(
                f"all TTSs failed ({[tts.label for tts in self._fallback_adapter._tts_instances]}) after {time.time() - start_time} seconds"  # noqa: E501
            )
        finally:
            await utils.aio.cancel_and_wait(input_task)

    def _try_recovery(self, tts: TTS) -> None:
        assert isinstance(self._tts, FallbackAdapter)

        retry_text = self._pushed_tokens.copy()
        if not retry_text:
            return

        tts_status = self._tts._status[self._tts._tts_instances.index(tts)]
        if tts_status.recovering_task is None or tts_status.recovering_task.done():

            async def _recover_tts_task(tts: TTS) -> None:
                try:
                    input_ch = aio.Chan[Union[str, SynthesizeStream._FlushSentinel]]()
                    for t in retry_text:
                        input_ch.send_nowait(t)

                    input_ch.close()

                    async for _ in self._try_synthesize(
                        tts=tts,
                        input_ch=input_ch,
                        recovering=True,
                        conn_options=dataclasses.replace(
                            self._conn_options,
                            max_retry=0,
                            timeout=self._conn_options.timeout,
                            retry_interval=self._conn_options.retry_interval,
                        ),
                    ):
                        pass

                    tts_status.available = True
                    logger.info(f"tts.FallbackAdapter, {tts.label} recovered")
                    self._tts.emit(
                        "tts_availability_changed",
                        AvailabilityChangedEvent(tts=tts, available=True),
                    )
                except Exception:
                    return

            tts_status.recovering_task = asyncio.create_task(_recover_tts_task(tts))<|MERGE_RESOLUTION|>--- conflicted
+++ resolved
@@ -267,10 +267,7 @@
         conn_options: APIConnectOptions,
         recovering: bool = False,
     ) -> AsyncGenerator[SynthesizedAudio, None]:
-<<<<<<< HEAD
-=======
         # If TTS doesn't support streaming, wrap it with StreamAdapter
->>>>>>> d0c84e8c
         if tts.capabilities.streaming:
             stream = tts.stream(conn_options=conn_options)
         else:
