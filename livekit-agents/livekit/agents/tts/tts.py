from __future__ import annotations

import asyncio
import datetime
import os
import time
from abc import ABC, abstractmethod
from collections.abc import AsyncIterable, AsyncIterator
from dataclasses import dataclass
from types import TracebackType
from typing import Generic, Literal, TypeVar, Union

from pydantic import BaseModel, ConfigDict, Field

from livekit import rtc

from .._exceptions import APIError
from ..log import logger
from ..metrics import TTSMetrics
from ..types import DEFAULT_API_CONNECT_OPTIONS, APIConnectOptions
from ..utils import aio, audio, codecs, log_exceptions

lk_dump_tts = int(os.getenv("LK_DUMP_TTS", 0))


@dataclass
class SynthesizedAudio:
    frame: rtc.AudioFrame
    """Synthesized audio frame"""
    request_id: str
    """Request ID (one segment could be made up of multiple requests)"""
    is_final: bool = False
    """Whether this is latest frame of the segment"""
    segment_id: str = ""
    """Segment ID, each segment is separated by a flush (streaming only)"""
    delta_text: str = ""
    """Current segment of the synthesized audio (streaming only)"""


@dataclass
class TTSCapabilities:
    streaming: bool
    """Whether this TTS supports streaming (generally using websockets)"""


class TTSError(BaseModel):
    model_config = ConfigDict(arbitrary_types_allowed=True)
    type: Literal["tts_error"] = "tts_error"
    timestamp: float
    label: str
    error: Exception = Field(..., exclude=True)
    recoverable: bool


TEvent = TypeVar("TEvent")


class TTS(
    ABC,
    rtc.EventEmitter[Union[Literal["metrics_collected", "error"], TEvent]],
    Generic[TEvent],
):
    def __init__(
        self,
        *,
        capabilities: TTSCapabilities,
        sample_rate: int,
        num_channels: int,
    ) -> None:
        super().__init__()
        self._capabilities = capabilities
        self._sample_rate = sample_rate
        self._num_channels = num_channels
        self._label = f"{type(self).__module__}.{type(self).__name__}"

    @property
    def label(self) -> str:
        return self._label

    @property
    def capabilities(self) -> TTSCapabilities:
        return self._capabilities

    @property
    def sample_rate(self) -> int:
        return self._sample_rate

    @property
    def num_channels(self) -> int:
        return self._num_channels

    @abstractmethod
    def synthesize(
        self, text: str, *, conn_options: APIConnectOptions = DEFAULT_API_CONNECT_OPTIONS
    ) -> ChunkedStream: ...

    def stream(
        self, *, conn_options: APIConnectOptions = DEFAULT_API_CONNECT_OPTIONS
    ) -> SynthesizeStream:
        raise NotImplementedError(
            "streaming is not supported by this TTS, please use a different TTS or use a StreamAdapter"  # noqa: E501
        )

    def prewarm(self) -> None:
        """Pre-warm connection to the TTS service"""
        pass

    async def aclose(self) -> None: ...

    async def __aenter__(self) -> TTS:
        return self

    async def __aexit__(
        self,
        exc_type: type[BaseException] | None,
        exc: BaseException | None,
        exc_tb: TracebackType | None,
    ) -> None:
        await self.aclose()


class ChunkedStream(ABC):
    """Used by the non-streamed synthesize API, some providers support chunked http responses"""

    def __init__(
        self,
        *,
        tts: TTS,
        input_text: str,
        conn_options: APIConnectOptions,
    ) -> None:
        self._input_text = input_text
        self._tts = tts
        self._conn_options = conn_options
        self._event_ch = aio.Chan[SynthesizedAudio]()

        self._tee = aio.itertools.tee(self._event_ch, 2)
        self._event_aiter, monitor_aiter = self._tee
        self._current_attempt_has_error = False
        self._metrics_task = asyncio.create_task(
            self._metrics_monitor_task(monitor_aiter), name="TTS._metrics_task"
        )
        self._synthesize_task = asyncio.create_task(self._main_task(), name="TTS._synthesize_task")
        self._synthesize_task.add_done_callback(lambda _: self._event_ch.close())

    @property
    def input_text(self) -> str:
        return self._input_text

    @property
    def done(self) -> bool:
        return self._synthesize_task.done()

    @property
    def exception(self) -> BaseException | None:
        return self._synthesize_task.exception()

    async def _metrics_monitor_task(self, event_aiter: AsyncIterable[SynthesizedAudio]) -> None:
        """Task used to collect metrics"""

        start_time = time.perf_counter()
        audio_duration = 0.0
        ttfb = -1.0
        request_id = ""

        async for ev in event_aiter:
            request_id = ev.request_id
            if ttfb == -1.0:
                ttfb = time.perf_counter() - start_time

            audio_duration += ev.frame.duration

        duration = time.perf_counter() - start_time

        if self._current_attempt_has_error:
            return

        metrics = TTSMetrics(
            timestamp=time.time(),
            request_id=request_id,
            ttfb=ttfb,
            duration=duration,
            characters_count=len(self._input_text),
            audio_duration=audio_duration,
            cancelled=self._synthesize_task.cancelled(),
            label=self._tts._label,
            streamed=False,
        )
        self._tts.emit("metrics_collected", metrics)

    async def collect(self) -> rtc.AudioFrame:
        """Utility method to collect every frame in a single call"""
        frames = []
        async for ev in self:
            frames.append(ev.frame)

        return rtc.combine_audio_frames(frames)

    @abstractmethod
    async def _run(self, output_emitter: AudioEmitter) -> None: ...

    async def _main_task(self) -> None:
        for i in range(self._conn_options.max_retry + 1):
            output_emitter = AudioEmitter(label=self._tts.label, dst_ch=self._event_ch)
            try:
                await self._run(output_emitter)

                output_emitter.flush()
                # wait for all audio frames to be pushed & propagate errors
                await output_emitter.join()

                if output_emitter.pushed_duration() <= 0.0:
                    raise APIError("no audio frames were pushed")

                return
            except APIError as e:
                retry_interval = self._conn_options._interval_for_retry(i)
                if self._conn_options.max_retry == 0 or self._conn_options.max_retry == i:
                    self._emit_error(e, recoverable=False)
                    raise
                else:
                    self._emit_error(e, recoverable=True)
                    logger.warning(
                        f"failed to synthesize speech, retrying in {retry_interval}s",
                        exc_info=e,
                        extra={"tts": self._tts._label, "attempt": i + 1, "streamed": False},
                    )

                await asyncio.sleep(retry_interval)
                # Reset the flag when retrying
                self._current_attempt_has_error = False
            finally:
                await output_emitter.aclose()

    def _emit_error(self, api_error: Exception, recoverable: bool) -> None:
        self._current_attempt_has_error = True
        self._tts.emit(
            "error",
            TTSError(
                timestamp=time.time(),
                label=self._tts._label,
                error=api_error,
                recoverable=recoverable,
            ),
        )

    async def aclose(self) -> None:
        """Close is automatically called if the stream is completely collected"""
        await aio.cancel_and_wait(self._synthesize_task)
        self._event_ch.close()
        await self._metrics_task
        await self._tee.aclose()

    async def __anext__(self) -> SynthesizedAudio:
        try:
            val = await self._event_aiter.__anext__()
        except StopAsyncIteration:
            if not self._synthesize_task.cancelled() and (exc := self._synthesize_task.exception()):
                raise exc  # noqa: B904

            raise StopAsyncIteration from None

        return val

    def __aiter__(self) -> AsyncIterator[SynthesizedAudio]:
        return self

    async def __aenter__(self) -> ChunkedStream:
        return self

    async def __aexit__(
        self,
        exc_type: type[BaseException] | None,
        exc: BaseException | None,
        exc_tb: TracebackType | None,
    ) -> None:
        await self.aclose()


class SynthesizeStream(ABC):
    class _FlushSentinel: ...

    def __init__(self, *, tts: TTS, conn_options: APIConnectOptions) -> None:
        super().__init__()
        self._tts = tts
        self._conn_options = conn_options
        self._input_ch = aio.Chan[Union[str, SynthesizeStream._FlushSentinel]]()
        self._event_ch = aio.Chan[SynthesizedAudio]()
        self._tee = aio.itertools.tee(self._event_ch, 2)
        self._event_aiter, self._monitor_aiter = self._tee

        self._task = asyncio.create_task(self._main_task(), name="TTS._main_task")
        self._task.add_done_callback(lambda _: self._event_ch.close())
        self._metrics_task: asyncio.Task[None] | None = None  # started on first push
        self._current_attempt_has_error = False
        self._started_time: float = 0
        self._pushed_text: str = ""

        # used to track metrics
        self._mtc_pending_texts: list[str] = []
        self._mtc_text = ""
        self._num_segments = 0

    @abstractmethod
    async def _run(self, output_emitter: AudioEmitter) -> None: ...

    async def _main_task(self) -> None:
        for i in range(self._conn_options.max_retry + 1):
            output_emitter = AudioEmitter(label=self._tts.label, dst_ch=self._event_ch)
            try:
                await self._run(output_emitter)

                output_emitter.flush()
                output_emitter.end_input()
                # wait for all audio frames to be pushed & propagate errors
                await output_emitter.join()

                if self._pushed_text.strip():
                    if output_emitter.pushed_duration(idx=-1) <= 0.0:
<<<<<<< HEAD
                        raise APIError(
                            f"no audio frames were pushed on all segments for text: {self._pushed_text}"  # noqa: E501
                        )
=======
                        raise APIError(f"no audio frames were pushed for text: {self._pushed_text}")
>>>>>>> 8ba39200

                    if self._num_segments != output_emitter.num_segments:
                        raise APIError(
                            f"number of segments mismatch: expected {self._num_segments}, "
                            f"but got {output_emitter.num_segments}"
                        )

                return
            except APIError as e:
                retry_interval = self._conn_options._interval_for_retry(i)
                if self._conn_options.max_retry == 0 or self._conn_options.max_retry == i:
                    self._emit_error(e, recoverable=False)
                    raise
                else:
                    self._emit_error(e, recoverable=True)
                    logger.warning(
                        f"failed to synthesize speech, retrying in {retry_interval}s",
                        exc_info=e,
                        extra={"tts": self._tts._label, "attempt": i + 1, "streamed": True},
                    )

                await asyncio.sleep(retry_interval)
                # Reset the flag when retrying
                self._current_attempt_has_error = False
            finally:
                await output_emitter.aclose()

    def _emit_error(self, api_error: Exception, recoverable: bool) -> None:
        self._current_attempt_has_error = True
        self._tts.emit(
            "error",
            TTSError(
                timestamp=time.time(),
                label=self._tts._label,
                error=api_error,
                recoverable=recoverable,
            ),
        )

    def _mark_started(self) -> None:
        # only set the started time once, it'll get reset after we emit metrics
        if self._started_time == 0:
            self._started_time = time.perf_counter()

    async def _metrics_monitor_task(self, event_aiter: AsyncIterable[SynthesizedAudio]) -> None:
        """Task used to collect metrics"""
        audio_duration = 0.0
        ttfb = -1.0
        request_id = ""
        segment_id = ""

        def _emit_metrics() -> None:
            nonlocal audio_duration, ttfb, request_id, segment_id

            if not self._started_time or self._current_attempt_has_error:
                return

            duration = time.perf_counter() - self._started_time

            if not self._mtc_pending_texts:
                return

            text = self._mtc_pending_texts.pop(0)
            if not text:
                return

            metrics = TTSMetrics(
                timestamp=time.time(),
                request_id=request_id,
                segment_id=segment_id,
                ttfb=ttfb,
                duration=duration,
                characters_count=len(text),
                audio_duration=audio_duration,
                cancelled=self._task.cancelled(),
                label=self._tts._label,
                streamed=True,
            )
            self._tts.emit("metrics_collected", metrics)

            audio_duration = 0.0
            ttfb = -1.0
            request_id = ""
            self._started_time = 0

        async for ev in event_aiter:
            if ttfb == -1.0:
                ttfb = time.perf_counter() - self._started_time

            audio_duration += ev.frame.duration
            request_id = ev.request_id
            segment_id = ev.segment_id

            if ev.is_final:
                _emit_metrics()

    def push_text(self, token: str) -> None:
        """Push some text to be synthesized"""
        if not token or self._input_ch.closed:
            return

        self._pushed_text += token

        if self._metrics_task is None:
            self._metrics_task = asyncio.create_task(
                self._metrics_monitor_task(self._monitor_aiter), name="TTS._metrics_task"
            )

        if not self._mtc_text:
            if self._num_segments >= 1:
                logger.warning(
                    "SynthesizeStream: handling multiple segments in a single instance is "
                    "deprecated. Please create a new SynthesizeStream instance for each segment. "
                    "Most TTS plugins now use pooled WebSocket connections via ConnectionPool."
                )
                return

            self._num_segments += 1

        self._mtc_text += token
        self._input_ch.send_nowait(token)

    def flush(self) -> None:
        """Mark the end of the current segment"""
        if self._input_ch.closed:
            return

        if self._mtc_text:
            self._mtc_pending_texts.append(self._mtc_text)
            self._mtc_text = ""

        self._input_ch.send_nowait(self._FlushSentinel())

    def end_input(self) -> None:
        """Mark the end of input, no more text will be pushed"""
        self.flush()
        self._input_ch.close()

    async def aclose(self) -> None:
        """Close ths stream immediately"""
        await aio.cancel_and_wait(self._task)
        self._event_ch.close()
        self._input_ch.close()

        if self._metrics_task is not None:
            await self._metrics_task

        await self._tee.aclose()

    async def __anext__(self) -> SynthesizedAudio:
        try:
            val = await self._event_aiter.__anext__()
        except StopAsyncIteration:
            if not self._task.cancelled() and (exc := self._task.exception()):
                raise exc  # noqa: B904

            raise StopAsyncIteration from None

        return val

    def __aiter__(self) -> AsyncIterator[SynthesizedAudio]:
        return self

    async def __aenter__(self) -> SynthesizeStream:
        return self

    async def __aexit__(
        self,
        exc_type: type[BaseException] | None,
        exc: BaseException | None,
        exc_tb: TracebackType | None,
    ) -> None:
        await self.aclose()


class AudioEmitter:
    class _FlushSegment:
        pass

    @dataclass
    class _StartSegment:
        segment_id: str

    class _EndSegment:
        pass

    @dataclass
    class _SegmentContext:
        segment_id: str
        audio_duration: float = 0.0

    def __init__(
        self,
        *,
        label: str,
        dst_ch: aio.Chan[SynthesizedAudio],
    ) -> None:
        self._dst_ch = dst_ch
        self._label = label
        self._request_id: str = ""
        self._started = False
        self._num_segments = 0
        self._audio_durations: list[float] = []  # track durations per segment

    def pushed_duration(self, idx: int = -1) -> float:
        return (
            self._audio_durations[idx]
            if -len(self._audio_durations) <= idx < len(self._audio_durations)
            else 0.0
        )

    @property
    def num_segments(self) -> int:
        return self._num_segments

    def initialize(
        self,
        *,
        request_id: str,
        sample_rate: int,
        num_channels: int,
        mime_type: str,
        frame_size_ms: int = 200,
        stream: bool = False,
    ) -> None:
        if self._started:
            raise RuntimeError("AudioEmitter already started")

        self._is_raw_pcm = False
        if mime_type:
            mt = mime_type.lower().strip()
            self._is_raw_pcm = mt.startswith("audio/pcm") or mt.startswith("audio/raw")

        self._mime_type = mime_type

        if not request_id:
            logger.warning("no request_id provided for TTS %s", self._label)
            request_id = "unknown"

        self._started = True
        self._request_id = request_id
        self._frame_size_ms = frame_size_ms
        self._sample_rate = sample_rate
        self._num_channels = num_channels
        self._streaming = stream

        self._write_ch = aio.Chan[
            Union[
                bytes,
                AudioEmitter._FlushSegment,
                AudioEmitter._StartSegment,
                AudioEmitter._EndSegment,
            ]
        ]()
        self._main_atask = asyncio.create_task(self._main_task(), name="AudioEmitter._main_task")

        if not self._streaming:
            self.__start_segment(segment_id="")  # always start a segment with stream=False

    def start_segment(self, *, segment_id: str) -> None:
        if not self._streaming:
            raise RuntimeError(
                "start_segment() can only be called when SynthesizeStream is initialized "
                "with stream=True"
            )

        return self.__start_segment(segment_id=segment_id)

    def __start_segment(self, *, segment_id: str) -> None:
        if not self._started:
            raise RuntimeError("AudioEmitter isn't started")

        if self._write_ch.closed:
            return

        self._num_segments += 1
        self._write_ch.send_nowait(self._StartSegment(segment_id=segment_id))

    def end_segment(self) -> None:
        if not self._streaming:
            raise RuntimeError(
                "end_segment() can only be called when SynthesizeStream is initialized "
                "with stream=True"
            )

        return self.__end_segment()

    def __end_segment(self) -> None:
        if not self._started:
            raise RuntimeError("AudioEmitter isn't started")

        if self._write_ch.closed:
            return

        self._write_ch.send_nowait(self._EndSegment())

    def push(self, data: bytes) -> None:
        if not self._started:
            raise RuntimeError("AudioEmitter isn't started")

        if self._write_ch.closed:
            return

        self._write_ch.send_nowait(data)

    def flush(self) -> None:
        if not self._started:
            raise RuntimeError("AudioEmitter isn't started")

        if self._write_ch.closed:
            return

        if self._streaming:
            self._write_ch.send_nowait(self._FlushSegment())
        else:
            self.end_input()

    def end_input(self) -> None:
        if not self._started:
            raise RuntimeError("AudioEmitter isn't started")

        if self._write_ch.closed:
            return

        self.__end_segment()
        self._write_ch.close()

    async def join(self) -> None:
        if not self._started:
            raise RuntimeError("AudioEmitter isn't started")

        await self._main_atask

    async def aclose(self) -> None:
        if not self._started:
            return

        await aio.cancel_and_wait(self._main_atask)

    @log_exceptions(logger=logger)
    async def _main_task(self) -> None:
        audio_decoder: codecs.AudioStreamDecoder | None = None
        decode_atask: asyncio.Task | None = None
        segment_ctx: AudioEmitter._SegmentContext | None = None
        last_frame: rtc.AudioFrame | None = None
        debug_frames: list[rtc.AudioFrame] = []

        def _emit_frame(frame: rtc.AudioFrame | None = None, *, is_final: bool = False) -> None:
            nonlocal last_frame, segment_ctx
            assert segment_ctx is not None

            if last_frame is None:
                if not is_final:
                    last_frame = frame
                    return
                elif segment_ctx.audio_duration > 0:
                    if frame is None:
                        frame = rtc.AudioFrame(
                            data=b"\0\0" * (self._sample_rate // 100 * self._num_channels),
                            sample_rate=self._sample_rate,
                            num_channels=self._num_channels,
                            samples_per_channel=self._sample_rate // 100,
                        )
                    else:
                        segment_ctx.audio_duration += frame.duration
                        self._audio_durations[-1] += frame.duration

                        if lk_dump_tts:
                            debug_frames.append(frame)

                    self._dst_ch.send_nowait(
                        SynthesizedAudio(
                            frame=frame,
                            request_id=self._request_id,
                            segment_id=segment_ctx.segment_id,
                            is_final=True,
                        )
                    )
                    return

            if last_frame is not None:
                self._dst_ch.send_nowait(
                    SynthesizedAudio(
                        frame=last_frame,
                        request_id=self._request_id,
                        segment_id=segment_ctx.segment_id,
                        is_final=is_final,
                    )
                )
                segment_ctx.audio_duration += last_frame.duration
                self._audio_durations[-1] += last_frame.duration

                if lk_dump_tts:
                    debug_frames.append(last_frame)

            last_frame = frame

        def _flush_frame() -> None:
            nonlocal last_frame, segment_ctx
            assert segment_ctx is not None

            if last_frame is None:
                return

            self._dst_ch.send_nowait(
                SynthesizedAudio(
                    frame=last_frame,
                    request_id=self._request_id,
                    segment_id=segment_ctx.segment_id,
                    is_final=False,  # flush isn't final
                )
            )
            segment_ctx.audio_duration += last_frame.duration
            self._audio_durations[-1] += last_frame.duration

            if lk_dump_tts:
                debug_frames.append(last_frame)

            last_frame = None

        def dump_segment() -> None:
            nonlocal segment_ctx
            assert segment_ctx is not None

            if not lk_dump_tts or not debug_frames:
                return

            ts = datetime.datetime.now().strftime("%Y-%m-%d_%H-%M-%S")
            fname = (
                f"lk_dump/{self._label}_{self._request_id}_{segment_ctx.segment_id}_{ts}.wav"
                if self._streaming
                else f"lk_dump/{self._label}_{self._request_id}_{ts}.wav"
            )
            with open(fname, "wb") as f:
                f.write(rtc.combine_audio_frames(debug_frames).to_wav_bytes())

            debug_frames.clear()

        @log_exceptions(logger=logger)
        async def _decode_task() -> None:
            nonlocal audio_decoder, segment_ctx
            assert segment_ctx is not None
            assert audio_decoder is not None

            audio_byte_stream: audio.AudioByteStream | None = None
            async for frame in audio_decoder:
                if audio_byte_stream is None:
                    audio_byte_stream = audio.AudioByteStream(
                        sample_rate=frame.sample_rate,
                        num_channels=frame.num_channels,
                        samples_per_channel=int(frame.sample_rate // 1000 * self._frame_size_ms),
                    )
                for f in audio_byte_stream.push(frame.data):
                    _emit_frame(f)

            if audio_byte_stream:
                for f in audio_byte_stream.flush():
                    _emit_frame(f)

            await audio_decoder.aclose()

        audio_byte_stream: audio.AudioByteStream | None = None
        try:
            async for data in self._write_ch:
                if isinstance(data, AudioEmitter._StartSegment):
                    if segment_ctx:
                        raise RuntimeError(
                            "start_segment() called before the previous segment was ended"
                        )

                    self._audio_durations.append(0.0)
                    segment_ctx = AudioEmitter._SegmentContext(segment_id=data.segment_id)
                    continue

                if not segment_ctx:
                    if self._streaming:
                        if isinstance(data, (AudioEmitter._EndSegment, AudioEmitter._FlushSegment)):
                            continue  # empty segment, ignore

                        raise RuntimeError(
                            "start_segment() must be called before pushing audio data"
                        )

                if self._is_raw_pcm:
                    if isinstance(data, bytes):
                        if audio_byte_stream is None:
                            audio_byte_stream = audio.AudioByteStream(
                                sample_rate=self._sample_rate,
                                num_channels=self._num_channels,
                                samples_per_channel=int(
                                    self._sample_rate // 1000 * self._frame_size_ms
                                ),
                            )

                        for f in audio_byte_stream.push(data):
                            _emit_frame(f)
                    elif audio_byte_stream:
                        if isinstance(data, AudioEmitter._FlushSegment):
                            for f in audio_byte_stream.flush():
                                _emit_frame(f)

                            _flush_frame()
                        elif isinstance(data, AudioEmitter._EndSegment):
                            for f in audio_byte_stream.flush():
                                _emit_frame(f)

                            _emit_frame(is_final=True)
                            dump_segment()
                            segment_ctx = audio_byte_stream = last_frame = None
                        else:
                            logger.warning("unknown data type: %s", type(data))
                else:
                    if isinstance(data, bytes):
                        if not audio_decoder:
                            audio_decoder = codecs.AudioStreamDecoder(
                                sample_rate=self._sample_rate,
                                num_channels=self._num_channels,
                                format=self._mime_type,
                            )
                            decode_atask = asyncio.create_task(_decode_task())

                        audio_decoder.push(data)
                    elif audio_decoder and decode_atask:
                        if isinstance(data, AudioEmitter._FlushSegment):
                            audio_decoder.end_input()
                            await decode_atask
                            _flush_frame()

                        elif isinstance(data, AudioEmitter._EndSegment):
                            audio_decoder.end_input()
                            await decode_atask
                            _emit_frame(is_final=True)
                            dump_segment()
                            audio_decoder = segment_ctx = audio_byte_stream = last_frame = None
                        else:
                            logger.warning("unknown data type: %s", type(data))

        finally:
            if audio_decoder and decode_atask:
                await audio_decoder.aclose()
                await aio.cancel_and_wait(decode_atask)<|MERGE_RESOLUTION|>--- conflicted
+++ resolved
@@ -317,13 +317,7 @@
 
                 if self._pushed_text.strip():
                     if output_emitter.pushed_duration(idx=-1) <= 0.0:
-<<<<<<< HEAD
-                        raise APIError(
-                            f"no audio frames were pushed on all segments for text: {self._pushed_text}"  # noqa: E501
-                        )
-=======
                         raise APIError(f"no audio frames were pushed for text: {self._pushed_text}")
->>>>>>> 8ba39200
 
                     if self._num_segments != output_emitter.num_segments:
                         raise APIError(
