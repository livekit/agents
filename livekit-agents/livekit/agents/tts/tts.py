--- conflicted
+++ resolved
@@ -2,14 +2,10 @@
 
 from abc import ABC, abstractmethod
 from dataclasses import dataclass
-<<<<<<< HEAD
 from enum import Enum
 from typing import AsyncIterable
 
 from livekit import rtc
-=======
-from typing import AsyncIterable
->>>>>>> d2f9d59b
 
 
 @dataclass
