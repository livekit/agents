from __future__ import annotations

import os
import asyncio
import datetime
import os
import time
from abc import ABC, abstractmethod
from collections.abc import AsyncIterable, AsyncIterator
from dataclasses import dataclass
from types import TracebackType
from typing import Generic, Literal, TypeVar, Union

from pydantic import BaseModel, ConfigDict, Field

from livekit import rtc

from .._exceptions import APIError
from ..log import logger
from ..metrics import TTSMetrics
<<<<<<< HEAD
from ..types import DEFAULT_API_CONNECT_OPTIONS, APIConnectOptions
from ..utils import aio, codecs, audio, log_exceptions
=======
from ..types import APIConnectOptions, DEFAULT_API_CONNECT_OPTIONS
from ..utils import aio, audio, codecs, log_exceptions
>>>>>>> 64db393f

lk_dump_tts = int(os.getenv("LK_DUMP_TTS", 0))


@dataclass
class SynthesizedAudio:
    frame: rtc.AudioFrame
    """Synthesized audio frame"""
    request_id: str
    """Request ID (one segment could be made up of multiple requests)"""
    is_final: bool = False
    """Whether this is latest frame of the segment"""
    segment_id: str = ""
    """Segment ID, each segment is separated by a flush (streaming only)"""
    delta_text: str = ""
    """Current segment of the synthesized audio (streaming only)"""


@dataclass
class TTSCapabilities:
    streaming: bool
    """Whether this TTS supports streaming (generally using websockets)"""


class TTSError(BaseModel):
    model_config = ConfigDict(arbitrary_types_allowed=True)
    type: Literal["tts_error"] = "tts_error"
    timestamp: float
    label: str
    error: Exception = Field(..., exclude=True)
    recoverable: bool


TEvent = TypeVar("TEvent")


class TTS(
    ABC,
    rtc.EventEmitter[Union[Literal["metrics_collected", "error"], TEvent]],
    Generic[TEvent],
):
    def __init__(
        self,
        *,
        capabilities: TTSCapabilities,
        sample_rate: int,
        num_channels: int,
    ) -> None:
        super().__init__()
        self._capabilities = capabilities
        self._sample_rate = sample_rate
        self._num_channels = num_channels
        self._label = f"{type(self).__module__}.{type(self).__name__}"

    @property
    def label(self) -> str:
        return self._label

    @property
    def capabilities(self) -> TTSCapabilities:
        return self._capabilities

    @property
    def sample_rate(self) -> int:
        return self._sample_rate

    @property
    def num_channels(self) -> int:
        return self._num_channels

    @abstractmethod
<<<<<<< HEAD
    def synthesize(self, text: str, *, conn_options: APIConnectOptions) -> ChunkedStream: ...
=======
    def synthesize(
        self, text: str, *, conn_options: APIConnectOptions = DEFAULT_API_CONNECT_OPTIONS
    ) -> ChunkedStream: ...
>>>>>>> 64db393f

    def stream(
        self, *, conn_options: APIConnectOptions = DEFAULT_API_CONNECT_OPTIONS
    ) -> SynthesizeStream:
        raise NotImplementedError(
            "streaming is not supported by this TTS, please use a different TTS or use a StreamAdapter"  # noqa: E501
        )

    def prewarm(self) -> None:
        """Pre-warm connection to the TTS service"""
        pass

    async def aclose(self) -> None: ...

    async def __aenter__(self) -> TTS:
        return self

    async def __aexit__(
        self,
        exc_type: type[BaseException] | None,
        exc: BaseException | None,
        exc_tb: TracebackType | None,
    ) -> None:
        await self.aclose()


class ChunkedStream(ABC):
    """Used by the non-streamed synthesize API, some providers support chunked http responses"""

    def __init__(
        self,
        *,
        tts: TTS,
        input_text: str,
        conn_options: APIConnectOptions,
    ) -> None:
        self._input_text = input_text
        self._tts = tts
        self._conn_options = conn_options
        self._event_ch = aio.Chan[SynthesizedAudio]()

        self._tee = aio.itertools.tee(self._event_ch, 2)
        self._event_aiter, monitor_aiter = self._tee
        self._current_attempt_has_error = False
        self._metrics_task = asyncio.create_task(
            self._metrics_monitor_task(monitor_aiter), name="TTS._metrics_task"
        )
        self._synthesize_task = asyncio.create_task(self._main_task(), name="TTS._synthesize_task")
        self._synthesize_task.add_done_callback(lambda _: self._event_ch.close())

    @property
    def input_text(self) -> str:
        return self._input_text

    @property
    def done(self) -> bool:
        return self._synthesize_task.done()

    @property
    def exception(self) -> BaseException | None:
        return self._synthesize_task.exception()

    async def _metrics_monitor_task(self, event_aiter: AsyncIterable[SynthesizedAudio]) -> None:
        """Task used to collect metrics"""

        start_time = time.perf_counter()
        audio_duration = 0.0
        ttfb = -1.0
        request_id = ""

        async for ev in event_aiter:
            request_id = ev.request_id
            if ttfb == -1.0:
                ttfb = time.perf_counter() - start_time

            audio_duration += ev.frame.duration

        duration = time.perf_counter() - start_time

        if self._current_attempt_has_error:
            return

        metrics = TTSMetrics(
            timestamp=time.time(),
            request_id=request_id,
            ttfb=ttfb,
            duration=duration,
            characters_count=len(self._input_text),
            audio_duration=audio_duration,
            cancelled=self._synthesize_task.cancelled(),
            label=self._tts._label,
            streamed=False,
        )
        self._tts.emit("metrics_collected", metrics)

    async def collect(self) -> rtc.AudioFrame:
        """Utility method to collect every frame in a single call"""
        frames = []
        async for ev in self:
            frames.append(ev.frame)

        return rtc.combine_audio_frames(frames)

    @abstractmethod
<<<<<<< HEAD
    async def _run(self, output_emitter: SynthesizedAudioEmitter) -> None: ...

    async def _main_task(self) -> None:
        for i in range(self._conn_options.max_retry + 1):
            output_emitter = SynthesizedAudioEmitter(label=self._tts.label, dst_ch=self._event_ch)
            try:
                await self._run(output_emitter)

                # wait for all audio frames to be pushed & propagate errors
                await output_emitter.join()

                if output_emitter.pushed_duration <= 0.0:
=======
    async def _run(self, output_emitter: AudioEmitter) -> None: ...

    async def _main_task(self) -> None:
        for i in range(self._conn_options.max_retry + 1):
            output_emitter = AudioEmitter(label=self._tts.label, dst_ch=self._event_ch)
            try:
                await self._run(output_emitter)

                output_emitter.flush()
                # wait for all audio frames to be pushed & propagate errors
                await output_emitter.join()

                if output_emitter.pushed_duration() <= 0.0:
>>>>>>> 64db393f
                    raise APIError("no audio frames were pushed")

                return
            except APIError as e:
                retry_interval = self._conn_options._interval_for_retry(i)
                if self._conn_options.max_retry == 0 or self._conn_options.max_retry == i:
                    self._emit_error(e, recoverable=False)
                    raise
                else:
                    self._emit_error(e, recoverable=True)
                    logger.warning(
                        f"failed to synthesize speech, retrying in {retry_interval}s",
                        exc_info=e,
                        extra={"tts": self._tts._label, "attempt": i + 1, "streamed": False},
                    )

                await asyncio.sleep(retry_interval)
                # Reset the flag when retrying
                self._current_attempt_has_error = False
            finally:
                await output_emitter.aclose()

    def _emit_error(self, api_error: Exception, recoverable: bool) -> None:
        self._current_attempt_has_error = True
        self._tts.emit(
            "error",
            TTSError(
                timestamp=time.time(),
                label=self._tts._label,
                error=api_error,
                recoverable=recoverable,
            ),
        )

    async def aclose(self) -> None:
        """Close is automatically called if the stream is completely collected"""
        await aio.cancel_and_wait(self._synthesize_task)
        self._event_ch.close()
        await self._metrics_task
        await self._tee.aclose()

    async def __anext__(self) -> SynthesizedAudio:
        try:
            val = await self._event_aiter.__anext__()
        except StopAsyncIteration:
            if not self._synthesize_task.cancelled() and (exc := self._synthesize_task.exception()):
                raise exc  # noqa: B904

            raise StopAsyncIteration from None

        return val

    def __aiter__(self) -> AsyncIterator[SynthesizedAudio]:
        return self

    async def __aenter__(self) -> ChunkedStream:
        return self

    async def __aexit__(
        self,
        exc_type: type[BaseException] | None,
        exc: BaseException | None,
        exc_tb: TracebackType | None,
    ) -> None:
        await self.aclose()


class SynthesizeStream(ABC):
    class _FlushSentinel: ...

    def __init__(self, *, tts: TTS, conn_options: APIConnectOptions) -> None:
        super().__init__()
        self._tts = tts
        self._conn_options = conn_options
        self._input_ch = aio.Chan[Union[str, SynthesizeStream._FlushSentinel]]()
        self._event_ch = aio.Chan[SynthesizedAudio]()
        self._tee = aio.itertools.tee(self._event_ch, 2)
        self._event_aiter, self._monitor_aiter = self._tee

        self._task = asyncio.create_task(self._main_task(), name="TTS._main_task")
        self._task.add_done_callback(lambda _: self._event_ch.close())
        self._metrics_task: asyncio.Task[None] | None = None  # started on first push
        self._current_attempt_has_error = False
        self._started_time: float = 0

        # used to track metrics
        self._mtc_pending_texts: list[str] = []
        self._mtc_text = ""
        self._num_segments = 0

    @abstractmethod
<<<<<<< HEAD
    async def _run(self, output_emitter: SynthesizedAudioEmitter) -> None: ...
=======
    async def _run(self, output_emitter: AudioEmitter) -> None: ...
>>>>>>> 64db393f

    async def _main_task(self) -> None:
        for i in range(self._conn_options.max_retry + 1):
            output_emitter = AudioEmitter(label=self._tts.label, dst_ch=self._event_ch)
            try:
                await self._run(output_emitter)

                output_emitter.flush()
                output_emitter.end_input()
                # wait for all audio frames to be pushed & propagate errors
                await output_emitter.join()

                if output_emitter.pushed_duration(idx=-1) <= 0.0:
                    raise APIError("no audio frames were pushed on all segments")

                if self._num_segments != output_emitter.num_segments:
                    raise APIError(
                        f"number of segments mismatch: expected {self._num_segments}, "
                        f"but got {output_emitter.num_segments}"
                    )

                return
            except APIError as e:
                retry_interval = self._conn_options._interval_for_retry(i)
                if self._conn_options.max_retry == 0 or self._conn_options.max_retry == i:
                    self._emit_error(e, recoverable=False)
                    raise
                else:
                    self._emit_error(e, recoverable=True)
                    logger.warning(
                        f"failed to synthesize speech, retrying in {retry_interval}s",
                        exc_info=e,
                        extra={"tts": self._tts._label, "attempt": i + 1, "streamed": True},
                    )

                await asyncio.sleep(retry_interval)
                # Reset the flag when retrying
                self._current_attempt_has_error = False
            finally:
                await output_emitter.aclose()

    def _emit_error(self, api_error: Exception, recoverable: bool) -> None:
        self._current_attempt_has_error = True
        self._tts.emit(
            "error",
            TTSError(
                timestamp=time.time(),
                label=self._tts._label,
                error=api_error,
                recoverable=recoverable,
            ),
        )

    def _mark_started(self) -> None:
        # only set the started time once, it'll get reset after we emit metrics
        if self._started_time == 0:
            self._started_time = time.perf_counter()

    async def _metrics_monitor_task(self, event_aiter: AsyncIterable[SynthesizedAudio]) -> None:
        """Task used to collect metrics"""
        print("STARTED")
        audio_duration = 0.0
        ttfb = -1.0
        request_id = ""
        segment_id = ""

        def _emit_metrics():
            nonlocal audio_duration, ttfb, request_id, segment_id

            if not self._started_time or self._current_attempt_has_error:
                return

            duration = time.perf_counter() - self._started_time

            if not self._mtc_pending_texts:
                return

            text = self._mtc_pending_texts.pop(0)
            if not text:
                return

            metrics = TTSMetrics(
                timestamp=time.time(),
                request_id=request_id,
                segment_id=segment_id,
                ttfb=ttfb,
                duration=duration,
                characters_count=len(text),
                audio_duration=audio_duration,
                cancelled=self._task.cancelled(),
                label=self._tts._label,
                streamed=True,
            )
            self._tts.emit("metrics_collected", metrics)

            audio_duration = 0.0
            ttfb = -1.0
            request_id = ""
            self._started_time = 0

        async for ev in event_aiter:
            if ttfb == -1.0:
                ttfb = time.perf_counter() - self._started_time

            audio_duration += ev.frame.duration
            request_id = ev.request_id
            segment_id = ev.segment_id

            if ev.is_final:
                _emit_metrics()

    def push_text(self, token: str) -> None:
        """Push some text to be synthesized"""
        if not token:
            return

        if self._metrics_task is None:
            self._metrics_task = asyncio.create_task(
                self._metrics_monitor_task(self._monitor_aiter), name="TTS._metrics_task"
            )

        if not self._mtc_text:
            self._num_segments += 1

        self._mtc_text += token
        self._check_input_not_ended()
        self._check_not_closed()
        self._input_ch.send_nowait(token)

    def flush(self) -> None:
        """Mark the end of the current segment"""
        if self._mtc_text:
            self._mtc_pending_texts.append(self._mtc_text)
            self._mtc_text = ""

        self._check_input_not_ended()
        self._check_not_closed()
        self._input_ch.send_nowait(self._FlushSentinel())

    def end_input(self) -> None:
        """Mark the end of input, no more text will be pushed"""
        self.flush()
        self._input_ch.close()

    async def aclose(self) -> None:
        """Close ths stream immediately"""
        await aio.cancel_and_wait(self._task)
        self._event_ch.close()

        if self._metrics_task is not None:
            await self._metrics_task

        await self._tee.aclose()

    def _check_not_closed(self) -> None:
        if self._event_ch.closed:
            cls = type(self)
            raise RuntimeError(f"{cls.__module__}.{cls.__name__} is closed")

    def _check_input_not_ended(self) -> None:
        if self._input_ch.closed:
            cls = type(self)
            raise RuntimeError(f"{cls.__module__}.{cls.__name__} input ended")

    async def __anext__(self) -> SynthesizedAudio:
        try:
            val = await self._event_aiter.__anext__()
        except StopAsyncIteration:
            if not self._task.cancelled() and (exc := self._task.exception()):
                raise exc  # noqa: B904

            raise StopAsyncIteration from None

        return val

    def __aiter__(self) -> AsyncIterator[SynthesizedAudio]:
        return self

    async def __aenter__(self) -> SynthesizeStream:
        return self

    async def __aexit__(
        self,
        exc_type: type[BaseException] | None,
        exc: BaseException | None,
        exc_tb: TracebackType | None,
    ) -> None:
        await self.aclose()


<<<<<<< HEAD
class SynthesizedAudioEmitter:
    """
    Utility for buffering and emitting audio frames with metadata to a channel.
    This class helps TTS implementers to correctly handle is_final logic when streaming responses.
    """
=======
class AudioEmitter:
    class _FlushSegment:
        pass

    @dataclass
    class _StartSegment:
        segment_id: str

    class _EndSegment:
        pass

    @dataclass
    class _SegmentContext:
        segment_id: str
        audio_duration: float = 0.0
>>>>>>> 64db393f

    def __init__(
        self,
        *,
        label: str,
        dst_ch: aio.Chan[SynthesizedAudio],
<<<<<<< HEAD
    ) -> None:
        self._dst_ch = dst_ch
        self._label = label
        self._audio_decoder: codecs.AudioStreamDecoder | None = None
        self._audio_byte_stream: audio.AudioByteStream | None = None
        self._frame: rtc.AudioFrame | None = None
        self._request_id: str | None = None
        self._segment_id: str | None = None
        self._started = False
        self._pushed_duration = 0.0

        # when lk_dump_tts is 1
        self._dump_tts_frames = []

    @property
    def pushed_duration(self) -> float:
        return self._pushed_duration

    def start(
        self,
        *,
        request_id: str | None = None,
        segment_id: str | None = None,
        sample_rate: int | None = None,
        num_channels: int | None = None,
        is_raw_pcm: bool = False,
        frame_size_ms: int = 200,
    ) -> None:
        if self._started:
            raise RuntimeError("AudioEmitter already started")

        if is_raw_pcm and (sample_rate is None or num_channels is None):
            raise ValueError("sample_rate and num_channels must be provided if is_raw_pcm is True")

        if not request_id:
            logger.warning("No request_id provided for TTS %s", self._label)
            request_id = "unknown"

        if not segment_id:
            segment_id = ""  # defaults to empty (only available in streaming mode)

        self._request_id = request_id
        self._segment_id = segment_id
        self._started = True
        self._frame_size_ms = frame_size_ms
        self._sample_rate = sample_rate
        self._num_channels = num_channels

        if not is_raw_pcm:
            self._audio_decoder = codecs.AudioStreamDecoder(
                sample_rate=sample_rate,
                num_channels=num_channels,
            )

        self._write_ch = aio.Chan[bytes]()
        self._main_atask = asyncio.create_task(
            self._main_task(), name="SynthesizedAudioEmitter._main_task"
        )

    @log_exceptions(logger=logger)
    async def _main_task(self) -> None:
        if self._audio_decoder is not None:
            async for frame in self._audio_decoder:
                if self._audio_byte_stream is None:
                    self._audio_byte_stream = audio.AudioByteStream(
                        sample_rate=frame.sample_rate,
                        num_channels=frame.num_channels,
                        samples_per_channel=int(frame.sample_rate // 1000 * self._frame_size_ms),
                    )

                for f in self._audio_byte_stream.push(frame.data):
                    self._emit_frame(f)

            if self._audio_byte_stream is not None:
                for f in self._audio_byte_stream.flush():
                    self._emit_frame(f)
        else:
            assert self._sample_rate is not None, "sample_rate isn't None if is_raw_pcm is True"
            assert self._num_channels is not None, "num_channels isn't None if is_raw_pcm is True"
            self._audio_byte_stream = audio.AudioByteStream(
                sample_rate=self._sample_rate,
                num_channels=self._num_channels,
                samples_per_channel=int(self._sample_rate // 1000 * self._frame_size_ms),
            )

            async for data in self._write_ch:
                for f in self._audio_byte_stream.push(data):
                    self._emit_frame(f)

            for f in self._audio_byte_stream.flush():
                self._emit_frame(f)

        self._emit_frame(is_final=True)

    def push(self, data: bytes) -> None:
        if not self._started:
            raise RuntimeError("AudioEmitter isn't started")

        if self._audio_decoder is not None:
            self._audio_decoder.push(data)
        else:
            self._write_ch.send_nowait(data)

    def flush(self):
        if not self._started:
            raise RuntimeError("AudioEmitter isn't started")

        if self._audio_decoder is not None:
            self._audio_decoder.end_input()
        else:
            self._write_ch.close()

    async def join(self) -> None:
        if not self._started:
            return

        await self._main_atask  # this will also raise any error that occurred in the main task

    async def aclose(self) -> None:
        if not self._started:
            return

        await aio.cancel_and_wait(self._main_atask)

        if self._audio_decoder is not None:
            await self._audio_decoder.aclose()

        if lk_dump_tts:
            if len(self._dump_tts_frames) == 0:
                logger.warning("No frames to dump for TTS %s", self._label)
                return

            timestamp = datetime.datetime.now().strftime("%Y-%m-%d_%H-%M-%S")
            filename = f"lk_dump/tts_{self._label}_{self._request_id}_{timestamp}.wav"
            with open(filename, "wb") as f:
                f.write(rtc.combine_audio_frames(self._dump_tts_frames).to_wav_bytes())

    def _emit_frame(self, frame: rtc.AudioFrame | None = None, *, is_final: bool = False):
        if self._frame is None:
            self._frame = frame
            return

        assert self._request_id is not None
        assert self._segment_id is not None

        self._dst_ch.send_nowait(
            SynthesizedAudio(
                frame=self._frame,
                request_id=self._request_id,
                segment_id=self._segment_id,
                is_final=is_final,
            )
        )

        if lk_dump_tts:
            self._dump_tts_frames.append(self._frame)

        self._pushed_duration += self._frame.duration
        self._frame = frame
=======
    ) -> None:
        self._dst_ch = dst_ch
        self._label = label
        self._request_id: str = ""
        self._started = False
        self._num_segments = 0
        self._audio_durations: list[float] = []  # track durations per segment

    def pushed_duration(self, idx: int = -1) -> float:
        return (
            self._audio_durations[idx]
            if -len(self._audio_durations) <= idx < len(self._audio_durations)
            else 0.0
        )

    @property
    def num_segments(self) -> int:
        return self._num_segments

    def initialize(
        self,
        *,
        request_id: str,
        sample_rate: int,
        num_channels: int,
        mime_type: str,
        frame_size_ms: int = 200,
        stream: bool = False,
    ) -> None:
        if self._started:
            raise RuntimeError("AudioEmitter already started")

        self._is_raw_pcm = False
        if mime_type:
            mt = mime_type.lower().strip()
            self._is_raw_pcm = mt.startswith("audio/pcm") or mt.startswith("audio/raw")

        self._mime_type = mime_type

        if not request_id:
            logger.warning("no request_id provided for TTS %s", self._label)
            request_id = "unknown"

        self._started = True
        self._request_id = request_id
        self._frame_size_ms = frame_size_ms
        self._sample_rate = sample_rate
        self._num_channels = num_channels
        self._streaming = stream

        self._write_ch = aio.Chan[
            Union[
                bytes,
                AudioEmitter._FlushSegment,
                AudioEmitter._StartSegment,
                AudioEmitter._EndSegment,
            ]
        ]()
        self._main_atask = asyncio.create_task(self._main_task(), name="AudioEmitter._main_task")

        if not self._streaming:
            self.__start_segment(segment_id="")  # always start a segment with stream=False

    def start_segment(self, *, segment_id: str) -> None:
        if not self._streaming:
            raise RuntimeError(
                "start_segment() can only be called when SynthesizeStream is initialized "
                "with stream=True"
            )

        return self.__start_segment(segment_id=segment_id)

    def __start_segment(self, *, segment_id: str) -> None:
        if not self._started:
            raise RuntimeError("AudioEmitter isn't started")

        if self._write_ch.closed:
            return

        self._num_segments += 1
        self._write_ch.send_nowait(self._StartSegment(segment_id=segment_id))

    def end_segment(self) -> None:
        if not self._streaming:
            raise RuntimeError(
                "end_segment() can only be called when SynthesizeStream is initialized "
                "with stream=True"
            )

        return self.__end_segment()

    def __end_segment(self) -> None:
        if not self._started:
            raise RuntimeError("AudioEmitter isn't started")

        if self._write_ch.closed:
            return

        self._write_ch.send_nowait(self._EndSegment())

    def push(self, data: bytes) -> None:
        if not self._started:
            raise RuntimeError("AudioEmitter isn't started")

        if self._write_ch.closed:
            return

        self._write_ch.send_nowait(data)

    def flush(self) -> None:
        if not self._started:
            raise RuntimeError("AudioEmitter isn't started")

        if self._write_ch.closed:
            return

        if self._streaming:
            self._write_ch.send_nowait(self._FlushSegment())
        else:
            self.end_input()

    def end_input(self) -> None:
        if not self._started:
            raise RuntimeError("AudioEmitter isn't started")

        if self._write_ch.closed:
            return

        self.__end_segment()
        self._write_ch.close()

    async def join(self) -> None:
        if not self._started:
            raise RuntimeError("AudioEmitter isn't started")

        await self._main_atask

    async def aclose(self) -> None:
        if not self._started:
            return

        await aio.cancel_and_wait(self._main_atask)

    @log_exceptions(logger=logger)
    async def _main_task(self) -> None:
        audio_decoder: codecs.AudioStreamDecoder | None = None
        decode_atask: asyncio.Task | None = None
        segment_ctx: AudioEmitter._SegmentContext | None = None
        last_frame: rtc.AudioFrame | None = None
        debug_frames: list[rtc.AudioFrame] = []

        def _emit_frame(frame: rtc.AudioFrame | None = None, *, is_final: bool = False) -> None:
            nonlocal last_frame, segment_ctx
            assert segment_ctx is not None

            if last_frame is None:
                if not is_final:
                    last_frame = frame
                    return
                elif segment_ctx.audio_duration > 0:
                    if frame is None:
                        frame = rtc.AudioFrame(
                            data=b"\0\0" * (self._sample_rate // 100 * self._num_channels),
                            sample_rate=self._sample_rate,
                            num_channels=self._num_channels,
                            samples_per_channel=self._sample_rate // 100,
                        )
                    else:
                        segment_ctx.audio_duration += frame.duration
                        self._audio_durations[-1] += frame.duration

                        if lk_dump_tts:
                            debug_frames.append(frame)

                    self._dst_ch.send_nowait(
                        SynthesizedAudio(
                            frame=frame,
                            request_id=self._request_id,
                            segment_id=segment_ctx.segment_id,
                            is_final=True,
                        )
                    )
                    return

            if last_frame is not None:
                self._dst_ch.send_nowait(
                    SynthesizedAudio(
                        frame=last_frame,
                        request_id=self._request_id,
                        segment_id=segment_ctx.segment_id,
                        is_final=is_final,
                    )
                )
                segment_ctx.audio_duration += last_frame.duration
                self._audio_durations[-1] += last_frame.duration

                if lk_dump_tts:
                    debug_frames.append(last_frame)

            last_frame = frame

        def _flush_frame() -> None:
            nonlocal last_frame, segment_ctx
            assert segment_ctx is not None

            if last_frame is None:
                return

            self._dst_ch.send_nowait(
                SynthesizedAudio(
                    frame=last_frame,
                    request_id=self._request_id,
                    segment_id=segment_ctx.segment_id,
                    is_final=False,  # flush isn't final
                )
            )
            segment_ctx.audio_duration += last_frame.duration
            self._audio_durations[-1] += last_frame.duration

            if lk_dump_tts:
                debug_frames.append(last_frame)

            last_frame = None

        def dump_segment() -> None:
            nonlocal segment_ctx
            assert segment_ctx is not None

            if not lk_dump_tts or not debug_frames:
                return

            ts = datetime.datetime.now().strftime("%Y-%m-%d_%H-%M-%S")
            fname = (
                f"lk_dump/{self._label}_{self._request_id}_{segment_ctx.segment_id}_{ts}.wav"
                if self._streaming
                else f"lk_dump/{self._label}_{self._request_id}_{ts}.wav"
            )
            with open(fname, "wb") as f:
                f.write(rtc.combine_audio_frames(debug_frames).to_wav_bytes())

            debug_frames.clear()

        @log_exceptions(logger=logger)
        async def _decode_task() -> None:
            nonlocal audio_decoder, segment_ctx
            assert segment_ctx is not None
            assert audio_decoder is not None

            audio_byte_stream: audio.AudioByteStream | None = None
            async for frame in audio_decoder:
                if audio_byte_stream is None:
                    audio_byte_stream = audio.AudioByteStream(
                        sample_rate=frame.sample_rate,
                        num_channels=frame.num_channels,
                        samples_per_channel=int(frame.sample_rate // 1000 * self._frame_size_ms),
                    )
                for f in audio_byte_stream.push(frame.data):
                    _emit_frame(f)

            if audio_byte_stream:
                for f in audio_byte_stream.flush():
                    _emit_frame(f)

            await audio_decoder.aclose()

        audio_byte_stream: audio.AudioByteStream | None = None
        try:
            async for data in self._write_ch:
                if isinstance(data, AudioEmitter._StartSegment):
                    if segment_ctx:
                        raise RuntimeError(
                            "start_segment() called before the previous segment was ended"
                        )

                    self._audio_durations.append(0.0)
                    segment_ctx = AudioEmitter._SegmentContext(segment_id=data.segment_id)
                    continue

                if not segment_ctx:
                    if self._streaming:
                        if isinstance(data, (AudioEmitter._EndSegment, AudioEmitter._FlushSegment)):
                            continue  # empty segment, ignore

                        raise RuntimeError(
                            "start_segment() must be called before pushing audio data"
                        )

                if self._is_raw_pcm:
                    if isinstance(data, bytes):
                        if audio_byte_stream is None:
                            audio_byte_stream = audio.AudioByteStream(
                                sample_rate=self._sample_rate,
                                num_channels=self._num_channels,
                                samples_per_channel=int(
                                    self._sample_rate // 1000 * self._frame_size_ms
                                ),
                            )

                        for f in audio_byte_stream.push(data):
                            _emit_frame(f)
                    elif audio_byte_stream:
                        if isinstance(data, AudioEmitter._FlushSegment):
                            for f in audio_byte_stream.flush():
                                _emit_frame(f)

                            _flush_frame()
                        elif isinstance(data, AudioEmitter._EndSegment):
                            for f in audio_byte_stream.flush():
                                _emit_frame(f)

                            _emit_frame(is_final=True)
                            dump_segment()
                            segment_ctx = audio_byte_stream = last_frame = None
                        else:
                            logger.warning("unknown data type: %s", type(data))
                else:
                    if isinstance(data, bytes):
                        if not audio_decoder:
                            audio_decoder = codecs.AudioStreamDecoder(
                                sample_rate=self._sample_rate,
                                num_channels=self._num_channels,
                                format=self._mime_type,
                            )
                            decode_atask = asyncio.create_task(_decode_task())

                        audio_decoder.push(data)
                    elif audio_decoder and decode_atask:
                        if isinstance(data, AudioEmitter._FlushSegment):
                            audio_decoder.end_input()
                            await decode_atask
                            _flush_frame()

                        elif isinstance(data, AudioEmitter._EndSegment):
                            audio_decoder.end_input()
                            await decode_atask
                            _emit_frame(is_final=True)
                            dump_segment()
                            audio_decoder = segment_ctx = audio_byte_stream = last_frame = None
                        else:
                            logger.warning("unknown data type: %s", type(data))

        finally:
            if audio_decoder and decode_atask:
                await audio_decoder.aclose()
                await aio.cancel_and_wait(decode_atask)
>>>>>>> 64db393f
<|MERGE_RESOLUTION|>--- conflicted
+++ resolved
@@ -1,6 +1,5 @@
 from __future__ import annotations
 
-import os
 import asyncio
 import datetime
 import os
@@ -18,13 +17,8 @@
 from .._exceptions import APIError
 from ..log import logger
 from ..metrics import TTSMetrics
-<<<<<<< HEAD
-from ..types import DEFAULT_API_CONNECT_OPTIONS, APIConnectOptions
-from ..utils import aio, codecs, audio, log_exceptions
-=======
 from ..types import APIConnectOptions, DEFAULT_API_CONNECT_OPTIONS
 from ..utils import aio, audio, codecs, log_exceptions
->>>>>>> 64db393f
 
 lk_dump_tts = int(os.getenv("LK_DUMP_TTS", 0))
 
@@ -96,13 +90,9 @@
         return self._num_channels
 
     @abstractmethod
-<<<<<<< HEAD
-    def synthesize(self, text: str, *, conn_options: APIConnectOptions) -> ChunkedStream: ...
-=======
     def synthesize(
         self, text: str, *, conn_options: APIConnectOptions = DEFAULT_API_CONNECT_OPTIONS
     ) -> ChunkedStream: ...
->>>>>>> 64db393f
 
     def stream(
         self, *, conn_options: APIConnectOptions = DEFAULT_API_CONNECT_OPTIONS
@@ -207,20 +197,6 @@
         return rtc.combine_audio_frames(frames)
 
     @abstractmethod
-<<<<<<< HEAD
-    async def _run(self, output_emitter: SynthesizedAudioEmitter) -> None: ...
-
-    async def _main_task(self) -> None:
-        for i in range(self._conn_options.max_retry + 1):
-            output_emitter = SynthesizedAudioEmitter(label=self._tts.label, dst_ch=self._event_ch)
-            try:
-                await self._run(output_emitter)
-
-                # wait for all audio frames to be pushed & propagate errors
-                await output_emitter.join()
-
-                if output_emitter.pushed_duration <= 0.0:
-=======
     async def _run(self, output_emitter: AudioEmitter) -> None: ...
 
     async def _main_task(self) -> None:
@@ -234,7 +210,6 @@
                 await output_emitter.join()
 
                 if output_emitter.pushed_duration() <= 0.0:
->>>>>>> 64db393f
                     raise APIError("no audio frames were pushed")
 
                 return
@@ -326,11 +301,7 @@
         self._num_segments = 0
 
     @abstractmethod
-<<<<<<< HEAD
-    async def _run(self, output_emitter: SynthesizedAudioEmitter) -> None: ...
-=======
     async def _run(self, output_emitter: AudioEmitter) -> None: ...
->>>>>>> 64db393f
 
     async def _main_task(self) -> None:
         for i in range(self._conn_options.max_retry + 1):
@@ -521,13 +492,6 @@
         await self.aclose()
 
 
-<<<<<<< HEAD
-class SynthesizedAudioEmitter:
-    """
-    Utility for buffering and emitting audio frames with metadata to a channel.
-    This class helps TTS implementers to correctly handle is_final logic when streaming responses.
-    """
-=======
 class AudioEmitter:
     class _FlushSegment:
         pass
@@ -543,174 +507,12 @@
     class _SegmentContext:
         segment_id: str
         audio_duration: float = 0.0
->>>>>>> 64db393f
 
     def __init__(
         self,
         *,
         label: str,
         dst_ch: aio.Chan[SynthesizedAudio],
-<<<<<<< HEAD
-    ) -> None:
-        self._dst_ch = dst_ch
-        self._label = label
-        self._audio_decoder: codecs.AudioStreamDecoder | None = None
-        self._audio_byte_stream: audio.AudioByteStream | None = None
-        self._frame: rtc.AudioFrame | None = None
-        self._request_id: str | None = None
-        self._segment_id: str | None = None
-        self._started = False
-        self._pushed_duration = 0.0
-
-        # when lk_dump_tts is 1
-        self._dump_tts_frames = []
-
-    @property
-    def pushed_duration(self) -> float:
-        return self._pushed_duration
-
-    def start(
-        self,
-        *,
-        request_id: str | None = None,
-        segment_id: str | None = None,
-        sample_rate: int | None = None,
-        num_channels: int | None = None,
-        is_raw_pcm: bool = False,
-        frame_size_ms: int = 200,
-    ) -> None:
-        if self._started:
-            raise RuntimeError("AudioEmitter already started")
-
-        if is_raw_pcm and (sample_rate is None or num_channels is None):
-            raise ValueError("sample_rate and num_channels must be provided if is_raw_pcm is True")
-
-        if not request_id:
-            logger.warning("No request_id provided for TTS %s", self._label)
-            request_id = "unknown"
-
-        if not segment_id:
-            segment_id = ""  # defaults to empty (only available in streaming mode)
-
-        self._request_id = request_id
-        self._segment_id = segment_id
-        self._started = True
-        self._frame_size_ms = frame_size_ms
-        self._sample_rate = sample_rate
-        self._num_channels = num_channels
-
-        if not is_raw_pcm:
-            self._audio_decoder = codecs.AudioStreamDecoder(
-                sample_rate=sample_rate,
-                num_channels=num_channels,
-            )
-
-        self._write_ch = aio.Chan[bytes]()
-        self._main_atask = asyncio.create_task(
-            self._main_task(), name="SynthesizedAudioEmitter._main_task"
-        )
-
-    @log_exceptions(logger=logger)
-    async def _main_task(self) -> None:
-        if self._audio_decoder is not None:
-            async for frame in self._audio_decoder:
-                if self._audio_byte_stream is None:
-                    self._audio_byte_stream = audio.AudioByteStream(
-                        sample_rate=frame.sample_rate,
-                        num_channels=frame.num_channels,
-                        samples_per_channel=int(frame.sample_rate // 1000 * self._frame_size_ms),
-                    )
-
-                for f in self._audio_byte_stream.push(frame.data):
-                    self._emit_frame(f)
-
-            if self._audio_byte_stream is not None:
-                for f in self._audio_byte_stream.flush():
-                    self._emit_frame(f)
-        else:
-            assert self._sample_rate is not None, "sample_rate isn't None if is_raw_pcm is True"
-            assert self._num_channels is not None, "num_channels isn't None if is_raw_pcm is True"
-            self._audio_byte_stream = audio.AudioByteStream(
-                sample_rate=self._sample_rate,
-                num_channels=self._num_channels,
-                samples_per_channel=int(self._sample_rate // 1000 * self._frame_size_ms),
-            )
-
-            async for data in self._write_ch:
-                for f in self._audio_byte_stream.push(data):
-                    self._emit_frame(f)
-
-            for f in self._audio_byte_stream.flush():
-                self._emit_frame(f)
-
-        self._emit_frame(is_final=True)
-
-    def push(self, data: bytes) -> None:
-        if not self._started:
-            raise RuntimeError("AudioEmitter isn't started")
-
-        if self._audio_decoder is not None:
-            self._audio_decoder.push(data)
-        else:
-            self._write_ch.send_nowait(data)
-
-    def flush(self):
-        if not self._started:
-            raise RuntimeError("AudioEmitter isn't started")
-
-        if self._audio_decoder is not None:
-            self._audio_decoder.end_input()
-        else:
-            self._write_ch.close()
-
-    async def join(self) -> None:
-        if not self._started:
-            return
-
-        await self._main_atask  # this will also raise any error that occurred in the main task
-
-    async def aclose(self) -> None:
-        if not self._started:
-            return
-
-        await aio.cancel_and_wait(self._main_atask)
-
-        if self._audio_decoder is not None:
-            await self._audio_decoder.aclose()
-
-        if lk_dump_tts:
-            if len(self._dump_tts_frames) == 0:
-                logger.warning("No frames to dump for TTS %s", self._label)
-                return
-
-            timestamp = datetime.datetime.now().strftime("%Y-%m-%d_%H-%M-%S")
-            filename = f"lk_dump/tts_{self._label}_{self._request_id}_{timestamp}.wav"
-            with open(filename, "wb") as f:
-                f.write(rtc.combine_audio_frames(self._dump_tts_frames).to_wav_bytes())
-
-    def _emit_frame(self, frame: rtc.AudioFrame | None = None, *, is_final: bool = False):
-        if self._frame is None:
-            self._frame = frame
-            return
-
-        assert self._request_id is not None
-        assert self._segment_id is not None
-
-        self._dst_ch.send_nowait(
-            SynthesizedAudio(
-                frame=self._frame,
-                request_id=self._request_id,
-                segment_id=self._segment_id,
-                is_final=is_final,
-            )
-        )
-
-        if lk_dump_tts:
-            self._dump_tts_frames.append(self._frame)
-
-        self._pushed_duration += self._frame.duration
-        self._frame = frame
-=======
     ) -> None:
         self._dst_ch = dst_ch
         self._label = label
@@ -1055,5 +857,4 @@
         finally:
             if audio_decoder and decode_atask:
                 await audio_decoder.aclose()
-                await aio.cancel_and_wait(decode_atask)
->>>>>>> 64db393f
+                await aio.cancel_and_wait(decode_atask)