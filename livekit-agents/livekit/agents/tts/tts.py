--- conflicted
+++ resolved
@@ -90,22 +90,9 @@
         return self._num_channels
 
     @abstractmethod
-<<<<<<< HEAD
     def synthesize(self, text: str, *, conn_options: APIConnectOptions) -> ChunkedStream: ...
 
     def stream(self, *, conn_options: APIConnectOptions) -> SynthesizeStream:
-=======
-    def synthesize(
-        self,
-        text: str,
-        *,
-        conn_options: APIConnectOptions = DEFAULT_API_CONNECT_OPTIONS,
-    ) -> ChunkedStream: ...
-
-    def stream(
-        self, *, conn_options: APIConnectOptions = DEFAULT_API_CONNECT_OPTIONS
-    ) -> SynthesizeStream:
->>>>>>> 9d8e9a3e
         raise NotImplementedError(
             "streaming is not supported by this TTS, please use a different TTS or use a StreamAdapter"  # noqa: E501
         )
@@ -240,10 +227,6 @@
             finally:
                 await output_emitter.aclose()
 
-            except Exception as e:
-                self._emit_error(e, recoverable=False)
-                raise
-
     def _emit_error(self, api_error: Exception, recoverable: bool) -> None:
         self._current_attempt_has_error = True
         self._tts.emit(
@@ -353,10 +336,6 @@
             finally:
                 await output_emitter.aclose()
 
-            except Exception as e:
-                self._emit_error(e, recoverable=False)
-                raise
-
     def _emit_error(self, api_error: Exception, recoverable: bool) -> None:
         self._current_attempt_has_error = True
         self._tts.emit(
@@ -381,13 +360,8 @@
         request_id = ""
         segment_id = ""
 
-<<<<<<< HEAD
         def _emit_metrics():
             nonlocal audio_duration, ttfb, request_id, segment_id
-=======
-        def _emit_metrics() -> None:
-            nonlocal audio_duration, ttfb, request_id
->>>>>>> 9d8e9a3e
 
             if not self._started_time or self._current_attempt_has_error:
                 return
@@ -598,24 +572,13 @@
                 "with stream=True"
             )
 
-<<<<<<< HEAD
         return self.__start_segment(segment_id=segment_id)
-=======
-    def push(self, frame: rtc.AudioFrame | None) -> None:
-        """Emits any buffered frame and stores the new frame for later emission.
->>>>>>> 9d8e9a3e
 
     def __start_segment(self, *, segment_id: str) -> None:
         if not self._started:
             raise RuntimeError("AudioEmitter isn't started")
 
-<<<<<<< HEAD
         if self._write_ch.closed:
-=======
-    def _emit_frame(self, is_final: bool = False) -> None:
-        """Sends the buffered frame to the event channel if one exists."""
-        if self._frame is None:
->>>>>>> 9d8e9a3e
             return
 
         self._num_segments += 1
@@ -628,7 +591,6 @@
                 "with stream=True"
             )
 
-<<<<<<< HEAD
         return self.__end_segment()
 
     def __end_segment(self) -> None:
@@ -884,9 +846,4 @@
         finally:
             if audio_decoder and decode_atask:
                 await audio_decoder.aclose()
-                await aio.cancel_and_wait(decode_atask)
-=======
-    def flush(self) -> None:
-        """Emits any buffered frame as final."""
-        self._emit_frame(is_final=True)
->>>>>>> 9d8e9a3e
+                await aio.cancel_and_wait(decode_atask)