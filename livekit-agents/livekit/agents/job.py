--- conflicted
+++ resolved
@@ -155,21 +155,7 @@
         self._lock = asyncio.Lock()
 
     def _on_setup(self) -> None:
-<<<<<<< HEAD
         pass
-=======
-        is_cloud = misc.is_cloud(self._info.url)
-
-        if is_cloud:  # and not self.is_fake_job():  #  and self.job.enable_recording:
-            cloud_hostname = urlparse(self._info.url).hostname
-            if cloud_hostname is None:
-                raise ValueError(f"invalid cloud hostname: {self._info.url}")
-            _setup_cloud_tracer(
-                room_id=self._info.job.room.sid,
-                job_id=self._info.job.id,
-                cloud_hostname=cloud_hostname,
-            )
->>>>>>> 85fa621d
 
     async def _on_session_end(self) -> None:
         from .cli import AgentsConsole
@@ -197,35 +183,20 @@
             except Exception:
                 logger.exception("failed to save session report")
 
-<<<<<<< HEAD
         if report.enable_recording:
             try:
                 cloud_hostname = urlparse(self._info.url).hostname
-                if cloud_hostname:
-                    await _upload_session_report(
-                        room_id=self._info.job.room.sid,
-                        job_id=self._info.job.id,
-                        cloud_hostname=cloud_hostname,
-                        report=report,
-                        http_session=http_context.http_session(),
-                    )
+                if not cloud_hostname:
+                    raise ValueError(f"invalid cloud hostname: {self._info.url}")
+                await _upload_session_report(
+                    room_id=self._info.job.room.sid,
+                    job_id=self._info.job.id,
+                    cloud_hostname=cloud_hostname,
+                    report=report,
+                    http_session=http_context.http_session(),
+                )
             except Exception:
                 logger.exception("failed to upload the session report to LiveKit Cloud")
-=======
-        try:
-            cloud_hostname = urlparse(self._info.url).hostname
-            if cloud_hostname is None:
-                raise ValueError(f"invalid cloud hostname: {self._info.url}")
-            await _upload_session_report(
-                room_id=self._info.job.room.sid,
-                job_id=self._info.job.id,
-                cloud_hostname=cloud_hostname,
-                report=report,
-                http_session=http_context.http_session(),
-            )
-        except Exception:
-            logger.exception("failed to upload the session report to LiveKit Cloud")
->>>>>>> 85fa621d
 
     def _on_cleanup(self) -> None:
         self._tempdir.cleanup()
