--- conflicted
+++ resolved
@@ -123,11 +123,6 @@
     """
 
     _max_workers: int = 10
-<<<<<<< HEAD
-    _executor: Optional[ThreadPoolExecutor] = None
-
-    def __init__(self, *, sample_rate: int | None = 48000, num_channels: int | None = 1):
-=======
     _executor: ThreadPoolExecutor | None = None
 
     def __init__(
@@ -137,18 +132,14 @@
         num_channels: int | None = 1,
         format: str | None = None,
     ):
->>>>>>> 64db393f
         self._sample_rate = sample_rate
 
         self._layout = "mono"
         if num_channels == 2:
             self._layout = "stereo"
-<<<<<<< HEAD
-=======
 
         self._mime_type = format.lower() if format else None
         self._av_format = _mime_to_av_format(self._mime_type)
->>>>>>> 64db393f
 
         self._output_ch = aio.Chan[rtc.AudioFrame]()
         self._closed = False
@@ -204,17 +195,9 @@
             audio_stream = container.streams.audio[0]
 
             # Set up resampler only if needed
-<<<<<<< HEAD
-            if self._sample_rate is not None and self._layout is not None:
-                resampler = av.AudioResampler(
-                    format="s16",
-                    layout=self._layout,
-                    rate=self._sample_rate,
-=======
             if self._sample_rate is not None or self._layout is not None:
                 resampler = av.AudioResampler(
                     format="s16", layout=self._layout, rate=self._sample_rate
->>>>>>> 64db393f
                 )
 
             for frame in container.decode(audio_stream):
