from __future__ import annotations

import contextvars
from typing import Callable

import aiohttp

from ..log import logger

_ClientFactory = Callable[[], aiohttp.ClientSession]
_ContextVar = contextvars.ContextVar("agent_http_session")


def _new_session_ctx() -> _ClientFactory:
    g_session: aiohttp.ClientSession | None = None

    def _new_session() -> aiohttp.ClientSession:
        nonlocal g_session
        if g_session is None:
            logger.debug("http_session(): creating a new httpclient ctx")

            from ..job import get_job_context

            try:
                http_proxy = get_job_context().proc.http_proxy
            except RuntimeError:
                http_proxy = None

            connector = aiohttp.TCPConnector(
                limit_per_host=50,
                keepalive_timeout=120,  # the default is only 15s
            )
            g_session = aiohttp.ClientSession(proxy=http_proxy, connector=connector)
        return g_session

    _ContextVar.set(_new_session)
    return _new_session


def http_session() -> aiohttp.ClientSession:
    """Optional utility function to avoid having to manually manage an aiohttp.ClientSession lifetime.
    On job processes, this http session will be bound to the main event loop.
    """  # noqa: E501

    val = _ContextVar.get(None)
    if val is None:
        raise RuntimeError(
            "Attempted to use an http session outside of a job context. This is probably because you are trying to use a plugin without using the agent worker api. You may need to create your own aiohttp.ClientSession, pass it into the plugin constructor as a kwarg, and manage its lifecycle."  # noqa: E501
        )

    return val()


<<<<<<< HEAD
async def _close_http_ctx():
=======
async def _close_http_ctx() -> None:
>>>>>>> 9d8e9a3e
    val = _ContextVar.get(None)
    if val is not None:
        logger.debug("http_session(): closing the httpclient ctx")
        await val().close()
        _ContextVar.set(None)<|MERGE_RESOLUTION|>--- conflicted
+++ resolved
@@ -51,11 +51,7 @@
     return val()
 
 
-<<<<<<< HEAD
-async def _close_http_ctx():
-=======
 async def _close_http_ctx() -> None:
->>>>>>> 9d8e9a3e
     val = _ContextVar.get(None)
     if val is not None:
         logger.debug("http_session(): closing the httpclient ctx")
