from __future__ import annotations

import asyncio
from abc import ABC, abstractmethod
from collections.abc import AsyncIterator, Iterable
from typing import Generic, TypeVar, Union

from typing_extensions import override

import livekit.rtc as rtc
<<<<<<< HEAD
from livekit.agents import utils
from livekit.rtc._proto.track_pb2 import AudioTrackFeature
=======
>>>>>>> 7ac734dc

from ...log import logger
from ...utils import aio, log_exceptions
from ..io import AudioInput, VideoInput
from ._pre_connect_audio import PreConnectAudioHandler

T = TypeVar("T", bound=Union[rtc.AudioFrame, rtc.VideoFrame])


class _ParticipantInputStream(Generic[T], ABC):
    """
    A stream that dynamically transitions between new audio and video feeds from a connected
    participant, seamlessly switching to a different stream when the linked participant changes.
    """

    def __init__(
        self,
        room: rtc.Room,
        *,
        track_source: rtc.TrackSource.ValueType | list[rtc.TrackSource.ValueType],
    ) -> None:
        self._room = room
        self._accepted_sources = (
            {track_source}
            if isinstance(track_source, rtc.TrackSource.ValueType)
            else set(track_source)
        )

        self._data_ch = aio.Chan[T]()
        self._publication: rtc.RemoteTrackPublication | None = None
        self._stream: rtc.VideoStream | rtc.AudioStream | None = None
        self._participant_identity: str | None = None
        self._attached = True

        self._forward_atask: asyncio.Task | None = None
        self._tasks: set[asyncio.Task] = set()

        self._room.on("track_subscribed", self._on_track_available)
        self._room.on("track_unpublished", self._on_track_unavailable)

    async def __anext__(self) -> T:
        return await self._data_ch.__anext__()

    def __aiter__(self) -> AsyncIterator[T]:
        return self

    @property
    def publication_source(self) -> rtc.TrackSource.ValueType:
        if not self._publication:
            return rtc.TrackSource.SOURCE_UNKNOWN
        return self._publication.source

    def on_attached(self) -> None:
        logger.debug(
            "input stream attached",
            extra={
                "participant": self._participant_identity,
                "source": rtc.TrackSource.Name(self.publication_source),
                "accepted_sources": [
                    rtc.TrackSource.Name(source) for source in self._accepted_sources
                ],
            },
        )
        self._attached = True

    def on_detached(self) -> None:
        logger.debug(
            "input stream detached",
            extra={
                "participant": self._participant_identity,
                "source": rtc.TrackSource.Name(self.publication_source),
                "accepted_sources": [
                    rtc.TrackSource.Name(source) for source in self._accepted_sources
                ],
            },
        )
        self._attached = False

    def set_participant(self, participant: rtc.Participant | str | None) -> None:
        # set_participant can be called before the participant is connected
        participant_identity = (
            participant.identity if isinstance(participant, rtc.Participant) else participant
        )
        if self._participant_identity == participant_identity:
            return

        self._participant_identity = participant_identity
        self._close_stream()

        if participant_identity is None:
            return

        participant = (
            participant
            if isinstance(participant, rtc.Participant)
            else self._room.remote_participants.get(participant_identity)
        )
        if participant:
            for publication in participant.track_publications.values():
                if not publication.track:
                    continue
                self._on_track_available(publication.track, publication, participant)

    async def aclose(self) -> None:
        if self._stream:
            await self._stream.aclose()
            self._stream = None
        self._publication = None
        if self._forward_atask:
            await aio.cancel_and_wait(self._forward_atask)

        self._room.off("track_subscribed", self._on_track_available)
        self._data_ch.close()

    @log_exceptions(logger=logger)
    async def _forward_task(
        self,
        old_task: asyncio.Task | None,
        stream: rtc.VideoStream | rtc.AudioStream,
        publication: rtc.RemoteTrackPublication,
        participant: rtc.RemoteParticipant,
    ) -> None:
        if old_task:
            await aio.cancel_and_wait(old_task)

        extra = {
            "participant": participant.identity,
            "source": rtc.TrackSource.Name(publication.source),
        }
        logger.debug("start reading stream", extra=extra)
        async for event in stream:
            if not self._attached:
                # drop frames if the stream is detached
                continue
            await self._data_ch.send(event.frame)

        logger.debug("stream closed", extra=extra)

    @abstractmethod
    def _create_stream(self, track: rtc.RemoteTrack) -> rtc.VideoStream | rtc.AudioStream: ...

    def _close_stream(self) -> None:
        if self._stream is not None:
            task = asyncio.create_task(self._stream.aclose())
            task.add_done_callback(self._tasks.discard)
            self._tasks.add(task)
            self._stream = None
            self._publication = None

    def _on_track_available(
        self,
        track: rtc.RemoteTrack,
        publication: rtc.RemoteTrackPublication,
        participant: rtc.RemoteParticipant,
    ) -> bool:
        if (
            self._participant_identity != participant.identity
            or publication.source not in self._accepted_sources
            or (self._publication and self._publication.sid == publication.sid)
        ):
            return False

        self._close_stream()
        self._stream = self._create_stream(track)
        self._publication = publication
        self._forward_atask = asyncio.create_task(
            self._forward_task(self._forward_atask, self._stream, publication, participant)
        )
        return True

    def _on_track_unavailable(
        self, publication: rtc.RemoteTrackPublication, participant: rtc.RemoteParticipant
    ) -> None:
        if (
            not self._publication
            or self._publication.sid != publication.sid
            or participant.identity != self._participant_identity
        ):
            return

        self._close_stream()

        # subscribe to the first available track
        for publication in participant.track_publications.values():
            if self._on_track_available(publication.track, publication, participant):
                return


class _ParticipantAudioInputStream(_ParticipantInputStream[rtc.AudioFrame], AudioInput):
    def __init__(
        self,
        room: rtc.Room,
        *,
        sample_rate: int,
        num_channels: int,
        noise_cancellation: rtc.NoiseCancellationOptions | None,
        pre_connect_audio_handler: PreConnectAudioHandler | None,
    ) -> None:
        _ParticipantInputStream.__init__(
            self, room=room, track_source=rtc.TrackSource.SOURCE_MICROPHONE
        )
        self._sample_rate = sample_rate
        self._num_channels = num_channels
        self._noise_cancellation = noise_cancellation
        self._pre_connect_audio_handler = pre_connect_audio_handler

    @override
    def _create_stream(self, track: rtc.Track) -> rtc.AudioStream:
        return rtc.AudioStream.from_track(
            track=track,
            sample_rate=self._sample_rate,
            num_channels=self._num_channels,
            noise_cancellation=self._noise_cancellation,
        )

    @override
    async def _forward_task(
        self,
        old_task: asyncio.Task | None,
        stream: rtc.AudioStream,
        publication: rtc.RemoteTrackPublication,
        participant: rtc.RemoteParticipant,
    ) -> None:
        if (
            self._pre_connect_audio_handler
            and publication.track
            and AudioTrackFeature.TF_PRECONNECT_BUFFER in publication.audio_features
        ):
            try:
                duration = 0
                frames = await self._pre_connect_audio_handler.wait_for_data(publication.track.sid)
                for frame in self._resample_frames(frames):
                    if self._attached:
                        await self._data_ch.send(frame)
                        duration += frame.duration
                if frames:
                    logger.debug(
                        "pre-connect audio buffer pushed",
                        extra={
                            "duration": duration,
                            "track_id": publication.track.sid,
                            "participant": participant.identity,
                        },
                    )

            except asyncio.TimeoutError:
                logger.warning(
                    "timeout waiting for pre-connect audio buffer",
                    extra={
                        "duration": duration,
                        "track_id": publication.track.sid,
                        "participant": participant.identity,
                    },
                )

            except Exception as e:
                logger.error(
                    "error reading pre-connect audio buffer",
                    extra={
                        "error": e,
                        "track_id": publication.track.sid,
                        "participant": participant.identity,
                    },
                )

        await super()._forward_task(old_task, stream, publication, participant)

    def _resample_frames(self, frames: Iterable[rtc.AudioFrame]) -> Iterable[rtc.AudioFrame]:
        resampler: rtc.AudioResampler | None = None
        for frame in frames:
            if (
                not resampler
                and self._sample_rate is not None
                and frame.sample_rate != self._sample_rate
            ):
                resampler = rtc.AudioResampler(
                    input_rate=frame.sample_rate, output_rate=self._sample_rate
                )

            if resampler:
                yield from resampler.push(frame)
            else:
                yield frame

        if resampler:
            yield from resampler.flush()


class _ParticipantVideoInputStream(_ParticipantInputStream[rtc.VideoFrame], VideoInput):
    def __init__(self, room: rtc.Room) -> None:
        _ParticipantInputStream.__init__(
            self,
            room=room,
            track_source=[
                rtc.TrackSource.SOURCE_CAMERA,
                rtc.TrackSource.SOURCE_SCREENSHARE,
            ],
        )

    @override
    def _create_stream(self, track: rtc.Track) -> rtc.VideoStream:
        return rtc.VideoStream.from_track(track=track)<|MERGE_RESOLUTION|>--- conflicted
+++ resolved
@@ -8,11 +8,7 @@
 from typing_extensions import override
 
 import livekit.rtc as rtc
-<<<<<<< HEAD
-from livekit.agents import utils
 from livekit.rtc._proto.track_pb2 import AudioTrackFeature
-=======
->>>>>>> 7ac734dc
 
 from ...log import logger
 from ...utils import aio, log_exceptions
