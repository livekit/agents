--- conflicted
+++ resolved
@@ -26,7 +26,6 @@
 
 from ._input import _ParticipantAudioInputStream, _ParticipantVideoInputStream
 from ._output import _ParticipantAudioOutput, _ParticipantTranscriptionOutput
-<<<<<<< HEAD
 from .types import (
     DEFAULT_CLOSE_ON_DISCONNECT_REASONS,
     DEFAULT_PARTICIPANT_KINDS,
@@ -36,90 +35,6 @@
     TextInputCallback,
     TextInputEvent,
 )
-=======
-
-DEFAULT_PARTICIPANT_KINDS: list[rtc.ParticipantKind.ValueType] = [
-    rtc.ParticipantKind.PARTICIPANT_KIND_SIP,
-    rtc.ParticipantKind.PARTICIPANT_KIND_STANDARD,
-]
-
-DEFAULT_CLOSE_ON_DISCONNECT_REASONS: list[rtc.DisconnectReason.ValueType] = [
-    rtc.DisconnectReason.CLIENT_INITIATED,
-    rtc.DisconnectReason.ROOM_DELETED,
-    rtc.DisconnectReason.USER_REJECTED,
-]
-
-
-@dataclass
-class TextInputEvent:
-    text: str
-    info: rtc.TextStreamInfo
-    participant: rtc.RemoteParticipant
-
-
-TextInputCallback = Callable[
-    ["AgentSession", TextInputEvent], Optional[Coroutine[None, None, None]]
-]
-
-
-def _default_text_input_cb(sess: AgentSession, ev: TextInputEvent) -> None:
-    sess.interrupt()
-    sess.generate_reply(user_input=ev.text)
-
-
-@dataclass
-class RoomInputOptions:
-    text_enabled: NotGivenOr[bool] = NOT_GIVEN
-    """If not given, default to True."""
-    audio_enabled: NotGivenOr[bool] = NOT_GIVEN
-    """If not given, default to True."""
-    video_enabled: NotGivenOr[bool] = NOT_GIVEN
-    """If not given, default to False."""
-    audio_sample_rate: int = 24000
-    audio_num_channels: int = 1
-    noise_cancellation: rtc.NoiseCancellationOptions | None = None
-    text_input_cb: TextInputCallback = _default_text_input_cb
-    participant_kinds: NotGivenOr[list[rtc.ParticipantKind.ValueType]] = NOT_GIVEN
-    """Participant kinds accepted for auto subscription. If not provided,
-    accept `DEFAULT_PARTICIPANT_KINDS`."""
-    participant_identity: NotGivenOr[str] = NOT_GIVEN
-    """The participant to link to. If not provided, link to the first participant.
-    Can be overridden by the `participant` argument of RoomIO constructor or `set_participant`."""
-    pre_connect_audio: bool = True
-    """Pre-connect audio enabled or not."""
-    pre_connect_audio_timeout: float = 3.0
-    """The pre-connect audio will be ignored if it doesn't arrive within this time."""
-    close_on_disconnect: bool = True
-    """Close the AgentSession if the linked participant disconnects with reasons in
-    CLIENT_INITIATED, ROOM_DELETED, or USER_REJECTED."""
-    delete_room_on_close: bool = False
-    """Delete the room when the AgentSession is closed, default to False"""
-
-
-@dataclass
-class RoomOutputOptions:
-    transcription_enabled: NotGivenOr[bool] = NOT_GIVEN
-    """If not given, default to True."""
-    audio_enabled: NotGivenOr[bool] = NOT_GIVEN
-    """If not given, default to True."""
-    audio_sample_rate: int = 24000
-    audio_num_channels: int = 1
-    audio_publish_options: rtc.TrackPublishOptions = field(
-        default_factory=lambda: rtc.TrackPublishOptions(source=rtc.TrackSource.SOURCE_MICROPHONE)
-    )
-    audio_track_name: NotGivenOr[str] = NOT_GIVEN
-    """The name of the audio track to publish. If not provided, default to "roomio_audio"."""
-    sync_transcription: NotGivenOr[bool] = NOT_GIVEN
-    """False to disable transcription synchronization with audio output.
-    Otherwise, transcription is emitted as quickly as available."""
-    transcription_speed_factor: float = 1.0
-    """Speed factor of transcription synchronization with audio output.
-    Only effective if `sync_transcription` is True."""
-
-
-DEFAULT_ROOM_INPUT_OPTIONS = RoomInputOptions()
-DEFAULT_ROOM_OUTPUT_OPTIONS = RoomOutputOptions()
->>>>>>> 0bc71b84
 
 
 class RoomIO:
@@ -213,23 +128,14 @@
         if output_audio_options:
             self._audio_output = _ParticipantAudioOutput(
                 self._room,
-<<<<<<< HEAD
                 sample_rate=output_audio_options.sample_rate,
                 num_channels=output_audio_options.num_channels,
                 track_publish_options=output_audio_options.track_publish_options,
-                track_name=output_audio_options.track_name
-                if utils.is_given(output_audio_options.track_name)
-                else "roomio_audio",
-=======
-                sample_rate=self._output_options.audio_sample_rate,
-                num_channels=self._output_options.audio_num_channels,
-                track_publish_options=self._output_options.audio_publish_options,
                 track_name=(
-                    self._output_options.audio_track_name
-                    if utils.is_given(self._output_options.audio_track_name)
+                    output_audio_options.track_name
+                    if utils.is_given(output_audio_options.track_name)
                     else "roomio_audio"
                 ),
->>>>>>> 0bc71b84
             )
 
         output_text_options = self._options.get_text_output_options()
