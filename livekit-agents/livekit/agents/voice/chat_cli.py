from __future__ import annotations

import asyncio
import sys
import threading
import time
from typing import TYPE_CHECKING, Any, Literal

import click
import numpy as np

from livekit import rtc

from ..log import logger
from ..utils import aio, log_exceptions
from . import io
from .agent_session import AgentSession
from .transcription import TranscriptSynchronizer

if TYPE_CHECKING:
    import sounddevice as sd  # type: ignore

MAX_AUDIO_BAR = 30
INPUT_DB_MIN = -70.0
INPUT_DB_MAX = 0.0
FPS = 16


AEC_RING_BUFFER_SIZE = 24000 * 4


def _esc(*codes: int) -> str:
    return "\033[" + ";".join(str(c) for c in codes) + "m"


def _normalize_db(amplitude_db: float, db_min: float, db_max: float) -> float:
    amplitude_db = max(db_min, min(amplitude_db, db_max))
    return (amplitude_db - db_min) / (db_max - db_min)


class _AudioInput(io.AudioInput):
    def __init__(self, cli: ChatCLI) -> None:
        self._cli = cli

    async def __anext__(self) -> rtc.AudioFrame:
        return await self._cli._audio_input_ch.__anext__()


class _TextOutput(io.TextOutput):
    def __init__(self, cli: ChatCLI) -> None:
        super().__init__(next_in_chain=None)
        self._cli = cli
        self._capturing = False
        self._enabled = True

    async def capture_text(self, text: str) -> None:
        if not self._enabled:
            return

        if not self._capturing:
            self._capturing = True
            sys.stdout.write("\r")
            sys.stdout.flush()
            click.echo(_esc(36), nl=False)

        click.echo(text, nl=False)

    def flush(self) -> None:
        if self._capturing:
            click.echo(_esc(0))
            self._capturing = False

    def set_enabled(self, enabled: bool) -> None:
        self._enabled = enabled
        if not self._enabled:
            self._capturing = False


class _AudioOutput(io.AudioOutput):
    def __init__(self, cli: ChatCLI) -> None:
        super().__init__(next_in_chain=None, sample_rate=24000)
        self._cli = cli
        self._capturing = False
        self._pushed_duration: float = 0.0
        self._capture_start: float = 0.0
        self._dispatch_handle: asyncio.TimerHandle | None = None

        self._flush_complete = asyncio.Event()
        self._flush_complete.set()

        self._output_buf = bytearray()
        self._output_lock = threading.Lock()

    @property
    def lock(self) -> threading.Lock:
        return self._output_lock

    @property
    def audio_buffer(self) -> bytearray:
        return self._output_buf

    async def capture_frame(self, frame: rtc.AudioFrame) -> None:
        await super().capture_frame(frame)
        await self._flush_complete.wait()

        if not self._capturing:
            self._capturing = True
            self._pushed_duration = 0.0
            self._capture_start = time.monotonic()

        self._pushed_duration += frame.duration
        with self._output_lock:
            self._output_buf += frame.data

    def flush(self) -> None:
        super().flush()
        if self._capturing:
            self._flush_complete.clear()
            self._capturing = False
            to_wait = max(0.0, self._pushed_duration - (time.monotonic() - self._capture_start))
            self._dispatch_handle = self._cli._loop.call_later(
                to_wait, self._dispatch_playback_finished
            )

    def clear_buffer(self) -> None:
        self._capturing = False

        with self._output_lock:
            self._output_buf.clear()

        if self._pushed_duration > 0.0:
            if self._dispatch_handle is not None:
                self._dispatch_handle.cancel()

            self._flush_complete.set()
            played_duration = min(time.monotonic() - self._capture_start, self._pushed_duration)
            self.on_playback_finished(
                playback_position=played_duration,
                interrupted=played_duration + 1.0 < self._pushed_duration,
            )
            self._pushed_duration = 0.0

    def _dispatch_playback_finished(self) -> None:
        self.on_playback_finished(playback_position=self._pushed_duration, interrupted=False)
        self._flush_complete.set()
        self._pushed_duration = 0.0


class ChatCLI:
    def __init__(
        self,
<<<<<<< HEAD
        agent: AgentSession[Any],
=======
        agent_session: AgentSession,
>>>>>>> e1ce8380
        *,
        sync_transcription: bool = True,
        loop: asyncio.AbstractEventLoop | None = None,
    ) -> None:
        self._loop = loop or asyncio.get_event_loop()
<<<<<<< HEAD
        self._agent = agent
        self._done_fut = asyncio.Future[None]()
=======
        self._session = agent_session
        self._done_fut = asyncio.Future()
>>>>>>> e1ce8380
        self._micro_db = INPUT_DB_MIN

        self._audio_input_ch = aio.Chan[rtc.AudioFrame](loop=self._loop)

        self._input_stream: sd.InputStream | None = None
        self._output_stream: sd.OutputStream | None = None
        self._cli_mode: Literal["text", "audio"] = "audio"

        self._text_input_buf: list[str] = []

        self._text_sink = _TextOutput(self)
        self._audio_sink = _AudioOutput(self)
        if sync_transcription:
            self._transcript_syncer = TranscriptSynchronizer(
                next_in_chain_audio=self._audio_sink,
                next_in_chain_text=self._text_sink,
            )
        else:
            self._transcript_syncer = None

        self._apm = rtc.AudioProcessingModule(
            echo_cancellation=True,
            noise_suppression=True,
            high_pass_filter=True,
            auto_gain_control=True,
        )

        self._output_delay = 0.0
        self._input_delay = 0.0

        self._main_atask: asyncio.Task[None] | None = None

    async def start(self) -> None:
        self._main_atask = asyncio.create_task(self._main_task(), name="_main_task")

    @log_exceptions(logger=logger)
    async def _main_task(self) -> None:
        stdin_ch = aio.Chan[str](loop=self._loop)

        if sys.platform == "win32":
            import msvcrt

            async def win_reader():
                while True:
                    ch = await self._loop.run_in_executor(None, msvcrt.getch)

                    if ch == b"\x03":  # Ctrl+C on Windows
                        break

                    try:
                        ch = ch.decode("utf-8")
                    except Exception:
                        pass
                    await stdin_ch.send(ch)

            self._win_read_task = asyncio.create_task(win_reader())
        else:
            import termios
            import tty

            fd = sys.stdin.fileno()
            old_settings = termios.tcgetattr(fd)
            tty.setcbreak(fd)

            def on_input() -> None:
                try:
                    ch = sys.stdin.read(1)
                    stdin_ch.send_nowait(ch)
                except Exception:
                    stdin_ch.close()

            self._loop.add_reader(fd, on_input)

        self._update_microphone(enable=True)
        self._update_speaker(enable=True)
        if self._transcript_syncer:
            self._update_text_output(enable=True, stdout_enable=False)

        try:
            input_cli_task = asyncio.create_task(self._input_cli_task(stdin_ch))
            input_cli_task.add_done_callback(lambda _: self._done_fut.set_result(None))
            render_cli_task = asyncio.create_task(self._render_cli_task())

            await self._done_fut
            await aio.cancel_and_wait(render_cli_task)

            self._update_microphone(enable=False)
            self._update_speaker(enable=False)
        finally:
            if sys.platform != "win32":
                import termios

                termios.tcsetattr(fd, termios.TCSADRAIN, old_settings)
                self._loop.remove_reader(fd)

    def _update_microphone(self, *, enable: bool) -> None:
        import sounddevice as sd

        input_device, _ = sd.default.device
        if input_device is not None and enable:
            device_info = sd.query_devices(input_device)
            assert isinstance(device_info, dict)

            self._input_device_name: str = device_info.get("name", "Microphone")
            self._input_stream = sd.InputStream(
                callback=self._sd_input_callback,
                dtype="int16",
                channels=1,
                device=input_device,
                samplerate=24000,
                blocksize=2400,
            )
            self._input_stream.start()
            self._session.input.audio = _AudioInput(self)
        elif self._input_stream is not None:
            self._input_stream.stop()
            self._input_stream.close()
            self._input_stream = None
            self._session.input.audio = None

    def _update_speaker(self, *, enable: bool) -> None:
        import sounddevice as sd

        _, output_device = sd.default.device
        if output_device is not None and enable:
            self._output_stream = sd.OutputStream(
                callback=self._sd_output_callback,
                dtype="int16",
                channels=1,
                device=output_device,
                samplerate=24000,
                blocksize=2400,  # 100ms
            )
            self._output_stream.start()
            self._session.output.audio = (
                self._transcript_syncer.audio_output
                if self._transcript_syncer
                else self._audio_sink
            )
        elif self._output_stream is not None:
            self._output_stream.close()
            self._output_stream = None
            self._session.output.audio = None

    def _update_text_output(self, *, enable: bool, stdout_enable: bool) -> None:
        if enable:
            self._session.output.transcription = (
                self._transcript_syncer.text_output if self._transcript_syncer else self._text_sink
            )
            self._text_sink.set_enabled(stdout_enable)
        else:
            self._session.output.transcription = None
            self._text_input_buf = []

    def _sd_output_callback(self, outdata: np.ndarray, frames: int, time, *_) -> None:  # type: ignore
        self._output_delay = time.outputBufferDacTime - time.currentTime

        FRAME_SAMPLES = 240
        with self._audio_sink.lock:
            bytes_needed = frames * 2
            if len(self._audio_sink.audio_buffer) < bytes_needed:
                available_bytes = len(self._audio_sink.audio_buffer)
                outdata[: available_bytes // 2, 0] = np.frombuffer(
                    self._audio_sink.audio_buffer,
                    dtype=np.int16,
                    count=available_bytes // 2,
                )
                outdata[available_bytes // 2 :, 0] = 0
                del self._audio_sink.audio_buffer[:available_bytes]
            else:
                chunk = self._audio_sink.audio_buffer[:bytes_needed]
                outdata[:, 0] = np.frombuffer(chunk, dtype=np.int16, count=frames)
                del self._audio_sink.audio_buffer[:bytes_needed]

        num_chunks = frames // FRAME_SAMPLES
        for i in range(num_chunks):
            start = i * FRAME_SAMPLES
            end = start + FRAME_SAMPLES
            render_chunk = outdata[start:end, 0]
            render_frame_for_aec = rtc.AudioFrame(
                data=render_chunk.tobytes(),
                samples_per_channel=FRAME_SAMPLES,
                sample_rate=24000,
                num_channels=1,
            )
            self._apm.process_reverse_stream(render_frame_for_aec)

    def _sd_input_callback(self, indata: np.ndarray, frame_count: int, time, *_) -> None:  # type: ignore
        self._input_delay = time.currentTime - time.inputBufferAdcTime
        total_delay = self._output_delay + self._input_delay
        self._apm.set_stream_delay_ms(int(total_delay * 1000))

        FRAME_SAMPLES = 240  # 10ms at 24000 Hz
        num_frames = frame_count // FRAME_SAMPLES

        for i in range(num_frames):
            start = i * FRAME_SAMPLES
            end = start + FRAME_SAMPLES
            capture_chunk = indata[start:end]

            capture_frame_for_aec = rtc.AudioFrame(
                data=capture_chunk.tobytes(),
                samples_per_channel=FRAME_SAMPLES,
                sample_rate=24000,
                num_channels=1,
            )
            self._apm.process_stream(capture_frame_for_aec)

            in_data_aec = np.frombuffer(capture_frame_for_aec.data, dtype=np.int16)
            rms = np.sqrt(np.mean(in_data_aec.astype(np.float32) ** 2))
            max_int16 = np.iinfo(np.int16).max
            self._micro_db = 20.0 * np.log10(rms / max_int16 + 1e-6)

            self._loop.call_soon_threadsafe(self._audio_input_ch.send_nowait, capture_frame_for_aec)

    @log_exceptions(logger=logger)
    async def _input_cli_task(self, in_ch: aio.Chan[str]) -> None:
        while True:
            char = await in_ch.recv()
            if char is None:
                break

            if char == "\x02":  # Ctrl+B
                if self._cli_mode == "audio":
                    self._cli_mode = "text"
                    self._update_text_output(enable=True, stdout_enable=True)
                    self._update_microphone(enable=False)
                    self._update_speaker(enable=False)
                    click.echo("\nSwitched to Text Input Mode.", nl=False)
                else:
                    self._cli_mode = "audio"
                    self._update_text_output(enable=True, stdout_enable=False)
                    self._update_microphone(enable=True)
                    self._update_speaker(enable=True)
                    self._text_input_buf = []
                    click.echo("\nSwitched to Audio Input Mode.", nl=False)

            if self._cli_mode == "text":  # Read input
                if char in ("\r", "\n"):
                    text = "".join(self._text_input_buf)
                    if text:
                        self._text_input_buf = []
                        self._session.interrupt()
                        self._session.generate_reply(user_input=text)
                        click.echo("\n", nl=False)
                elif char == "\x7f":  # Backspace
                    if self._text_input_buf:
                        self._text_input_buf.pop()
                        sys.stdout.write("\b \b")
                        sys.stdout.flush()
                elif char.isprintable():
                    self._text_input_buf.append(char)
                    click.echo(char, nl=False)
                    sys.stdout.flush()

    async def _render_cli_task(self) -> None:
        next_frame = time.perf_counter()
        while True:
            next_frame += 1 / FPS
            if self._cli_mode == "audio":
                self._print_audio_mode()
            elif self._cli_mode == "text" and not self._text_sink._capturing:
                self._print_text_mode()

            await asyncio.sleep(max(0, next_frame - time.perf_counter()))

    def _print_audio_mode(self) -> None:
        amplitude_db = _normalize_db(self._micro_db, db_min=INPUT_DB_MIN, db_max=INPUT_DB_MAX)
        nb_bar = round(amplitude_db * MAX_AUDIO_BAR)

        color_code = 31 if amplitude_db > 0.75 else 33 if amplitude_db > 0.5 else 32
        bar = "#" * nb_bar + "-" * (MAX_AUDIO_BAR - nb_bar)
        sys.stdout.write(
            f"\r[Audio] {self._input_device_name[-20:]} [{self._micro_db:6.2f} dBFS] {_esc(color_code)}[{bar}]{_esc(0)}"  # noqa: E501
        )
        sys.stdout.flush()

    def _print_text_mode(self) -> None:
        sys.stdout.write("\r")
        sys.stdout.flush()
        prompt = "Enter your message: "
        sys.stdout.write(f"[Text {prompt}{''.join(self._text_input_buf)}")
        sys.stdout.flush()<|MERGE_RESOLUTION|>--- conflicted
+++ resolved
@@ -149,23 +149,14 @@
 class ChatCLI:
     def __init__(
         self,
-<<<<<<< HEAD
-        agent: AgentSession[Any],
-=======
-        agent_session: AgentSession,
->>>>>>> e1ce8380
+        agent_session: AgentSession[Any],
         *,
         sync_transcription: bool = True,
         loop: asyncio.AbstractEventLoop | None = None,
     ) -> None:
         self._loop = loop or asyncio.get_event_loop()
-<<<<<<< HEAD
-        self._agent = agent
+        self._session = agent_session
         self._done_fut = asyncio.Future[None]()
-=======
-        self._session = agent_session
-        self._done_fut = asyncio.Future()
->>>>>>> e1ce8380
         self._micro_db = INPUT_DB_MIN
 
         self._audio_input_ch = aio.Chan[rtc.AudioFrame](loop=self._loop)
