--- conflicted
+++ resolved
@@ -3,13 +3,7 @@
 import asyncio
 import copy
 from dataclasses import dataclass
-<<<<<<< HEAD
-from typing import AsyncIterable, Generic, Literal, TypeVar
-
-from typing_extensions import override
-=======
 from typing import AsyncIterable, Generic, TypeVar
->>>>>>> 1971804e
 
 from livekit import rtc
 
