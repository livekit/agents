from __future__ import annotations

import asyncio
from collections.abc import AsyncGenerator, AsyncIterable, Coroutine, Generator
from dataclasses import dataclass
from typing import TYPE_CHECKING, Any, Generic, TypeVar

from livekit import rtc
from livekit.agents.voice.events import CloseReason

from .. import llm, stt, tokenize, tts, utils, vad
from ..llm import (
    ChatContext,
    FunctionTool,
    RawFunctionTool,
    find_function_tools,
)
from ..llm.chat_context import _ReadOnlyChatContext
from ..log import logger
from ..types import NOT_GIVEN, NotGivenOr
from ..utils import is_given
from .speech_handle import SpeechHandle

if TYPE_CHECKING:
    from ..llm import mcp
    from .agent_activity import AgentActivity
    from .agent_session import AgentSession, TurnDetectionMode
    from .io import TimedString


@dataclass
class ModelSettings:
    tool_choice: NotGivenOr[llm.ToolChoice] = NOT_GIVEN
    """The tool choice to use when calling the LLM."""


class Agent:
    def __init__(
        self,
        *,
        instructions: str,
        chat_ctx: NotGivenOr[llm.ChatContext | None] = NOT_GIVEN,
        tools: list[llm.FunctionTool | llm.RawFunctionTool] | None = None,
        turn_detection: NotGivenOr[TurnDetectionMode | None] = NOT_GIVEN,
        stt: NotGivenOr[stt.STT | None] = NOT_GIVEN,
        vad: NotGivenOr[vad.VAD | None] = NOT_GIVEN,
        llm: NotGivenOr[llm.LLM | llm.RealtimeModel | None] = NOT_GIVEN,
        tts: NotGivenOr[tts.TTS | None] = NOT_GIVEN,
        mcp_servers: NotGivenOr[list[mcp.MCPServer] | None] = NOT_GIVEN,
        allow_interruptions: NotGivenOr[bool] = NOT_GIVEN,
        min_consecutive_speech_delay: NotGivenOr[float] = NOT_GIVEN,
        use_tts_aligned_transcript: NotGivenOr[bool] = NOT_GIVEN,
    ) -> None:
        tools = tools or []
        self._instructions = instructions
        self._tools = tools.copy() + find_function_tools(self)
        self._chat_ctx = chat_ctx.copy(tools=self._tools) if chat_ctx else ChatContext.empty()
        self._turn_detection = turn_detection
        self._stt = stt
        self._llm = llm
        self._tts = tts
        self._vad = vad
        self._allow_interruptions = allow_interruptions
        self._min_consecutive_speech_delay = min_consecutive_speech_delay
        self._use_tts_aligned_transcript = use_tts_aligned_transcript

        if isinstance(mcp_servers, list) and len(mcp_servers) == 0:
            mcp_servers = None  # treat empty list as None (but keep NOT_GIVEN)

        self._mcp_servers = mcp_servers
        self._activity: AgentActivity | None = None

    @property
    def label(self) -> str:
        """
        Returns:
            str: The label of the agent.
        """
        return f"{type(self).__module__}.{type(self).__name__}"

    @property
    def instructions(self) -> str:
        """
        Returns:
            str: The core instructions that guide the agent's behavior.
        """
        return self._instructions

    @property
    def tools(self) -> list[llm.FunctionTool | llm.RawFunctionTool]:
        """
        Returns:
            list[llm.FunctionTool | llm.RawFunctionTool]:
                A list of function tools available to the agent.
        """
        return self._tools.copy()

    @property
    def chat_ctx(self) -> llm.ChatContext:
        """
        Provides a read-only view of the agent's current chat context.

        Returns:
            llm.ChatContext: A read-only version of the agent's conversation history.

        See Also:
            update_chat_ctx: Method to update the internal chat context.
        """
        return _ReadOnlyChatContext(self._chat_ctx.items)

    async def update_instructions(self, instructions: str) -> None:
        """
        Updates the agent's instructions.

        If the agent is running in realtime mode, this method also updates
        the instructions for the ongoing realtime session.

        Args:
            instructions (str):
                The new instructions to set for the agent.

        Raises:
            llm.RealtimeError: If updating the realtime session instructions fails.
        """
        if self._activity is None:
            self._instructions = instructions
            return

        await self._activity.update_instructions(instructions)

    async def update_tools(self, tools: list[llm.FunctionTool | llm.RawFunctionTool]) -> None:
        """
        Updates the agent's available function tools.

        If the agent is running in realtime mode, this method also updates
        the tools for the ongoing realtime session.

        Args:
            tools (list[llm.FunctionTool]):
                The new list of function tools available to the agent.

        Raises:
            llm.RealtimeError: If updating the realtime session tools fails.
        """
        if self._activity is None:
            self._tools = list(set(tools))
            self._chat_ctx = self._chat_ctx.copy(tools=self._tools)
            return

        await self._activity.update_tools(tools)

    async def update_chat_ctx(self, chat_ctx: llm.ChatContext) -> None:
        """
        Updates the agent's chat context.

        If the agent is running in realtime mode, this method also updates
        the chat context for the ongoing realtime session.

        Args:
            chat_ctx (llm.ChatContext):
                The new or updated chat context for the agent.

        Raises:
            llm.RealtimeError: If updating the realtime session chat context fails.
        """
        if self._activity is None:
            self._chat_ctx = chat_ctx.copy(tools=self._tools)
            return

        await self._activity.update_chat_ctx(chat_ctx)

    # -- Pipeline nodes --
    # They can all be overriden by subclasses, by default they use the STT/LLM/TTS specified in the
    # constructor of the VoiceAgent

    async def on_enter(self) -> None:
        """Called when the task is entered"""
        pass

    async def on_exit(self) -> None:
        """Called when the task is exited"""
        pass

    async def on_user_turn_completed(
        self, turn_ctx: llm.ChatContext, new_message: llm.ChatMessage
    ) -> None:
        """Called when the user has finished speaking, and the LLM is about to respond

        This is a good opportunity to update the chat context or edit the new message before it is
        sent to the LLM.
        """
        pass

    def stt_node(
        self, audio: AsyncIterable[rtc.AudioFrame], model_settings: ModelSettings
    ) -> (
        AsyncIterable[stt.SpeechEvent | str]
        | Coroutine[Any, Any, AsyncIterable[stt.SpeechEvent | str]]
        | Coroutine[Any, Any, None]
    ):
        """
        A node in the processing pipeline that transcribes audio frames into speech events.

        By default, this node uses a Speech-To-Text (STT) capability from the current agent.
        If the STT implementation does not support streaming natively, a VAD (Voice Activity
        Detection) mechanism is required to wrap the STT.

        You can override this node with your own implementation for more flexibility (e.g.,
        custom pre-processing of audio, additional buffering, or alternative STT strategies).

        Args:
            audio (AsyncIterable[rtc.AudioFrame]): An asynchronous stream of audio frames.
            model_settings (ModelSettings): Configuration and parameters for model execution.

        Yields:
            stt.SpeechEvent: An event containing transcribed text or other STT-related data.
        """
        return Agent.default.stt_node(self, audio, model_settings)

    def llm_node(
        self,
        chat_ctx: llm.ChatContext,
        tools: list[FunctionTool | RawFunctionTool],
        model_settings: ModelSettings,
    ) -> (
        AsyncIterable[llm.ChatChunk | str]
        | Coroutine[Any, Any, AsyncIterable[llm.ChatChunk | str]]
        | Coroutine[Any, Any, str]
        | Coroutine[Any, Any, llm.ChatChunk]
        | Coroutine[Any, Any, None]
    ):
        """
        A node in the processing pipeline that processes text generation with an LLM.

        By default, this node uses the agent's LLM to process the provided context. It may yield
        plain text (as `str`) for straightforward text generation, or `llm.ChatChunk` objects that
        can include text and optional tool calls. `ChatChunk` is helpful for capturing more complex
        outputs such as function calls, usage statistics, or other metadata.

        You can override this node to customize how the LLM is used or how tool invocations
        and responses are handled.

        Args:
            chat_ctx (llm.ChatContext): The context for the LLM (the conversation history).
            tools (list[FunctionTool]): A list of callable tools that the LLM may invoke.
            model_settings (ModelSettings): Configuration and parameters for model execution.

        Yields/Returns:
            str: Plain text output from the LLM.
            llm.ChatChunk: An object that can contain both text and optional tool calls.
        """
        return Agent.default.llm_node(self, chat_ctx, tools, model_settings)

    def transcription_node(
        self, text: AsyncIterable[str | TimedString], model_settings: ModelSettings
    ) -> (
        AsyncIterable[str | TimedString]
        | Coroutine[Any, Any, AsyncIterable[str | TimedString]]
        | Coroutine[Any, Any, None]
    ):
        """
        A node in the processing pipeline that finalizes transcriptions from text segments.

        This node can be used to adjust or post-process text coming from an LLM (or any other
        source) into a final transcribed form. For instance, you might clean up formatting, fix
        punctuation, or perform any other text transformations here.

        You can override this node to customize post-processing logic according to your needs.

        Args:
            text (AsyncIterable[str | TimedString]): An asynchronous stream of text segments.
            model_settings (ModelSettings): Configuration and parameters for model execution.

        Yields:
            str: Finalized or post-processed text segments.
        """
        return Agent.default.transcription_node(self, text, model_settings)

    def tts_node(
        self, text: AsyncIterable[str], model_settings: ModelSettings
    ) -> (
        AsyncIterable[rtc.AudioFrame]
        | Coroutine[Any, Any, AsyncIterable[rtc.AudioFrame]]
        | Coroutine[Any, Any, None]
    ):
        """
        A node in the processing pipeline that synthesizes audio from text segments.

        By default, this node converts incoming text into audio frames using the Text-To-Speech
        from the agent.
        If the TTS implementation does not support streaming natively, it uses a sentence tokenizer
        to split text for incremental synthesis.

        You can override this node to provide different text chunking behavior, a custom TTS engine,
        or any other specialized processing.

        Args:
            text (AsyncIterable[str]): An asynchronous stream of text segments to be synthesized.
            model_settings (ModelSettings): Configuration and parameters for model execution.

        Yields:
            rtc.AudioFrame: Audio frames synthesized from the provided text.
        """
        return Agent.default.tts_node(self, text, model_settings)

    def realtime_audio_output_node(
        self, audio: AsyncIterable[rtc.AudioFrame], model_settings: ModelSettings
    ) -> (
        AsyncIterable[rtc.AudioFrame]
        | Coroutine[Any, Any, AsyncIterable[rtc.AudioFrame]]
        | Coroutine[Any, Any, None]
    ):
        """A node processing the audio from the realtime LLM session before it is played out."""
        return Agent.default.realtime_audio_output_node(self, audio, model_settings)

    def _get_activity_or_raise(self) -> AgentActivity:
        """Get the current activity context for this task (internal)"""
        if self._activity is None:
            raise RuntimeError("no activity context found, the agent is not running")

        return self._activity

    class default:
        @staticmethod
        async def stt_node(
            agent: Agent, audio: AsyncIterable[rtc.AudioFrame], model_settings: ModelSettings
        ) -> AsyncGenerator[stt.SpeechEvent, None]:
            """Default implementation for `Agent.stt_node`"""
            activity = agent._get_activity_or_raise()
            assert activity.stt is not None, "stt_node called but no STT node is available"

            wrapped_stt = activity.stt

            if not activity.stt.capabilities.streaming:
                if not activity.vad:
                    raise RuntimeError(
                        f"The STT ({activity.stt.label}) does not support streaming, add a VAD to the AgentTask/VoiceAgent to enable streaming"  # noqa: E501
                        "Or manually wrap your STT in a stt.StreamAdapter"
                    )

                wrapped_stt = stt.StreamAdapter(stt=wrapped_stt, vad=activity.vad)

            conn_options = activity.session.conn_options.stt_conn_options
            async with wrapped_stt.stream(conn_options=conn_options) as stream:

                @utils.log_exceptions(logger=logger)
                async def _forward_input() -> None:
                    async for frame in audio:
                        stream.push_frame(frame)

                forward_task = asyncio.create_task(_forward_input())
                try:
                    async for event in stream:
                        yield event
                finally:
                    await utils.aio.cancel_and_wait(forward_task)

        @staticmethod
        async def llm_node(
            agent: Agent,
            chat_ctx: llm.ChatContext,
            tools: list[FunctionTool | RawFunctionTool],
            model_settings: ModelSettings,
        ) -> AsyncGenerator[llm.ChatChunk | str, None]:
            """Default implementation for `Agent.llm_node`"""
            activity = agent._get_activity_or_raise()
            assert activity.llm is not None, "llm_node called but no LLM node is available"
            assert isinstance(activity.llm, llm.LLM), (
                "llm_node should only be used with LLM (non-multimodal/realtime APIs) nodes"
            )

            tool_choice = model_settings.tool_choice if model_settings else NOT_GIVEN
            activity_llm = activity.llm

            conn_options = activity.session.conn_options.llm_conn_options
            async with activity_llm.chat(
                chat_ctx=chat_ctx, tools=tools, tool_choice=tool_choice, conn_options=conn_options
            ) as stream:
                async for chunk in stream:
                    yield chunk

        @staticmethod
        async def tts_node(
            agent: Agent, text: AsyncIterable[str], model_settings: ModelSettings
        ) -> AsyncGenerator[rtc.AudioFrame, None]:
            """Default implementation for `Agent.tts_node`"""
            activity = agent._get_activity_or_raise()
            assert activity.tts is not None, "tts_node called but no TTS node is available"

            wrapped_tts = activity.tts

            if not activity.tts.capabilities.streaming:
                wrapped_tts = tts.StreamAdapter(
                    tts=wrapped_tts,
                    sentence_tokenizer=tokenize.blingfire.SentenceTokenizer(retain_format=True),
                )

            conn_options = activity.session.conn_options.tts_conn_options
            async with wrapped_tts.stream(conn_options=conn_options) as stream:

                async def _forward_input() -> None:
                    async for chunk in text:
                        stream.push_text(chunk)

                    stream.end_input()

                forward_task = asyncio.create_task(_forward_input())
                try:
                    async for ev in stream:
                        yield ev.frame
                finally:
                    await utils.aio.cancel_and_wait(forward_task)

        @staticmethod
        async def transcription_node(
            agent: Agent, text: AsyncIterable[str | TimedString], model_settings: ModelSettings
        ) -> AsyncGenerator[str | TimedString, None]:
            """Default implementation for `Agent.transcription_node`"""
            async for delta in text:
                yield delta

        @staticmethod
        async def realtime_audio_output_node(
            agent: Agent, audio: AsyncIterable[rtc.AudioFrame], model_settings: ModelSettings
        ) -> AsyncGenerator[rtc.AudioFrame, None]:
            """Default implementation for `Agent.realtime_audio_output_node`"""
            activity = agent._get_activity_or_raise()
            assert activity.realtime_llm_session is not None, (
                "realtime_audio_output_node called but no realtime LLM session is available"
            )

            async for frame in audio:
                yield frame

    @property
    def realtime_llm_session(self) -> llm.RealtimeSession:
        """
        Retrieve the realtime LLM session associated with the current agent.

        Raises:
            RuntimeError: If the agent is not running or the realtime LLM session is not available
        """
        if (rt_session := self._get_activity_or_raise().realtime_llm_session) is None:
            raise RuntimeError("no realtime LLM session")

        return rt_session

    @property
    def turn_detection(self) -> NotGivenOr[TurnDetectionMode | None]:
        """
        Retrieves the turn detection mode for identifying conversational turns.

        If this property was not set at Agent creation, but an ``AgentSession`` provides a turn detection,
        the session's turn detection mode will be used at runtime instead.

        Returns:
            NotGivenOr[TurnDetectionMode | None]: An optional turn detection mode for managing conversation flow.
        """  # noqa: E501
        return self._turn_detection

    @property
    def stt(self) -> NotGivenOr[stt.STT | None]:
        """
        Retrieves the Speech-To-Text component for the agent.

        If this property was not set at Agent creation, but an ``AgentSession`` provides an STT component,
        the session's STT will be used at runtime instead.

        Returns:
            NotGivenOr[stt.STT | None]: An optional STT component.
        """  # noqa: E501
        return self._stt

    @property
    def llm(self) -> NotGivenOr[llm.LLM | llm.RealtimeModel | None]:
        """
        Retrieves the Language Model or RealtimeModel used for text generation.

        If this property was not set at Agent creation, but an ``AgentSession`` provides an LLM or RealtimeModel,
        the session's model will be used at runtime instead.

        Returns:
            NotGivenOr[llm.LLM | llm.RealtimeModel | None]: The language model for text generation.
        """  # noqa: E501
        return self._llm

    @property
    def tts(self) -> NotGivenOr[tts.TTS | None]:
        """
        Retrieves the Text-To-Speech component for the agent.

        If this property was not set at Agent creation, but an ``AgentSession`` provides a TTS component,
        the session's TTS will be used at runtime instead.

        Returns:
            NotGivenOr[tts.TTS | None]: An optional TTS component for generating audio output.
        """  # noqa: E501
        return self._tts

    @property
    def mcp_servers(self) -> NotGivenOr[list[mcp.MCPServer] | None]:
        """
        Retrieves the list of Model Context Protocol (MCP) servers providing external tools.

        If this property was not set at Agent creation, but an ``AgentSession`` provides MCP servers,
        the session's MCP servers will be used at runtime instead.

        Returns:
            NotGivenOr[list[mcp.MCPServer]]: An optional list of MCP servers.
        """  # noqa: E501
        return self._mcp_servers

    @property
    def vad(self) -> NotGivenOr[vad.VAD | None]:
        """
        Retrieves the Voice Activity Detection component for the agent.

        If this property was not set at Agent creation, but an ``AgentSession`` provides a VAD component,
        the session's VAD will be used at runtime instead.

        Returns:
            NotGivenOr[vad.VAD | None]: An optional VAD component for detecting voice activity.
        """  # noqa: E501
        return self._vad

    @property
    def allow_interruptions(self) -> NotGivenOr[bool]:
        """
        Indicates whether interruptions (e.g., stopping TTS playback) are allowed.

        If this property was not set at Agent creation, but an ``AgentSession`` provides a value for
        allowing interruptions, the session's value will be used at runtime instead.

        Returns:
            NotGivenOr[bool]: Whether interruptions are permitted.
        """
        return self._allow_interruptions

    @property
    def min_consecutive_speech_delay(self) -> NotGivenOr[float]:
        """
        Retrieves the minimum consecutive speech delay for the agent.

        If this property was not set at Agent creation, but an ``AgentSession`` provides a value for
        the minimum consecutive speech delay, the session's value will be used at runtime instead.

        Returns:
            NotGivenOr[float]: The minimum consecutive speech delay.
        """
        return self._min_consecutive_speech_delay

    @property
    def use_tts_aligned_transcript(self) -> NotGivenOr[bool]:
        """
        Indicates whether to use TTS-aligned transcript as the input of
        the ``transcription_node``.

        If this property was not set at Agent creation, but an ``AgentSession`` provides a value for
        the use of TTS-aligned transcript, the session's value will be used at runtime instead.

        Returns:
            NotGivenOr[bool]: Whether to use TTS-aligned transcript.
        """
        return self._use_tts_aligned_transcript

    @property
    def session(self) -> AgentSession:
        """
        Retrieve the VoiceAgent associated with the current agent.

        Raises:
            RuntimeError: If the agent is not running
        """
        return self._get_activity_or_raise().session


TaskResult_T = TypeVar("TaskResult_T")


class AgentTask(Agent, Generic[TaskResult_T]):
    def __init__(
        self,
        *,
        instructions: str,
        chat_ctx: NotGivenOr[llm.ChatContext] = NOT_GIVEN,
        tools: list[llm.FunctionTool | llm.RawFunctionTool] | None = None,
        turn_detection: NotGivenOr[TurnDetectionMode | None] = NOT_GIVEN,
        stt: NotGivenOr[stt.STT | None] = NOT_GIVEN,
        vad: NotGivenOr[vad.VAD | None] = NOT_GIVEN,
        llm: NotGivenOr[llm.LLM | llm.RealtimeModel | None] = NOT_GIVEN,
        tts: NotGivenOr[tts.TTS | None] = NOT_GIVEN,
        mcp_servers: NotGivenOr[list[mcp.MCPServer] | None] = NOT_GIVEN,
        allow_interruptions: NotGivenOr[bool] = NOT_GIVEN,
    ) -> None:
        tools = tools or []
        super().__init__(
            instructions=instructions,
            chat_ctx=chat_ctx,
            tools=tools,
            turn_detection=turn_detection,
            stt=stt,
            vad=vad,
            llm=llm,
            tts=tts,
            mcp_servers=mcp_servers,
            allow_interruptions=allow_interruptions,
        )

        self.__inline_mode = False
        self.__started = False
        self.__fut = asyncio.Future[TaskResult_T]()

<<<<<<< HEAD
=======
    def done(self) -> bool:
        return self.__fut.done()

>>>>>>> e7787783
    def complete(self, result: TaskResult_T | Exception) -> None:
        if self.__fut.done():
            raise RuntimeError(f"{self.__class__.__name__} is already done")

        if isinstance(result, Exception):
            self.__fut.set_exception(result)
        else:
            self.__fut.set_result(result)

        self.__fut.exception()  # silence exc not retrieved warnings

<<<<<<< HEAD
        from .agent_activity import _AgentActivityContextVar, _SpeechHandleContextVar

        speech_handle = _SpeechHandleContextVar.get(None)
        activity = _AgentActivityContextVar.get()
        session = activity.session
=======
        from .agent_activity import _SpeechHandleContextVar

        speech_handle = _SpeechHandleContextVar.get(None)
>>>>>>> e7787783

        if speech_handle:
            speech_handle._maybe_run_final_output = result

<<<<<<< HEAD
        if not self.__inline_mode:
            session._close_soon(reason=CloseReason.TASK_COMPLETED, drain=True)
=======
        # if not self.__inline_mode:
        #    session._close_soon(reason=CloseReason.TASK_COMPLETED, drain=True)
>>>>>>> e7787783

    async def __await_impl(self) -> TaskResult_T:
        if self.__started:
            raise RuntimeError(f"{self.__class__.__name__} is not re-entrant, await only once")

        self.__inline_mode = True
        self.__started = True

        current_task = asyncio.current_task()
        if current_task is None:
            raise RuntimeError(
                f"{self.__class__.__name__} must be executed inside an async context"
            )

        task_info = _get_activity_task_info(current_task)
        if not task_info or not task_info.inline_task:
            raise RuntimeError(
                f"{self.__class__.__name__} should only be awaited inside tool_functions or the on_enter/on_exit methods of an Agent"  # noqa: E501
            )

        def _handle_task_done(_: asyncio.Task[Any]) -> None:
            if self.__fut.done():
                return

            # if the asyncio.Task running the InlineTask completes before the InlineTask itself, log
            # an error and attempt to recover by terminating the InlineTask.
            logger.error(
                f"The asyncio.Task finished before {self.__class__.__name__} was completed."
            )

            self.complete(
                RuntimeError(
                    f"The asyncio.Task finished before {self.__class__.__name__} was completed."
                )
            )

        current_task.add_done_callback(_handle_task_done)

        from .agent_activity import _AgentActivityContextVar, _SpeechHandleContextVar

        # TODO(theomonnom): add a global lock for inline tasks
        # This may currently break in the case we use parallel tool calls.

        speech_handle = _SpeechHandleContextVar.get(None)
        old_activity = _AgentActivityContextVar.get()
        old_agent = old_activity.agent
        session = old_activity.session
<<<<<<< HEAD

        # TODO(theomonnom): could the RunResult watcher & the blocked_tasks share the same logic?
        await session._update_activity(
            self, previous_activity="pause", blocked_tasks=[current_task]
        )

=======

        # TODO(theomonnom): could the RunResult watcher & the blocked_tasks share the same logic?
        await session._update_activity(
            self, previous_activity="pause", blocked_tasks=[current_task]
        )

>>>>>>> e7787783
        # NOTE: _update_activity is calling the on_enter method, so the RunResult can capture all speeches
        run_state = session._global_run_state
        if speech_handle and run_state and not run_state.done():
            # make sure to not deadlock on the current speech handle
            run_state._unwatch_handle(speech_handle)
            # it is OK to call _mark_done_if_needed here, the above _update_activity will call on_enter
            # so handles added inside the on_enter will make sure we're not completing the run_state too early.
            run_state._mark_done_if_needed(None)

        try:
            return await asyncio.shield(self.__fut)
<<<<<<< HEAD
=======

>>>>>>> e7787783
        finally:
            # run_state could have changed after self.__fut
            run_state = session._global_run_state

            if session.current_agent != self:
                logger.warning(
                    f"{self.__class__.__name__} completed, but the agent has changed in the meantime. "
                    "Ignoring handoff to the previous agent, likely due to `AgentSession.update_agent` being invoked."
                )
                await old_activity.aclose()
            else:
                if speech_handle and run_state and not run_state.done():
                    run_state._watch_handle(speech_handle)

                await old_agent.update_chat_ctx(
                    old_agent.chat_ctx.merge(
                        self.chat_ctx, exclude_function_call=True, exclude_instructions=True
                    )
                )
<<<<<<< HEAD
=======

>>>>>>> e7787783
                await session._update_activity(old_agent, new_activity="resume")

    def __await__(self) -> Generator[None, None, TaskResult_T]:
        return self.__await_impl().__await__()


@dataclass
class _ActivityTaskInfo:
    function_call: llm.FunctionCall | None = None
    speech_handle: SpeechHandle | None = None
    inline_task: bool = False


def _set_activity_task_info(
    task: asyncio.Task[Any],
    *,
    function_call: NotGivenOr[llm.FunctionCall | None] = NOT_GIVEN,
    speech_handle: NotGivenOr[SpeechHandle | None] = NOT_GIVEN,
    inline_task: NotGivenOr[bool] = NOT_GIVEN,
) -> None:
    info = _get_activity_task_info(task) or _ActivityTaskInfo()

    if is_given(function_call):
        info.function_call = function_call

    if is_given(speech_handle):
        info.speech_handle = speech_handle

    if is_given(inline_task):
        info.inline_task = inline_task

    setattr(task, "__livekit_agents_activity_task", info)


def _get_activity_task_info(task: asyncio.Task[Any]) -> _ActivityTaskInfo | None:
    return getattr(task, "__livekit_agents_activity_task", None)<|MERGE_RESOLUTION|>--- conflicted
+++ resolved
@@ -6,7 +6,6 @@
 from typing import TYPE_CHECKING, Any, Generic, TypeVar
 
 from livekit import rtc
-from livekit.agents.voice.events import CloseReason
 
 from .. import llm, stt, tokenize, tts, utils, vad
 from ..llm import (
@@ -606,16 +605,12 @@
             allow_interruptions=allow_interruptions,
         )
 
-        self.__inline_mode = False
         self.__started = False
         self.__fut = asyncio.Future[TaskResult_T]()
 
-<<<<<<< HEAD
-=======
     def done(self) -> bool:
         return self.__fut.done()
 
->>>>>>> e7787783
     def complete(self, result: TaskResult_T | Exception) -> None:
         if self.__fut.done():
             raise RuntimeError(f"{self.__class__.__name__} is already done")
@@ -627,34 +622,20 @@
 
         self.__fut.exception()  # silence exc not retrieved warnings
 
-<<<<<<< HEAD
-        from .agent_activity import _AgentActivityContextVar, _SpeechHandleContextVar
+        from .agent_activity import _SpeechHandleContextVar
 
         speech_handle = _SpeechHandleContextVar.get(None)
-        activity = _AgentActivityContextVar.get()
-        session = activity.session
-=======
-        from .agent_activity import _SpeechHandleContextVar
-
-        speech_handle = _SpeechHandleContextVar.get(None)
->>>>>>> e7787783
 
         if speech_handle:
             speech_handle._maybe_run_final_output = result
 
-<<<<<<< HEAD
-        if not self.__inline_mode:
-            session._close_soon(reason=CloseReason.TASK_COMPLETED, drain=True)
-=======
         # if not self.__inline_mode:
         #    session._close_soon(reason=CloseReason.TASK_COMPLETED, drain=True)
->>>>>>> e7787783
 
     async def __await_impl(self) -> TaskResult_T:
         if self.__started:
             raise RuntimeError(f"{self.__class__.__name__} is not re-entrant, await only once")
 
-        self.__inline_mode = True
         self.__started = True
 
         current_task = asyncio.current_task()
@@ -696,21 +677,12 @@
         old_activity = _AgentActivityContextVar.get()
         old_agent = old_activity.agent
         session = old_activity.session
-<<<<<<< HEAD
 
         # TODO(theomonnom): could the RunResult watcher & the blocked_tasks share the same logic?
         await session._update_activity(
             self, previous_activity="pause", blocked_tasks=[current_task]
         )
 
-=======
-
-        # TODO(theomonnom): could the RunResult watcher & the blocked_tasks share the same logic?
-        await session._update_activity(
-            self, previous_activity="pause", blocked_tasks=[current_task]
-        )
-
->>>>>>> e7787783
         # NOTE: _update_activity is calling the on_enter method, so the RunResult can capture all speeches
         run_state = session._global_run_state
         if speech_handle and run_state and not run_state.done():
@@ -722,10 +694,7 @@
 
         try:
             return await asyncio.shield(self.__fut)
-<<<<<<< HEAD
-=======
-
->>>>>>> e7787783
+
         finally:
             # run_state could have changed after self.__fut
             run_state = session._global_run_state
@@ -745,10 +714,7 @@
                         self.chat_ctx, exclude_function_call=True, exclude_instructions=True
                     )
                 )
-<<<<<<< HEAD
-=======
-
->>>>>>> e7787783
+
                 await session._update_activity(old_agent, new_activity="resume")
 
     def __await__(self) -> Generator[None, None, TaskResult_T]:
