--- conflicted
+++ resolved
@@ -963,15 +963,8 @@
             )
 
     def _on_input_audio_transcription_completed(self, ev: llm.InputTranscriptionCompleted) -> None:
-<<<<<<< HEAD
-        log_event("input_audio_transcription_completed")
         self._session._user_input_transcribed(
             UserInputTranscribedEvent(transcript=ev.transcript, is_final=ev.is_final)
-=======
-        self._session.emit(
-            "user_input_transcribed",
-            UserInputTranscribedEvent(transcript=ev.transcript, is_final=ev.is_final),
->>>>>>> af7b52b4
         )
 
         if ev.is_final:
@@ -1052,7 +1045,7 @@
             if self._rt_session is not None:
                 self._rt_session.interrupt()
 
-            self._current_speech.interrupt(by_user_turn=True)
+            self._current_speech.interrupt(by_user_speech=True)
 
     def on_interim_transcript(self, ev: stt.SpeechEvent) -> None:
         if isinstance(self.llm, llm.RealtimeModel) and self.llm.capabilities.user_transcription:
@@ -1175,16 +1168,7 @@
                 )
                 return
 
-<<<<<<< HEAD
-            log_event(
-                "speech interrupted, new user turn detected",
-                speech_id=self._current_speech.id,
-            )
-
-            self._current_speech.interrupt(by_user_turn=True)
-=======
-            self._current_speech.interrupt()
->>>>>>> af7b52b4
+            self._current_speech.interrupt(by_user_speech=True)
             if self._rt_session is not None:
                 self._rt_session.interrupt()
 
@@ -1381,16 +1365,6 @@
             await tee.aclose()
 
         if add_to_chat_ctx:
-<<<<<<< HEAD
-            forwarded_text = text_out.text if text_out else ""
-            msg = self._agent._chat_ctx.add_message(
-                role="assistant",
-                content=forwarded_text,
-                interrupted=speech_handle.interrupted,
-            )
-            speech_handle._set_chat_message(msg)
-            self._session._conversation_item_added(msg)
-=======
             # use synchronized transcript when available after interruption
             forwarded_text = text_out.text if text_out else ""
             if speech_handle.interrupted and audio_output is not None:
@@ -1408,7 +1382,6 @@
                 )
                 speech_handle._chat_items.append(msg)
                 self._session._conversation_item_added(msg)
->>>>>>> af7b52b4
 
             if speech_handle.interrupted_by_user_turn:
                 self._session._set_agent_resume_timer(
@@ -1994,7 +1967,6 @@
                     self._session._conversation_item_added(msg)
                     current_span.set_attribute(trace_types.ATTR_RESPONSE_TEXT, forwarded_text)
 
-<<<<<<< HEAD
                 if speech_handle.interrupted_by_user_turn:
                     self._session._set_agent_resume_timer(
                         AgentInterruptionResumedEvent(
@@ -2004,10 +1976,7 @@
                         )
                     )
 
-            speech_handle._mark_playout_done()
-=======
             speech_handle._mark_generation_done()
->>>>>>> af7b52b4
             await utils.aio.cancel_and_wait(exe_task)
 
             for tee in tees:
