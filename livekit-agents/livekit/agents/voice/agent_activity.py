--- conflicted
+++ resolved
@@ -1411,7 +1411,6 @@
             model_settings=model_settings,
         )
         tasks.append(llm_task)
-<<<<<<< HEAD
 
         # wait for the speech to be scheduled before TTS inference
         wait_for_schedule = asyncio.ensure_future(speech_handle._wait_for_scheduled())
@@ -1425,12 +1424,8 @@
             self._agent._chat_ctx.insert(new_message)
             self._session._conversation_item_added(new_message)
 
-        tee = utils.aio.itertools.tee(llm_gen_data.text_ch, 2)
-        tts_text_input, tr_input = tee
-=======
         text_tee = utils.aio.itertools.tee(llm_gen_data.text_ch, 2)
         tts_text_input, tr_input = text_tee
->>>>>>> 653d03d6
 
         tts_task: asyncio.Task[bool] | None = None
         tts_gen_data: _TTSGenerationData | None = None
