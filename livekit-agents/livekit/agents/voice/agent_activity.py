--- conflicted
+++ resolved
@@ -1094,10 +1094,10 @@
                         extra={"error": str(e)},
                     )
 
+                # should we have separate flag for this?
                 if self.llm.capabilities.message_truncation:
                     self._rt_session.interrupt()
 
-<<<<<<< HEAD
                     handle = SpeechHandle.create(
                         allow_interruptions=speech_handle.allow_interruptions,
                         step_index=speech_handle.step_index + 1,
@@ -1109,42 +1109,18 @@
                             speech_handle=handle, user_initiated=False, source="tool_response"
                         ),
                     )
-                    self._create_task(
+                    self._create_speech_task(
                         self._realtime_reply_task(
-                            speech_handle=handle, user_input=None, instructions=None
+                            speech_handle=handle,
+                            model_settings=ModelSettings(
+                                tool_choice=model_settings.tool_choice if not draining else "none",
+                            ),
                         ),
                         owned_speech_handle=handle,
-                        name="TaskActivity.realtime_reply",
+                        name="AgentActivity.realtime_reply",
                     )
-                    self._schedule_speech(handle, SpeechHandle.SPEECH_PRIORITY_NORMAL)
-
-            if not ignore_task_switch and new_agent_task is not None:
-                self._session.update_agent(new_agent_task)
-=======
-                handle = SpeechHandle.create(
-                    allow_interruptions=speech_handle.allow_interruptions,
-                    step_index=speech_handle.step_index + 1,
-                    parent=speech_handle,
-                )
-                self._session.emit(
-                    "speech_created",
-                    SpeechCreatedEvent(
-                        speech_handle=handle, user_initiated=False, source="tool_response"
-                    ),
-                )
-                self._create_speech_task(
-                    self._realtime_reply_task(
-                        speech_handle=handle,
-                        model_settings=ModelSettings(
-                            tool_choice=model_settings.tool_choice if not draining else "none",
-                        ),
-                    ),
-                    owned_speech_handle=handle,
-                    name="AgentActivity.realtime_reply",
-                )
-                self._schedule_speech(
-                    handle,
-                    SpeechHandle.SPEECH_PRIORITY_NORMAL,
-                    bypass_draining=True,
-                )
->>>>>>> 45bfda2d
+                    self._schedule_speech(
+                        handle,
+                        SpeechHandle.SPEECH_PRIORITY_NORMAL,
+                        bypass_draining=True,
+                    )