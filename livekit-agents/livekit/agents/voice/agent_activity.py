--- conflicted
+++ resolved
@@ -42,11 +42,6 @@
     debug.Tracing.log_event(event, kwargs)
 
 
-<<<<<<< HEAD
-=======
-from .agent import Agent, ModelSettings  # noqa: E402
-
->>>>>>> 2ad4a375
 if TYPE_CHECKING:
     from .agent_session import AgentSession
 
@@ -87,7 +82,6 @@
         if self._turn_detection_mode == "stt" and (
             not self.stt or not self.stt.capabilities.streaming
         ):
-<<<<<<< HEAD
             logger.warning(
                 "turn_detection is set to 'stt', but no STT model is provided or the STT model "
                 "does not support streaming, ignoring the turn_detection setting"
@@ -126,8 +120,9 @@
                 and self.llm.capabilities.turn_detection
             ):
                 logger.warning(
-                    f"turn_detection is set to '{self._turn_detection_mode}', but the LLM is a RealtimeModel "
-                    "and server-side turn detection enabled, ignoring the turn_detection setting"
+                    f"turn_detection is set to '{self._turn_detection_mode}', but the LLM "
+                    "is a RealtimeModel and server-side turn detection enabled, "
+                    "ignoring the turn_detection setting"
                 )
                 self._turn_detection_mode = None
 
@@ -141,11 +136,6 @@
         elif self._turn_detection_mode == "realtime_llm":
             logger.warning(
                 "turn_detection is set to 'realtime_llm', but the LLM is not a RealtimeModel"
-=======
-            raise ValueError(
-                "the RealtimeModel uses a server-side turn detection, allow_interruptions cannot be False, "  # noqa: E501
-                "disable turn_detection in the RealtimeModel and use VAD on the AgentTask/VoiceAgent instead"  # noqa: E501
->>>>>>> 2ad4a375
             )
             self._turn_detection_mode = None
 
