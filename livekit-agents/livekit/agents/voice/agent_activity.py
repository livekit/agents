from __future__ import annotations

import asyncio
import contextvars
import heapq
import json
import time
from collections.abc import AsyncIterable, Coroutine, Sequence
from dataclasses import dataclass
from typing import TYPE_CHECKING, Any, Optional, Union, cast

from opentelemetry import context as otel_context, trace

from livekit import rtc
from livekit.agents.llm.realtime import MessageGeneration
from livekit.agents.metrics.base import Metadata

from .. import llm, stt, tts, utils, vad
from ..llm.tool_context import StopResponse
from ..log import logger
from ..metrics import (
    EOUMetrics,
    LLMMetrics,
    RealtimeModelMetrics,
    STTMetrics,
    TTSMetrics,
    VADMetrics,
)
from ..telemetry import trace_types, tracer, utils as trace_utils
from ..tokenize.basic import split_words
from ..types import NOT_GIVEN, NotGivenOr
from ..utils.misc import is_given
from .agent import (
    Agent,
    ModelSettings,
    _get_activity_task_info,
    _set_activity_task_info,
)
from .audio_recognition import (
    AudioRecognition,
    RecognitionHooks,
    _EndOfTurnInfo,
    _PreemptiveGenerationInfo,
)
from .events import (
    AgentFalseInterruptionEvent,
    ErrorEvent,
    FunctionToolsExecutedEvent,
    MetricsCollectedEvent,
    SpeechCreatedEvent,
    UserInputTranscribedEvent,
)
from .generation import (
    ToolExecutionOutput,
    _AudioOutput,
    _TextOutput,
    _TTSGenerationData,
    perform_audio_forwarding,
    perform_llm_inference,
    perform_text_forwarding,
    perform_tool_executions,
    perform_tts_inference,
    remove_instructions,
    update_instructions,
)
from .speech_handle import SpeechHandle

if TYPE_CHECKING:
    from ..llm import mcp
    from .agent_session import AgentSession, TurnDetectionMode


_AgentActivityContextVar = contextvars.ContextVar["AgentActivity"]("agents_activity")
_SpeechHandleContextVar = contextvars.ContextVar["SpeechHandle"]("agents_speech_handle")


@dataclass
class _PreemptiveGeneration:
    speech_handle: SpeechHandle
    user_message: llm.ChatMessage
    info: _PreemptiveGenerationInfo
    chat_ctx: llm.ChatContext
    tools: list[llm.FunctionTool | llm.RawFunctionTool]
    tool_choice: llm.ToolChoice | None
    created_at: float


# NOTE: AgentActivity isn't exposed to the public API
class AgentActivity(RecognitionHooks):
    def __init__(self, agent: Agent, sess: AgentSession) -> None:
        self._agent, self._session = agent, sess
        self._rt_session: llm.RealtimeSession | None = None
        self._realtime_spans: utils.BoundedDict[str, trace.Span] | None = None
        self._audio_recognition: AudioRecognition | None = None
        self._lock = asyncio.Lock()
        self._tool_choice: llm.ToolChoice | None = None

        self._started = False
        self._closed = False
        self._scheduling_paused = True

        self._current_speech: SpeechHandle | None = None
        self._speech_q: list[tuple[int, float, SpeechHandle]] = []

        # for false interruption handling
        self._paused_speech: SpeechHandle | None = None
        self._false_interruption_timer: asyncio.TimerHandle | None = None
        self._interrupt_paused_speech_task: asyncio.Task[None] | None = None

        # fired when a speech_task finishes or when a new speech_handle is scheduled
        # this is used to wake up the main task when the scheduling state changes
        self._q_updated = asyncio.Event()

        self._scheduling_atask: asyncio.Task[None] | None = None
        self._user_turn_completed_atask: asyncio.Task[None] | None = None
        self._speech_tasks: list[asyncio.Task[Any]] = []

        self._preemptive_generation: _PreemptiveGeneration | None = None

        self._turn_detection_mode = (
            self.turn_detection if isinstance(self.turn_detection, str) else None
        )

        self._drain_blocked_tasks: list[asyncio.Task[Any]] = []

        if self._turn_detection_mode == "vad" and not self.vad:
            logger.warning("turn_detection is set to 'vad', but no VAD model is provided")
            self._turn_detection_mode = None

        if self._turn_detection_mode == "stt" and not self.stt:
            logger.warning(
                "turn_detection is set to 'stt', but no STT model is provided, "
                "ignoring the turn_detection setting"
            )
            self._turn_detection_mode = None

        if isinstance(self.llm, llm.RealtimeModel):
            if self.llm.capabilities.turn_detection and not self.allow_interruptions:
                raise ValueError(
                    "the RealtimeModel uses a server-side turn detection, "
                    "allow_interruptions cannot be False, disable turn_detection in "
                    "the RealtimeModel and use VAD on the AgentSession instead"
                )

            if (
                self._turn_detection_mode == "realtime_llm"
                and not self.llm.capabilities.turn_detection
            ):
                logger.warning(
                    "turn_detection is set to 'realtime_llm', but the LLM is not a RealtimeModel "
                    "or the server-side turn detection is not supported/enabled, "
                    "ignoring the turn_detection setting"
                )
                self._turn_detection_mode = None

            if self._turn_detection_mode == "stt":
                logger.warning(
                    "turn_detection is set to 'stt', but the LLM is a RealtimeModel, "
                    "ignoring the turn_detection setting"
                )
                self._turn_detection_mode = None

            elif (
                self._turn_detection_mode
                and self._turn_detection_mode != "realtime_llm"
                and self.llm.capabilities.turn_detection
            ):
                logger.warning(
                    f"turn_detection is set to '{self._turn_detection_mode}', but the LLM "
                    "is a RealtimeModel and server-side turn detection enabled, "
                    "ignoring the turn_detection setting"
                )
                self._turn_detection_mode = None

            # fallback to VAD if server side turn detection is disabled and VAD is available
            if (
                not self.llm.capabilities.turn_detection
                and self.vad
                and self._turn_detection_mode is None
            ):
                self._turn_detection_mode = "vad"
        elif self._turn_detection_mode == "realtime_llm":
            logger.warning(
                "turn_detection is set to 'realtime_llm', but the LLM is not a RealtimeModel"
            )
            self._turn_detection_mode = None

        if (
            not self.vad
            and self.stt
            and not self.stt.capabilities.streaming
            and isinstance(self.llm, llm.LLM)
            and self.allow_interruptions
            and self._turn_detection_mode is None
        ):
            logger.warning(
                "VAD is not set. Enabling VAD is recommended when using LLM and non-streaming STT "
                "for more responsive interruption handling."
            )

        self._mcp_tools: list[mcp.MCPTool] = []

        self._on_enter_task: asyncio.Task | None = None
        self._on_exit_task: asyncio.Task | None = None

        # speeches that audio playout finished but not done because of tool calls
        self._background_speeches: set[SpeechHandle] = set()

    @property
    def scheduling_paused(self) -> bool:
        return self._scheduling_paused

    @property
    def session(self) -> AgentSession:
        return self._session

    @property
    def agent(self) -> Agent:
        return self._agent

    @property
    def turn_detection(self) -> TurnDetectionMode | None:
        return cast(
            "TurnDetectionMode | None",
            self._agent.turn_detection
            if is_given(self._agent.turn_detection)
            else self._session.turn_detection,
        )

    @property
    def mcp_servers(self) -> list[mcp.MCPServer] | None:
        return (
            self._agent.mcp_servers
            if is_given(self._agent.mcp_servers)
            else self._session.mcp_servers
        )

    @property
    def allow_interruptions(self) -> bool:
        return (
            self._agent.allow_interruptions
            if is_given(self._agent.allow_interruptions)
            else self._session.options.allow_interruptions
        )

    @property
    def min_endpointing_delay(self) -> float:
        return (
            self._agent.min_endpointing_delay
            if is_given(self._agent.min_endpointing_delay)
            else self._session.options.min_endpointing_delay
        )

    @property
    def max_endpointing_delay(self) -> float:
        return (
            self._agent.max_endpointing_delay
            if is_given(self._agent.max_endpointing_delay)
            else self._session.options.max_endpointing_delay
        )

    @property
    def realtime_llm_session(self) -> llm.RealtimeSession | None:
        return self._rt_session

    @property
    def current_speech(self) -> SpeechHandle | None:
        return self._current_speech

    @property
    def tools(self) -> list[llm.FunctionTool | llm.RawFunctionTool | mcp.MCPTool]:
        return self._agent.tools + self._mcp_tools  # type: ignore

    @property
    def min_consecutive_speech_delay(self) -> float:
        return (
            self._agent.min_consecutive_speech_delay
            if is_given(self._agent.min_consecutive_speech_delay)
            else self._session.options.min_consecutive_speech_delay
        )

    @property
    def use_tts_aligned_transcript(self) -> bool:
        use_aligned_transcript = (
            self._agent.use_tts_aligned_transcript
            if is_given(self._agent.use_tts_aligned_transcript)
            else self._session.options.use_tts_aligned_transcript
        )

        return use_aligned_transcript is True

    async def update_instructions(self, instructions: str) -> None:
        self._agent._instructions = instructions

        if self._rt_session is not None:
            await self._rt_session.update_instructions(instructions)
        else:
            update_instructions(
                self._agent._chat_ctx, instructions=instructions, add_if_missing=True
            )

    async def update_tools(self, tools: list[llm.FunctionTool | llm.RawFunctionTool]) -> None:
        tools = list(set(tools))
        self._agent._tools = tools

        if self._rt_session is not None:
            await self._rt_session.update_tools(tools)

        if isinstance(self.llm, llm.LLM):
            # for realtime LLM, we assume the server will remove unvalid tool messages
            await self.update_chat_ctx(self._agent._chat_ctx.copy(tools=tools))

    async def update_chat_ctx(
        self, chat_ctx: llm.ChatContext, *, exclude_invalid_function_calls: bool = True
    ) -> None:
        chat_ctx = chat_ctx.copy(tools=self.tools if exclude_invalid_function_calls else NOT_GIVEN)

        self._agent._chat_ctx = chat_ctx

        if self._rt_session is not None:
            remove_instructions(chat_ctx)
            await self._rt_session.update_chat_ctx(chat_ctx)
        else:
            update_instructions(
                chat_ctx, instructions=self._agent.instructions, add_if_missing=True
            )

    def update_options(
        self,
        *,
        tool_choice: NotGivenOr[llm.ToolChoice | None] = NOT_GIVEN,
        min_endpointing_delay: NotGivenOr[float] = NOT_GIVEN,
        max_endpointing_delay: NotGivenOr[float] = NOT_GIVEN,
    ) -> None:
        if utils.is_given(tool_choice):
            self._tool_choice = cast(Optional[llm.ToolChoice], tool_choice)

        if self._rt_session is not None:
            self._rt_session.update_options(tool_choice=self._tool_choice)

        if self._audio_recognition:
            self._audio_recognition.update_options(
                min_endpointing_delay=min_endpointing_delay,
                max_endpointing_delay=max_endpointing_delay,
            )

    def _create_speech_task(
        self,
        coro: Coroutine[Any, Any, Any],
        *,
        speech_handle: SpeechHandle | None = None,
        name: str | None = None,
    ) -> asyncio.Task[Any]:
        """
        This method must only be used for tasks that "could" create a new SpeechHandle.
        When draining, every task created with this method will be awaited.
        """
        # https://github.com/python/cpython/pull/31837 alternative impl
        tk = _AgentActivityContextVar.set(self)
        tk1 = None
        if speech_handle is not None:
            tk1 = _SpeechHandleContextVar.set(speech_handle)

        # Capture the current OpenTelemetry context to ensure proper span nesting
        current_context = otel_context.get_current()

        # Create a wrapper coroutine that runs in the captured context
        async def _context_aware_coro() -> Any:
            # Attach the captured context before running the original coroutine
            token = otel_context.attach(current_context)
            try:
                return await coro
            finally:
                otel_context.detach(token)

        task = asyncio.create_task(_context_aware_coro(), name=name)
        self._speech_tasks.append(task)
        task.add_done_callback(lambda _: self._speech_tasks.remove(task))

        _set_activity_task_info(task, speech_handle=speech_handle)

        if speech_handle is not None:
            # mark a speech_handle as done, if every "linked" tasks are done
            speech_handle._tasks.append(task)

            def _mark_done_if_needed(_: asyncio.Task) -> None:
                if all(task.done() for task in speech_handle._tasks):
                    speech_handle._mark_done()

            task.add_done_callback(_mark_done_if_needed)

        task.add_done_callback(lambda _: self._wake_up_scheduling_task())
        _AgentActivityContextVar.reset(tk)

        if tk1:
            _SpeechHandleContextVar.reset(tk1)

        return task

    async def start(self) -> None:
        # `start` must only be called by AgentSession

        async with self._lock:
            if self._started:
                return

            start_span = tracer.start_span(
                "start_agent_activity",
                attributes={trace_types.ATTR_AGENT_LABEL: self.agent.label},
            )
            try:
                self._agent._activity = self

                with trace.use_span(start_span, end_on_exit=False):
                    if isinstance(self.llm, llm.LLM):
                        self.llm.prewarm()

                    if isinstance(self.stt, stt.STT):
                        self.stt.prewarm()

                    if isinstance(self.tts, tts.TTS):
                        self.tts.prewarm()

                # don't use start_span for _start_session, avoid nested user/assistant turns
                await self._start_session()
                self._started = True

                @tracer.start_as_current_span(
                    "on_enter",
                    context=trace.set_span_in_context(start_span),
                    attributes={trace_types.ATTR_AGENT_LABEL: self._agent.label},
                )
                @utils.log_exceptions(logger=logger)
                async def _traceable_on_enter() -> None:
                    await self._agent.on_enter()

                self._on_enter_task = task = self._create_speech_task(
                    _traceable_on_enter(), name="AgentTask_on_enter"
                )
                _set_activity_task_info(task, inline_task=True)
            finally:
                start_span.end()

    async def _start_session(self) -> None:
        assert self._lock.locked(), "_start_session should only be used when locked."

        if isinstance(self.llm, llm.LLM):
            self.llm.on("metrics_collected", self._on_metrics_collected)
            self.llm.on("error", self._on_error)

        if isinstance(self.stt, stt.STT):
            self.stt.on("metrics_collected", self._on_metrics_collected)
            self.stt.on("error", self._on_error)

        if isinstance(self.tts, tts.TTS):
            self.tts.on("metrics_collected", self._on_metrics_collected)
            self.tts.on("error", self._on_error)

        if isinstance(self.vad, vad.VAD):
            self.vad.on("metrics_collected", self._on_metrics_collected)

        if self.mcp_servers:

            @utils.log_exceptions(logger=logger)
            async def _list_mcp_tools_task(
                mcp_server: mcp.MCPServer,
            ) -> list[mcp.MCPTool]:
                if not mcp_server.initialized:
                    await mcp_server.initialize()

                return await mcp_server.list_tools()

            gathered = await asyncio.gather(
                *(_list_mcp_tools_task(s) for s in self.mcp_servers),
                return_exceptions=True,
            )
            tools: list[mcp.MCPTool] = []
            for mcp_server, res in zip(self.mcp_servers, gathered):
                if isinstance(res, BaseException):
                    logger.error(
                        f"failed to list tools from MCP server {mcp_server}",
                        exc_info=res,
                    )
                    continue

                tools.extend(res)

            self._mcp_tools = tools

        if isinstance(self.llm, llm.RealtimeModel):
            self._rt_session = self.llm.session()
            self._rt_session.on("generation_created", self._on_generation_created)
            self._rt_session.on("input_speech_started", self._on_input_speech_started)
            self._rt_session.on("input_speech_stopped", self._on_input_speech_stopped)
            self._rt_session.on(
                "input_audio_transcription_completed",
                self._on_input_audio_transcription_completed,
            )
            self._rt_session.on("metrics_collected", self._on_metrics_collected)
            self._rt_session.on("error", self._on_error)

            remove_instructions(self._agent._chat_ctx)

            try:
                await self._rt_session.update_instructions(self._agent.instructions)
            except llm.RealtimeError:
                logger.exception("failed to update the instructions")

            try:
                await self._rt_session.update_chat_ctx(self._agent.chat_ctx)
            except llm.RealtimeError:
                logger.exception("failed to update the chat_ctx")

            try:
                await self._rt_session.update_tools(self.tools)
            except llm.RealtimeError:
                logger.exception("failed to update the tools")

            self._realtime_spans = utils.BoundedDict[str, trace.Span](maxsize=100)
            if (
                not self.llm.capabilities.audio_output
                and not self.tts
                and self._session.output.audio
            ):
                logger.error(
                    "audio output is enabled but RealtimeModel has no audio modality "
                    "and no TTS is set. Either enable audio modality in the RealtimeModel "
                    "or set a TTS model."
                )

        elif isinstance(self.llm, llm.LLM):
            try:
                update_instructions(
                    self._agent._chat_ctx,
                    instructions=self._agent.instructions,
                    add_if_missing=True,
                )
            except ValueError:
                logger.exception("failed to update the instructions")

        await self._resume_scheduling_task()
        self._audio_recognition = AudioRecognition(
            hooks=self,
            stt=self._agent.stt_node if self.stt else None,
            vad=self.vad,
            turn_detector=self.turn_detection if not isinstance(self.turn_detection, str) else None,
            min_endpointing_delay=self.min_endpointing_delay,
            max_endpointing_delay=self.max_endpointing_delay,
            turn_detection_mode=self._turn_detection_mode,
        )
        self._audio_recognition.start()

    @tracer.start_as_current_span("drain_agent_activity")
    async def drain(self) -> None:
        # `drain` must only be called by AgentSession
        # AgentSession makes sure there is always one agent available to the users.
        current_span = trace.get_current_span()
        current_span.set_attribute(trace_types.ATTR_AGENT_LABEL, self._agent.label)

        @tracer.start_as_current_span(
            "on_exit", attributes={trace_types.ATTR_AGENT_LABEL: self._agent.label}
        )
        @utils.log_exceptions(logger=logger)
        async def _traceable_on_exit() -> None:
            await self._agent.on_exit()

        async with self._lock:
            self._on_exit_task = task = self._create_speech_task(
                _traceable_on_exit(), name="AgentTask_on_exit"
            )
            _set_activity_task_info(task, inline_task=True)

            self._cancel_preemptive_generation()

            await self._on_exit_task
            await self._pause_scheduling_task()

    async def _pause_scheduling_task(
        self, *, blocked_tasks: list[asyncio.Task] | None = None
    ) -> None:
        assert self._lock.locked(), "_finalize_main_task should only be used when locked."

        if self._scheduling_paused:
            return

        self._scheduling_paused = True
        self._drain_blocked_tasks = blocked_tasks or []
        self._wake_up_scheduling_task()

        if self._scheduling_atask is not None:
            # When pausing/draining, we ensure that all speech_tasks complete fully.
            # This means that even if the SpeechHandle themselves have finished,
            # we still wait for the entire execution (e.g function_tools)
            await asyncio.shield(self._scheduling_atask)

    async def _resume_scheduling_task(self) -> None:
        assert self._lock.locked(), "_finalize_main_task should only be used when locked."

        if not self._scheduling_paused:
            return

        self._scheduling_paused = False
        self._scheduling_atask = asyncio.create_task(
            self._scheduling_task(), name="_scheduling_task"
        )

    async def resume(self) -> None:
        # `resume` must only be called by AgentSession

        async with self._lock:
            start_span = tracer.start_span(
                "resume_agent_activity",
                attributes={trace_types.ATTR_AGENT_LABEL: self.agent.label},
            )
            try:
                await self._start_session()
            finally:
                start_span.end()

    def _wake_up_scheduling_task(self) -> None:
        self._q_updated.set()

    @tracer.start_as_current_span("pause_agent_activity")
    async def pause(self, *, blocked_tasks: list[asyncio.Task]) -> None:
        # `pause` must only be called by AgentSession

        # When draining, the tasks that have done the "premption" must be ignored.
        # They will most likely block until the Agent transition is done. So we must not
        # wait for them to avoid deadlocks.

        # When resuming, the AgentSession.update_agent must use the same AgentActivity instance!
        async with self._lock:
            await self._pause_scheduling_task(blocked_tasks=blocked_tasks)
            await self._close_session()

    async def _close_session(self) -> None:
        assert self._lock.locked(), "_close_session should only be used when locked."

        if isinstance(self.llm, llm.LLM):
            self.llm.off("metrics_collected", self._on_metrics_collected)
            self.llm.off("error", self._on_error)

        if isinstance(self.llm, llm.RealtimeModel) and self._rt_session is not None:
            self._rt_session.off("generation_created", self._on_generation_created)
            self._rt_session.off("input_speech_started", self._on_input_speech_started)
            self._rt_session.off("input_speech_stopped", self._on_input_speech_stopped)
            self._rt_session.off(
                "input_audio_transcription_completed",
                self._on_input_audio_transcription_completed,
            )
            self._rt_session.off("metrics_collected", self._on_metrics_collected)
            self._rt_session.off("error", self._on_error)

        if isinstance(self.stt, stt.STT):
            self.stt.off("metrics_collected", self._on_metrics_collected)
            self.stt.off("error", self._on_error)

        if isinstance(self.tts, tts.TTS):
            self.tts.off("metrics_collected", self._on_metrics_collected)
            self.tts.off("error", self._on_error)

        if isinstance(self.vad, vad.VAD):
            self.vad.off("metrics_collected", self._on_metrics_collected)

        if self._rt_session is not None:
            await self._rt_session.aclose()

        if self._realtime_spans is not None:
            self._realtime_spans.clear()

        if self._audio_recognition is not None:
            await self._audio_recognition.aclose()

        await self._interrupt_paused_speech(old_task=self._interrupt_paused_speech_task)
        self._interrupt_paused_speech_task = None

    async def aclose(self) -> None:
        # `aclose` must only be called by AgentSession

        async with self._lock:
            if self._closed:
                return

            self._closed = True
            self._cancel_preemptive_generation()

            await self._close_session()
            await asyncio.gather(*self._interrupt_background_speeches(force=False))

            if self._scheduling_atask is not None:
                await utils.aio.cancel_and_wait(self._scheduling_atask)

            self._agent._activity = None

    def push_audio(self, frame: rtc.AudioFrame) -> None:
        if not self._started:
            return

        if (
            self._current_speech
            and not self._current_speech.allow_interruptions
            and self._session.options.discard_audio_if_uninterruptible
        ):
            # discard the audio if the current speech is not interruptable
            return

        if self._rt_session is not None:
            self._rt_session.push_audio(frame)

        if self._audio_recognition is not None:
            self._audio_recognition.push_audio(frame)

    def push_video(self, frame: rtc.VideoFrame) -> None:
        if not self._started:
            return

        if self._rt_session is not None:
            self._rt_session.push_video(frame)

    def say(
        self,
        text: str | AsyncIterable[str],
        *,
        audio: NotGivenOr[AsyncIterable[rtc.AudioFrame]] = NOT_GIVEN,
        allow_interruptions: NotGivenOr[bool] = NOT_GIVEN,
        add_to_chat_ctx: bool = True,
    ) -> SpeechHandle:
        if (
            not is_given(audio)
            and not self.tts
            and self._session.output.audio
            and self._session.output.audio_enabled
        ):
            raise RuntimeError("trying to generate speech from text without a TTS model")

        if (
            isinstance(self.llm, llm.RealtimeModel)
            and self.llm.capabilities.turn_detection
            and allow_interruptions is False
        ):
            logger.warning(
                "the RealtimeModel uses a server-side turn detection, allow_interruptions cannot be False when using VoiceAgent.say(), "  # noqa: E501
                "disable turn_detection in the RealtimeModel and use VAD on the AgentTask/VoiceAgent instead"  # noqa: E501
            )
            allow_interruptions = NOT_GIVEN

        handle = SpeechHandle.create(
            allow_interruptions=allow_interruptions
            if is_given(allow_interruptions)
            else self.allow_interruptions
        )
        self._session.emit(
            "speech_created",
            SpeechCreatedEvent(speech_handle=handle, user_initiated=True, source="say"),
        )

        task = self._create_speech_task(
            self._tts_task(
                speech_handle=handle,
                text=text,
                audio=audio or None,
                add_to_chat_ctx=add_to_chat_ctx,
                model_settings=ModelSettings(),
            ),
            speech_handle=handle,
            name="AgentActivity.tts_say",
        )
        task.add_done_callback(self._on_pipeline_reply_done)
        self._schedule_speech(handle, SpeechHandle.SPEECH_PRIORITY_NORMAL)
        return handle

    def _generate_reply(
        self,
        *,
        user_message: NotGivenOr[llm.ChatMessage | None] = NOT_GIVEN,
        chat_ctx: NotGivenOr[llm.ChatContext | None] = NOT_GIVEN,
        instructions: NotGivenOr[str] = NOT_GIVEN,
        tool_choice: NotGivenOr[llm.ToolChoice] = NOT_GIVEN,
        allow_interruptions: NotGivenOr[bool] = NOT_GIVEN,
        schedule_speech: bool = True,
    ) -> SpeechHandle:
        if (
            isinstance(self.llm, llm.RealtimeModel)
            and self.llm.capabilities.turn_detection
            and allow_interruptions is False
        ):
            logger.warning(
                "the RealtimeModel uses a server-side turn detection, allow_interruptions cannot be False when using VoiceAgent.generate_reply(), "  # noqa: E501
                "disable turn_detection in the RealtimeModel and use VAD on the AgentTask/VoiceAgent instead"  # noqa: E501
            )
            allow_interruptions = NOT_GIVEN

        if self.llm is None:
            raise RuntimeError("trying to generate reply without an LLM model")

        task = asyncio.current_task()
        if not is_given(tool_choice) and task is not None:
            if task_info := _get_activity_task_info(task):
                if task_info.function_call is not None:
                    # when generate_reply is called inside a function_tool, set tool_choice to None by default  # noqa: E501
                    tool_choice = "none"

        handle = SpeechHandle.create(
            allow_interruptions=allow_interruptions
            if is_given(allow_interruptions)
            else self.allow_interruptions,
        )
        self._session.emit(
            "speech_created",
            SpeechCreatedEvent(speech_handle=handle, user_initiated=True, source="generate_reply"),
        )

        if isinstance(self.llm, llm.RealtimeModel):
            self._create_speech_task(
                self._realtime_reply_task(
                    speech_handle=handle,
                    # TODO(theomonnom): support llm.ChatMessage for the realtime model
                    user_input=user_message.text_content if user_message else None,
                    instructions=instructions or None,
                    model_settings=ModelSettings(tool_choice=tool_choice),
                ),
                speech_handle=handle,
                name="AgentActivity.realtime_reply",
            )

        elif isinstance(self.llm, llm.LLM):
            # instructions used inside generate_reply are "extra" instructions.
            # this matches the behavior of the Realtime API:
            # https://platform.openai.com/docs/api-reference/realtime-client-events/response/create
            if instructions:
                instructions = "\n".join([self._agent.instructions, instructions])

            task = self._create_speech_task(
                self._pipeline_reply_task(
                    speech_handle=handle,
                    chat_ctx=chat_ctx or self._agent._chat_ctx,
                    tools=self.tools,
                    new_message=user_message.model_copy() if user_message else None,
                    instructions=instructions or None,
                    model_settings=ModelSettings(
                        tool_choice=tool_choice
                        if utils.is_given(tool_choice) or self._tool_choice is None
                        else self._tool_choice
                    ),
                ),
                speech_handle=handle,
                name="AgentActivity.pipeline_reply",
            )
            task.add_done_callback(self._on_pipeline_reply_done)

        if schedule_speech:
            self._schedule_speech(handle, SpeechHandle.SPEECH_PRIORITY_NORMAL)

        return handle

    def _cancel_preemptive_generation(self) -> None:
        if self._preemptive_generation is not None:
            self._preemptive_generation.speech_handle._cancel()
            self._preemptive_generation = None

    def _interrupt_background_speeches(self, force: bool = False) -> list[SpeechHandle]:
        interrupted_speeches: list[SpeechHandle] = []
        for speech in self._background_speeches:
            if force or speech.allow_interruptions:
                interrupted_speeches.append(speech.interrupt(force=force))

        return interrupted_speeches

    def interrupt(self, *, force: bool = False) -> asyncio.Future[None]:
        """Interrupt the current speech generation and any queued speeches.

        Returns:
            An asyncio.Future that completes when the interruption is fully processed
            and chat context has been updated
        """
        self._cancel_preemptive_generation()

        future = asyncio.Future[None]()

        interrupted_speeches = self._interrupt_background_speeches(force=force)

        if self._current_speech is not None:
            self._current_speech.interrupt(force=force)
            interrupted_speeches.append(self._current_speech)

        for _, _, speech in self._speech_q:
            speech.interrupt(force=force)
            interrupted_speeches.append(speech)

        if self._rt_session is not None:
            self._rt_session.interrupt()

        if not interrupted_speeches:
            future.set_result(None)
        else:

            def on_playout_done(_: SpeechHandle) -> None:
                if not future.done() and all(speech.done() for speech in interrupted_speeches):
                    future.set_result(None)

            for speech in interrupted_speeches:
                speech.add_done_callback(on_playout_done)

        return future

    def clear_user_turn(self) -> None:
        if self._audio_recognition:
            self._audio_recognition.clear_user_turn()

        if self._rt_session is not None:
            self._rt_session.clear_audio()

    def commit_user_turn(self, *, transcript_timeout: float, stt_flush_duration: float) -> None:
        assert self._audio_recognition is not None
        self._audio_recognition.commit_user_turn(
            audio_detached=not self._session.input.audio_enabled,
            transcript_timeout=transcript_timeout,
            stt_flush_duration=stt_flush_duration,
        )

    def _schedule_speech(self, speech: SpeechHandle, priority: int, force: bool = False) -> None:
        # when force=True, we still allow to schedule a new speech even if
        # `pause_speech_scheduling` is waiting for the schedule_task to drain.
        # This allows for tool responses to be generated before the AgentActivity is finalized.

        if self._scheduling_paused and not force:
            raise RuntimeError(
                "cannot schedule new speech, the speech scheduling is draining/pausing"
            )

        if self._scheduling_atask and self._scheduling_atask.done():
            logger.warning(
                "attempting to schedule a new SpeechHandle, but the scheduling_task is not running."
            )
            return

        while True:
            try:
                # negate the priority to make it a max heap
                heapq.heappush(self._speech_q, (-priority, time.perf_counter_ns(), speech))
                break
            except TypeError:
                # handle TypeError when identical timestamps cause speech comparison failure
                # with perf_counter_ns(), collisions should be rare
                pass

        speech._mark_scheduled()
        self._wake_up_scheduling_task()

    @utils.log_exceptions(logger=logger)
    async def _scheduling_task(self) -> None:
        last_playout_ts = 0.0
        while True:
            await self._q_updated.wait()
            while self._speech_q:
                _, _, speech = heapq.heappop(self._speech_q)
                if speech.done():
                    # skip done speech (interrupted when it's in the queue)
                    self._current_speech = None
                    continue
                self._current_speech = speech
                if self.min_consecutive_speech_delay > 0.0:
                    await asyncio.sleep(
                        self.min_consecutive_speech_delay - (time.time() - last_playout_ts)
                    )
                    # check again if speech is done after sleep delay
                    if speech.done():
                        # skip done speech (interrupted during delay)
                        self._current_speech = None
                        continue
                speech._authorize_generation()
                await speech._wait_for_generation()
                self._current_speech = None
                last_playout_ts = time.time()

            # if we're draining/pasuing and there are no more speech tasks, we can exit.
            # only speech tasks can bypass draining to create a tool response (see `_schedule_speech`)  # noqa: E501

            blocked_handles: list[SpeechHandle] = []
            for task in self._drain_blocked_tasks:
                info = _get_activity_task_info(task)
                if not info:
                    logger.error("blocked task without activity info; skipping.")
                    continue

                if not info.speech_handle:
                    continue  # on_enter/on_exit

                blocked_handles.append(info.speech_handle)

            to_wait: list[asyncio.Task] = []
            for task in self._speech_tasks:
                if task in self._drain_blocked_tasks:
                    continue

                info = _get_activity_task_info(task)
                if info and info.speech_handle in blocked_handles:
                    continue

                to_wait.append(task)

            if self._scheduling_paused and len(to_wait) == 0:
                break

            self._q_updated.clear()

    # -- Realtime Session events --

    def _on_metrics_collected(
        self,
        ev: STTMetrics | TTSMetrics | VADMetrics | LLMMetrics | RealtimeModelMetrics,
    ) -> None:
        if (speech_handle := _SpeechHandleContextVar.get(None)) and (
            isinstance(ev, LLMMetrics) or isinstance(ev, TTSMetrics)
        ):
            ev.speech_id = speech_handle.id
        if (
            isinstance(ev, RealtimeModelMetrics)
            and self._realtime_spans is not None
            and (realtime_span := self._realtime_spans.pop(ev.request_id, None))
        ):
            trace_utils.record_realtime_metrics(realtime_span, ev)
        self._session.emit("metrics_collected", MetricsCollectedEvent(metrics=ev))

    def _on_error(
        self, error: llm.LLMError | stt.STTError | tts.TTSError | llm.RealtimeModelError
    ) -> None:
        if isinstance(error, llm.LLMError):
            error_event = ErrorEvent(error=error, source=self.llm)
            self._session.emit("error", error_event)
        elif isinstance(error, llm.RealtimeModelError):
            error_event = ErrorEvent(error=error, source=self.llm)
            self._session.emit("error", error_event)
        elif isinstance(error, stt.STTError):
            error_event = ErrorEvent(error=error, source=self.stt)
            self._session.emit("error", error_event)
        elif isinstance(error, tts.TTSError):
            error_event = ErrorEvent(error=error, source=self.tts)
            self._session.emit("error", error_event)

        self._session._on_error(error)

    def _on_input_speech_started(self, _: llm.InputSpeechStartedEvent) -> None:
        if self.vad is None:
            self._session._update_user_state("speaking")

        # self.interrupt() is going to raise when allow_interruptions is False, llm.InputSpeechStartedEvent is only fired by the server when the turn_detection is enabled.  # noqa: E501
        # When using the server-side turn_detection, we don't allow allow_interruptions to be False.
        try:
            self.interrupt()  # input_speech_started is also interrupting on the serverside realtime session  # noqa: E501
        except RuntimeError:
            logger.exception(
                "RealtimeAPI input_speech_started, but current speech is not interruptable, this should never happen!"  # noqa: E501
            )

    def _on_input_speech_stopped(self, ev: llm.InputSpeechStoppedEvent) -> None:
        if self.vad is None:
            self._session._update_user_state("listening")

        if ev.user_transcription_enabled:
            self._session._user_input_transcribed(
                UserInputTranscribedEvent(transcript="", is_final=False)
            )

    def _on_input_audio_transcription_completed(self, ev: llm.InputTranscriptionCompleted) -> None:
        self._session._user_input_transcribed(
            UserInputTranscribedEvent(transcript=ev.transcript, is_final=ev.is_final)
        )

        if ev.is_final:
            msg = llm.ChatMessage(role="user", content=[ev.transcript], id=ev.item_id)
            self._agent._chat_ctx.items.append(msg)
            self._session._conversation_item_added(msg)

    def _on_generation_created(self, ev: llm.GenerationCreatedEvent) -> None:
        if ev.user_initiated:
            # user_initiated generations are directly handled inside _realtime_reply_task
            return

        if self._scheduling_paused:
            # TODO(theomonnom): should we "forward" this new turn to the next agent?
            logger.warning("skipping new realtime generation, the speech scheduling is not running")
            return

        handle = SpeechHandle.create(allow_interruptions=self.allow_interruptions)
        self._session.emit(
            "speech_created",
            SpeechCreatedEvent(speech_handle=handle, user_initiated=False, source="generate_reply"),
        )

        self._create_speech_task(
            self._realtime_generation_task(
                speech_handle=handle, generation_ev=ev, model_settings=ModelSettings()
            ),
            speech_handle=handle,
            name="AgentActivity.realtime_generation",
        )
        self._schedule_speech(handle, SpeechHandle.SPEECH_PRIORITY_NORMAL)

    def _interrupt_by_audio_activity(self) -> None:
        opt = self._session.options
        use_pause = opt.resume_false_interruption and opt.false_interruption_timeout is not None

        if isinstance(self.llm, llm.RealtimeModel) and self.llm.capabilities.turn_detection:
            # ignore if realtime model has turn detection enabled
            return

        if (
            self.stt is not None
            and opt.min_interruption_words > 0
            and self._audio_recognition is not None
        ):
            text = self._audio_recognition.current_transcript

            # TODO(long): better word splitting for multi-language
            if len(split_words(text, split_character=True)) < opt.min_interruption_words:
                return

        if self._rt_session is not None:
            self._rt_session.start_user_activity()

        if (
            self._current_speech is not None
            and not self._current_speech.interrupted
            and self._current_speech.allow_interruptions
        ):
            self._paused_speech = self._current_speech

            # reset the false interruption timer
            if self._false_interruption_timer:
                self._false_interruption_timer.cancel()
                self._false_interruption_timer = None

            if use_pause and self._session.output.audio and self._session.output.audio.can_pause:
                self._session.output.audio.pause()
                self._session._update_agent_state("listening")
            else:
                if self._rt_session is not None:
                    self._rt_session.interrupt()

                self._current_speech.interrupt()

    # region recognition hooks

    def on_start_of_speech(self, ev: vad.VADEvent | None) -> None:
        self._session._update_user_state("speaking")

        if self._false_interruption_timer:
            # cancel the timer when user starts speaking but leave the paused state unchanged
            self._false_interruption_timer.cancel()
            self._false_interruption_timer = None

    def on_end_of_speech(self, ev: vad.VADEvent | None) -> None:
        speech_end_time = time.time()
        if ev:
            speech_end_time = speech_end_time - ev.silence_duration
        self._session._update_user_state(
            "listening",
            last_speaking_time=speech_end_time,
        )

        if (
            self._paused_speech
            and (timeout := self._session.options.false_interruption_timeout) is not None
        ):
            # schedule a resume timer when user stops speaking
            self._start_false_interruption_timer(timeout)

    def on_vad_inference_done(self, ev: vad.VADEvent) -> None:
        if self._turn_detection_mode in ("manual", "realtime_llm"):
            # ignore vad inference done event if turn_detection is manual or realtime_llm
            return

        if ev.speech_duration >= self._session.options.min_interruption_duration:
            self._interrupt_by_audio_activity()

    def on_interim_transcript(self, ev: stt.SpeechEvent, *, speaking: bool | None) -> None:
        if isinstance(self.llm, llm.RealtimeModel) and self.llm.capabilities.user_transcription:
            # skip stt transcription if user_transcription is enabled on the realtime model
            return

        self._session._user_input_transcribed(
            UserInputTranscribedEvent(
                language=ev.alternatives[0].language,
                transcript=ev.alternatives[0].text,
                is_final=False,
                speaker_id=ev.alternatives[0].speaker_id,
            ),
        )

        if ev.alternatives[0].text:
            self._interrupt_by_audio_activity()

            if (
                speaking is False
                and self._paused_speech
                and (timeout := self._session.options.false_interruption_timeout) is not None
            ):
                # schedule a resume timer if interrupted after end_of_speech
                self._start_false_interruption_timer(timeout)

    def on_final_transcript(self, ev: stt.SpeechEvent) -> None:
        if isinstance(self.llm, llm.RealtimeModel) and self.llm.capabilities.user_transcription:
            # skip stt transcription if user_transcription is enabled on the realtime model
            return

        self._session._user_input_transcribed(
            UserInputTranscribedEvent(
                language=ev.alternatives[0].language,
                transcript=ev.alternatives[0].text,
                is_final=True,
                speaker_id=ev.alternatives[0].speaker_id,
            ),
        )

        self._interrupt_paused_speech_task = asyncio.create_task(
            self._interrupt_paused_speech(old_task=self._interrupt_paused_speech_task)
        )

    def on_preemptive_generation(self, info: _PreemptiveGenerationInfo) -> None:
        if (
            not self._session.options.preemptive_generation
            or self._scheduling_paused
            or (self._current_speech is not None and not self._current_speech.interrupted)
            or not isinstance(self.llm, llm.LLM)
        ):
            return

        self._cancel_preemptive_generation()

        user_message = llm.ChatMessage(
            role="user",
            content=[info.new_transcript],
            transcript_confidence=info.transcript_confidence,
        )
        chat_ctx = self._agent.chat_ctx.copy()
        speech_handle = self._generate_reply(
            user_message=user_message, chat_ctx=chat_ctx, schedule_speech=False
        )

        self._preemptive_generation = _PreemptiveGeneration(
            speech_handle=speech_handle,
            user_message=user_message,
            info=info,
            chat_ctx=chat_ctx.copy(),
            tools=self.tools.copy(),
            tool_choice=self._tool_choice,
            created_at=time.time(),
        )

    def on_end_of_turn(self, info: _EndOfTurnInfo) -> bool:
        # IMPORTANT: This method is sync to avoid it being cancelled by the AudioRecognition
        # We explicitly create a new task here

        if self._scheduling_paused:
            self._cancel_preemptive_generation()
            logger.warning(
                "skipping user input, speech scheduling is paused",
                extra={"user_input": info.new_transcript},
            )

            if self._session._closing:
                # add user input to chat context
                user_message = llm.ChatMessage(
                    role="user",
                    content=[info.new_transcript],
                    transcript_confidence=info.transcript_confidence,
                )
                self._agent._chat_ctx.items.append(user_message)
                self._session._conversation_item_added(user_message)

            # TODO(theomonnom): should we "forward" this new turn to the next agent/activity?
            return True

        if (
            self.stt is not None
            and self._turn_detection_mode != "manual"
            and self._current_speech is not None
            and self._current_speech.allow_interruptions
            and not self._current_speech.interrupted
            and self._session.options.min_interruption_words > 0
            and len(split_words(info.new_transcript, split_character=True))
            < self._session.options.min_interruption_words
        ):
            self._cancel_preemptive_generation()
            # avoid interruption if the new_transcript is too short
            return False

        old_task = self._user_turn_completed_atask
        self._user_turn_completed_atask = self._create_speech_task(
            self._user_turn_completed_task(old_task, info),
            name="AgentActivity._user_turn_completed_task",
        )
        return True

    @utils.log_exceptions(logger=logger)
    async def _user_turn_completed_task(
        self, old_task: asyncio.Task[None] | None, info: _EndOfTurnInfo
    ) -> None:
        if old_task is not None:
            # We never cancel user code as this is very confusing.
            # So we wait for the old execution of on_user_turn_completed to finish.
            # In practice this is OK because most speeches will be interrupted if a new turn
            # is detected. So the previous execution should complete quickly.
            await old_task

        # When the audio recognition detects the end of a user turn:
        #  - check if realtime model server-side turn detection is enabled
        #  - check if there is no current generation happening
        #  - cancel the current generation if it allows interruptions (otherwise skip this current
        #  turn)
        #  - generate a reply to the user input

        # interrupt all background speeches and wait for them to finish to update the chat context
        await asyncio.gather(*self._interrupt_background_speeches(force=False))

        if isinstance(self.llm, llm.RealtimeModel):
            if self.llm.capabilities.turn_detection:
                return

            if self._rt_session is not None:
                self._rt_session.commit_audio()

        if self._current_speech is not None:
            if not self._current_speech.allow_interruptions:
                logger.warning(
                    "skipping reply to user input, current speech generation cannot be interrupted",
                    extra={"user_input": info.new_transcript},
                )
                return
            await self._interrupt_paused_speech(self._interrupt_paused_speech_task)

            if self._current_speech:
                await self._current_speech.interrupt()

            if self._rt_session is not None:
                self._rt_session.interrupt()

        user_message = llm.ChatMessage(
            role="user",
            content=[info.new_transcript],
            transcript_confidence=info.transcript_confidence,
        )

        if self._scheduling_paused:
            logger.warning(
                "skipping on_user_turn_completed, speech scheduling is paused",
                extra={"user_input": info.new_transcript},
            )
            if self._session._closing:
                self._agent._chat_ctx.items.append(user_message)
                self._session._conversation_item_added(user_message)
            return

        # create a temporary mutable chat context to pass to on_user_turn_completed
        # the user can edit it for the current generation, but changes will not be kept inside the
        # Agent.chat_ctx
        temp_mutable_chat_ctx = self._agent.chat_ctx.copy()
        start_time = time.perf_counter()
        try:
            await self._agent.on_user_turn_completed(
                temp_mutable_chat_ctx, new_message=user_message
            )
        except StopResponse:
            return  # ignore this turn
        except Exception:
            logger.exception("error occured during on_user_turn_completed")
            return

        on_user_turn_completed_delay = time.perf_counter() - start_time

        if isinstance(self.llm, llm.RealtimeModel):
            # ignore stt transcription for realtime model
            user_message = None  # type: ignore
        elif self.llm is None:
            return  # skip response if no llm is set

        if self._scheduling_paused:
            logger.warning(
                "skipping reply to user input, speech scheduling is paused",
                extra={"user_input": info.new_transcript},
            )
            if user_message and self._session._closing:
                self._agent._chat_ctx.items.append(user_message)
                self._session._conversation_item_added(user_message)
            return

        metrics_report: llm.MetricsReport = {}
        if info.started_speaking_at is not None:
            metrics_report["started_speaking_at"] = info.started_speaking_at

        if info.stopped_speaking_at is not None:
            metrics_report["stopped_speaking_at"] = info.stopped_speaking_at

        if info.transcription_delay is not None:
            metrics_report["transcription_delay"] = info.transcription_delay

        if info.end_of_turn_delay is not None:
            metrics_report["end_of_turn_delay"] = info.end_of_turn_delay

        metrics_report["on_user_turn_completed_delay"] = on_user_turn_completed_delay

        if user_message is not None:
            user_message.metrics = metrics_report

        speech_handle: SpeechHandle | None = None
        if preemptive := self._preemptive_generation:
            # make sure the on_user_turn_completed didn't change some request parameters
            # otherwise invalidate the preemptive generation
            if (
                preemptive.info.new_transcript == user_message.text_content
                and preemptive.chat_ctx.is_equivalent(temp_mutable_chat_ctx)
                and preemptive.tools == self.tools
                and preemptive.tool_choice == self._tool_choice
            ):
                speech_handle = preemptive.speech_handle

                # preemptive generation is using another ChatMessage created outside of the on_end_of_turn callback,
                # inject the metrics here.
                preemptive.user_message.metrics = metrics_report
                self._schedule_speech(speech_handle, priority=SpeechHandle.SPEECH_PRIORITY_NORMAL)
                logger.debug(
                    "using preemptive generation",
                    extra={"preemptive_lead_time": time.time() - preemptive.created_at},
                )
            else:
                logger.warning(
                    "preemptive generation enabled but chat context or tools have changed after `on_user_turn_completed`",  # noqa: E501
                )
                preemptive.speech_handle._cancel()

            self._preemptive_generation = None

        if speech_handle is None:
            # Ensure the new message is passed to generate_reply
            # This preserves the original message_id, making it easier for users to track responses
            speech_handle = self._generate_reply(
                user_message=user_message, chat_ctx=temp_mutable_chat_ctx
            )

        if self._user_turn_completed_atask != asyncio.current_task():
            # If a new user turn has already started, interrupt this one since it's now outdated
            # (We still create the SpeechHandle and the generate_reply coroutine, otherwise we may
            # lose data like the beginning of a user speech).
            # await the interrupt to make sure user message is added to the chat context before the new task starts
            await speech_handle.interrupt()

        metadata: Metadata | None = None
        if isinstance(self.turn_detection, str):
            metadata = Metadata(model_name="unknown", model_provider=self.turn_detection)
        elif self.turn_detection is not None:
            metadata = Metadata(
                model_name=self.turn_detection.model, model_provider=self.turn_detection.provider
            )

        eou_metrics = EOUMetrics(
            timestamp=time.time(),
            end_of_utterance_delay=info.end_of_turn_delay or 0.0,
            transcription_delay=info.transcription_delay or 0.0,
            on_user_turn_completed_delay=on_user_turn_completed_delay,
            speech_id=speech_handle.id,
<<<<<<< HEAD
=======
            last_speaking_time=info.last_speaking_time,
            metadata=metadata,
>>>>>>> e4e5f8bf
        )
        self._session.emit("metrics_collected", MetricsCollectedEvent(metrics=eou_metrics))

    # AudioRecognition is calling this method to retrieve the chat context before running the TurnDetector model  # noqa: E501
    def retrieve_chat_ctx(self) -> llm.ChatContext:
        return self._agent.chat_ctx

    # endregion

    def _on_pipeline_reply_done(self, _: asyncio.Task[None]) -> None:
        if not self._speech_q and (not self._current_speech or self._current_speech.done()):
            self._session._update_agent_state("listening")

    @utils.log_exceptions(logger=logger)
    async def _tts_task(
        self,
        speech_handle: SpeechHandle,
        text: str | AsyncIterable[str],
        audio: AsyncIterable[rtc.AudioFrame] | None,
        add_to_chat_ctx: bool,
        model_settings: ModelSettings,
    ) -> None:
        tr_output = (
            self._session.output.transcription
            if self._session.output.transcription_enabled
            else None
        )
        audio_output = self._session.output.audio if self._session.output.audio_enabled else None

        wait_for_authorization = asyncio.ensure_future(speech_handle._wait_for_authorization())
        await speech_handle.wait_if_not_interrupted([wait_for_authorization])
        speech_handle._clear_authorization()

        if speech_handle.interrupted:
            await utils.aio.cancel_and_wait(wait_for_authorization)
            return

        text_source: AsyncIterable[str] | None = None
        audio_source: AsyncIterable[str] | None = None

        tee: utils.aio.itertools.Tee[str] | None = None
        if isinstance(text, AsyncIterable):
            tee = utils.aio.itertools.tee(text, 2)
            text_source, audio_source = tee
        elif isinstance(text, str):

            async def _read_text() -> AsyncIterable[str]:
                yield text

            text_source = _read_text()
            audio_source = _read_text()

        tasks: list[asyncio.Task[Any]] = []

        def _on_first_frame(_: asyncio.Future[None]) -> None:
            self._session._update_agent_state("speaking")

        audio_out: _AudioOutput | None = None
        if audio_output is not None:
            if audio is None:
                # generate audio using TTS
                tts_task, tts_gen_data = perform_tts_inference(
                    node=self._agent.tts_node,
                    input=audio_source,
                    model_settings=model_settings,
                    text_transforms=self._session.options.tts_text_transforms,
                )
                tasks.append(tts_task)
                if (
                    self.use_tts_aligned_transcript
                    and (tts := self.tts)
                    and (tts.capabilities.aligned_transcript or not tts.capabilities.streaming)
                    and (timed_texts := await tts_gen_data.timed_texts_fut)
                ):
                    text_source = timed_texts

                forward_task, audio_out = perform_audio_forwarding(
                    audio_output=audio_output, tts_output=tts_gen_data.audio_ch
                )
                tasks.append(forward_task)
            else:
                # use the provided audio
                forward_task, audio_out = perform_audio_forwarding(
                    audio_output=audio_output, tts_output=audio
                )
                tasks.append(forward_task)

            audio_out.first_frame_fut.add_done_callback(_on_first_frame)

        # text output
        tr_node = self._agent.transcription_node(text_source, model_settings)
        tr_node_result = await tr_node if asyncio.iscoroutine(tr_node) else tr_node
        text_out: _TextOutput | None = None
        if tr_node_result is not None:
            forward_text, text_out = perform_text_forwarding(
                text_output=tr_output,
                source=tr_node_result,
            )
            tasks.append(forward_text)
            if audio_output is None:
                # update the agent state based on text if no audio output
                text_out.first_text_fut.add_done_callback(_on_first_frame)

        await speech_handle.wait_if_not_interrupted([*tasks])

        if audio_output is not None:
            await speech_handle.wait_if_not_interrupted(
                [asyncio.ensure_future(audio_output.wait_for_playout())]
            )

        if speech_handle.interrupted:
            await utils.aio.cancel_and_wait(*tasks)

            if audio_output is not None:
                audio_output.clear_buffer()
                await audio_output.wait_for_playout()

        if tee is not None:
            await tee.aclose()

        if add_to_chat_ctx:
            # use synchronized transcript when available after interruption
            forwarded_text = text_out.text if text_out else ""
            if speech_handle.interrupted and audio_output is not None:
                playback_ev = await audio_output.wait_for_playout()

                if audio_out is not None and audio_out.first_frame_fut.done():
                    if playback_ev.synchronized_transcript is not None:
                        forwarded_text = playback_ev.synchronized_transcript
                else:
                    forwarded_text = ""

            msg: llm.ChatMessage | None = None
            if forwarded_text:
                msg = self._agent._chat_ctx.add_message(
                    role="assistant", content=forwarded_text, interrupted=speech_handle.interrupted
                )
                speech_handle._item_added([msg])
                self._session._conversation_item_added(msg)

        if self._session.agent_state == "speaking":
            self._session._update_agent_state("listening")

    @tracer.start_as_current_span("assistant_turn")
    @utils.log_exceptions(logger=logger)
    async def _pipeline_reply_task(
        self,
        *,
        speech_handle: SpeechHandle,
        chat_ctx: llm.ChatContext,
        tools: list[llm.FunctionTool | llm.RawFunctionTool],
        model_settings: ModelSettings,
        new_message: llm.ChatMessage | None = None,
        instructions: str | None = None,
<<<<<<< HEAD
        _previous_user_metrics: llm.MetricsReport | None = None,
        _previous_tools_messages: Sequence[llm.ChatItem] | None = None,
=======
        _tools_messages: Sequence[llm.FunctionCall | llm.FunctionCallOutput] | None = None,
>>>>>>> e4e5f8bf
    ) -> None:
        from .agent import ModelSettings

        current_span = trace.get_current_span()
        current_span.set_attribute(trace_types.ATTR_SPEECH_ID, speech_handle.id)
        if instructions is not None:
            current_span.set_attribute(trace_types.ATTR_INSTRUCTIONS, instructions)

        if new_message:
            current_span.set_attribute(trace_types.ATTR_USER_INPUT, new_message.text_content or "")

        audio_output = self._session.output.audio if self._session.output.audio_enabled else None
        text_output = (
            self._session.output.transcription
            if self._session.output.transcription_enabled
            else None
        )
        chat_ctx = chat_ctx.copy()
        tool_ctx = llm.ToolContext(tools)

        if new_message is not None:
            chat_ctx.insert(new_message)

        if instructions is not None:
            try:
                update_instructions(chat_ctx, instructions=instructions, add_if_missing=True)
            except ValueError:
                logger.exception("failed to update the instructions")

        # TODO(theomonnom): since pause is closing STT/LLM/TTS, we have issues for SpeechHandle still in queue  # noqa: E501
        # I should implement a retry mechanism?

        tasks: list[asyncio.Task[Any]] = []
        llm_task, llm_gen_data = perform_llm_inference(
            node=self._agent.llm_node,
            chat_ctx=chat_ctx,
            tool_ctx=tool_ctx,
            model_settings=model_settings,
        )
        tasks.append(llm_task)

        text_tee = utils.aio.itertools.tee(llm_gen_data.text_ch, 2)
        tts_text_input, tr_input = text_tee

        tts_task: asyncio.Task[bool] | None = None
        tts_gen_data: _TTSGenerationData | None = None
        read_transcript_from_tts = False
        if audio_output is not None:
            await llm_gen_data.started_fut  # make sure tts span starts after llm span
            tts_task, tts_gen_data = perform_tts_inference(
<<<<<<< HEAD
                node=self._agent.tts_node, input=tts_text_input, model_settings=model_settings
=======
                node=self._agent.tts_node,
                input=tts_text_input,
                model_settings=model_settings,
                text_transforms=self._session.options.tts_text_transforms,
>>>>>>> e4e5f8bf
            )
            tasks.append(tts_task)
            if (
                self.use_tts_aligned_transcript
                and (tts := self.tts)
                and (tts.capabilities.aligned_transcript or not tts.capabilities.streaming)
                and (timed_texts := await tts_gen_data.timed_texts_fut)
            ):
                tr_input = timed_texts
                read_transcript_from_tts = True

        wait_for_scheduled = asyncio.ensure_future(speech_handle._wait_for_scheduled())
        await speech_handle.wait_if_not_interrupted([wait_for_scheduled])

        # add new message to chat context if the speech is scheduled

        user_metrics: llm.MetricsReport | None = _previous_user_metrics
        if new_message is not None and speech_handle.scheduled:
            self._agent._chat_ctx.insert(new_message)
            self._session._conversation_item_added(new_message)
            user_metrics = new_message.metrics

        if speech_handle.interrupted:
            current_span.set_attribute(trace_types.ATTR_SPEECH_INTERRUPTED, True)
            await utils.aio.cancel_and_wait(*tasks, wait_for_scheduled)
            await text_tee.aclose()
            return

        self._session._update_agent_state("thinking")

        wait_for_authorization = asyncio.ensure_future(speech_handle._wait_for_authorization())
        await speech_handle.wait_if_not_interrupted([wait_for_authorization])
        speech_handle._clear_authorization()

        if speech_handle.interrupted:
            current_span.set_attribute(trace_types.ATTR_SPEECH_INTERRUPTED, True)
            await utils.aio.cancel_and_wait(*tasks, wait_for_authorization)
            await text_tee.aclose()
            return

        reply_started_at = time.time()

        tr_node = self._agent.transcription_node(tr_input, model_settings)
        tr_node_result = await tr_node if asyncio.iscoroutine(tr_node) else tr_node
        text_out: _TextOutput | None = None
        text_forward_task: asyncio.Task | None = None
        if tr_node_result is not None:
            text_forward_task, text_out = perform_text_forwarding(
                text_output=text_output, source=tr_node_result
            )
            tasks.append(text_forward_task)

        started_speaking_at: float | None = None
        stopped_speaking_at: float | None = None

        def _on_first_frame(_: asyncio.Future[None]) -> None:
            nonlocal started_speaking_at
            started_speaking_at = time.time()
            self._session._update_agent_state("speaking")

        audio_out: _AudioOutput | None = None
        if audio_output is not None:
            assert tts_gen_data is not None
            # TODO(theomonnom): should the audio be added to the chat_context too?
            forward_task, audio_out = perform_audio_forwarding(
                audio_output=audio_output, tts_output=tts_gen_data.audio_ch
            )
            tasks.append(forward_task)

            audio_out.first_frame_fut.add_done_callback(_on_first_frame)
        elif text_out is not None:
            text_out.first_text_fut.add_done_callback(_on_first_frame)

        # before executing tools, make sure we generated all the text
        # (this ensure everything is kept ordered)
        if text_forward_task:
            await speech_handle.wait_if_not_interrupted([text_forward_task])

        generated_msg: llm.ChatMessage | None = None
        if text_out and text_out.text:
            # emit the assistant message to the SpeechHandle before calling the tools
            generated_msg = llm.ChatMessage(
                role="assistant",
                content=[text_out.text],
                id=llm_gen_data.id,
                interrupted=False,
                created_at=reply_started_at,
            )
            speech_handle._item_added([generated_msg])

        def _tool_execution_started_cb(fnc_call: llm.FunctionCall) -> None:
            speech_handle._item_added([fnc_call])

        def _tool_execution_completed_cb(out: ToolExecutionOutput) -> None:
            if out.fnc_call_out:
                speech_handle._item_added([out.fnc_call_out])

        # start to execute tools (only after play())
        exe_task, tool_output = perform_tool_executions(
            session=self._session,
            speech_handle=speech_handle,
            tool_ctx=tool_ctx,
            tool_choice=model_settings.tool_choice,
            function_stream=llm_gen_data.function_ch,
            tool_execution_started_cb=_tool_execution_started_cb,
            tool_execution_completed_cb=_tool_execution_completed_cb,
        )

        await speech_handle.wait_if_not_interrupted([*tasks])

        # wait for the end of the playout if the audio is enabled
        if audio_output is not None:
            await speech_handle.wait_if_not_interrupted(
                [asyncio.ensure_future(audio_output.wait_for_playout())]
            )

        stopped_speaking_at = time.time()
        assistant_metrics: llm.MetricsReport = {}

        if llm_gen_data.ttft is not None:
            assistant_metrics["llm_node_ttft"] = llm_gen_data.ttft

        if tts_gen_data and tts_gen_data.ttfb is not None:
            assistant_metrics["tts_node_ttfb"] = tts_gen_data.ttfb

        if stopped_speaking_at and started_speaking_at:
            assistant_metrics["started_speaking_at"] = started_speaking_at
            assistant_metrics["stopped_speaking_at"] = stopped_speaking_at

            if (
                user_metrics
                and "stopped_speaking_at" in user_metrics
                and "started_speaking_at" in user_metrics
            ):
                assistant_metrics["e2e_latency"] = (
                    started_speaking_at - user_metrics["stopped_speaking_at"]
                )

        if generated_msg and assistant_metrics:
            generated_msg.metrics = assistant_metrics

        current_span.set_attribute(trace_types.ATTR_SPEECH_INTERRUPTED, speech_handle.interrupted)

        # add the tools messages that triggers this reply to the chat context
        if _previous_tools_messages:
            for msg in _previous_tools_messages:
                # reset the created_at to the reply start time
                msg.created_at = reply_started_at
<<<<<<< HEAD
            self._agent._chat_ctx.insert(_previous_tools_messages)
=======
            self._agent._chat_ctx.insert(_tools_messages)
            self._session._tool_items_added(_tools_messages)
>>>>>>> e4e5f8bf

        if speech_handle.interrupted:
            await utils.aio.cancel_and_wait(*tasks)
            await text_tee.aclose()

            forwarded_text = text_out.text if text_out else ""
            # if the audio playout was enabled, clear the buffer
            if audio_output is not None:
                audio_output.clear_buffer()

                playback_ev = await audio_output.wait_for_playout()
                if audio_out is not None and audio_out.first_frame_fut.done():
                    # playback_ev is valid only if the first frame was already played
                    if playback_ev.synchronized_transcript is not None:
                        forwarded_text = playback_ev.synchronized_transcript
                else:
                    forwarded_text = ""

            copy_msg: llm.ChatMessage | None = None
            if generated_msg:
                copy_msg = generated_msg.model_copy()
                copy_msg.content = [forwarded_text]
                copy_msg.interrupted = True

                if forwarded_text:
                    self._agent._chat_ctx.insert(copy_msg)
                    self._session._conversation_item_added(copy_msg)

                current_span.set_attribute(trace_types.ATTR_RESPONSE_TEXT, forwarded_text)

            if self._session.agent_state == "speaking":
                self._session._update_agent_state("listening")

            speech_handle._mark_generation_done()
            await utils.aio.cancel_and_wait(exe_task)
            return

        if read_transcript_from_tts and text_out and not text_out.text:
            logger.warning(
                "`use_tts_aligned_transcript` is enabled but no agent transcript was returned from tts"
            )

        if generated_msg:
            chat_ctx.insert(generated_msg)
            self._agent._chat_ctx.insert(generated_msg)
            self._session._conversation_item_added(generated_msg)
            current_span.set_attribute(
                trace_types.ATTR_RESPONSE_TEXT, generated_msg.text_content or ""
            )

        if len(tool_output.output) > 0:
            self._session._update_agent_state("thinking")
        elif self._session.agent_state == "speaking":
            self._session._update_agent_state("listening")

        await text_tee.aclose()

        speech_handle._mark_generation_done()  # mark the playout done before waiting for the tool execution  # noqa: E501
        self._background_speeches.add(speech_handle)
        try:
            await exe_task
        finally:
            self._background_speeches.discard(speech_handle)

        # important: no agent output should be used after this point

        if len(tool_output.output) > 0:
            if speech_handle.num_steps >= self._session.options.max_tool_steps + 1:
                logger.warning(
                    "maximum number of function calls steps reached",
                    extra={"speech_id": speech_handle.id},
                )
                return

            speech_handle._num_steps += 1

            new_calls: list[llm.FunctionCall] = []
            new_fnc_outputs: list[llm.FunctionCallOutput] = []
            new_agent_task: Agent | None = None
            ignore_task_switch = False
            fnc_executed_ev = FunctionToolsExecutedEvent(
                function_calls=[], function_call_outputs=[]
            )
            for sanitized_out in tool_output.output:
                if sanitized_out.fnc_call_out is not None:
                    new_calls.append(sanitized_out.fnc_call)
                    new_fnc_outputs.append(sanitized_out.fnc_call_out)
                    if sanitized_out.reply_required:
                        fnc_executed_ev._reply_required = True

                # add the function call and output to the event, including the None outputs
                fnc_executed_ev.function_calls.append(sanitized_out.fnc_call)
                fnc_executed_ev.function_call_outputs.append(sanitized_out.fnc_call_out)

                if new_agent_task is not None and sanitized_out.agent_task is not None:
                    logger.error("expected to receive only one AgentTask from the tool executions")
                    ignore_task_switch = True
                    # TODO(long): should we mark the function call as failed to notify the LLM?

                new_agent_task = sanitized_out.agent_task

            if new_agent_task and not ignore_task_switch:
                fnc_executed_ev._handoff_required = True

            self._session.emit("function_tools_executed", fnc_executed_ev)

            draining = self.scheduling_paused
            if fnc_executed_ev._handoff_required and new_agent_task and not ignore_task_switch:
                self._session.update_agent(new_agent_task)
                draining = True

            tool_messages = new_calls + new_fnc_outputs
            if fnc_executed_ev._reply_required:
                chat_ctx.items.extend(tool_messages)

                tool_response_task = self._create_speech_task(
                    self._pipeline_reply_task(
                        speech_handle=speech_handle,
                        chat_ctx=chat_ctx,
                        tools=tools,
                        model_settings=ModelSettings(
                            # Avoid setting tool_choice to "required" or a specific function when
                            # passing tool response back to the LLM
                            tool_choice="none"
                            if draining or model_settings.tool_choice == "none"
                            else "auto",
                        ),
                        # in case the current reply only generated tools (no speech), re-use the current user_metrics for the next
                        # tool response generation
                        _previous_user_metrics=user_metrics if not generated_msg else None,
                        _previous_tools_messages=tool_messages,
                    ),
                    speech_handle=speech_handle,
                    name="AgentActivity.pipeline_reply",
                )
                tool_response_task.add_done_callback(self._on_pipeline_reply_done)
                self._schedule_speech(
                    speech_handle, SpeechHandle.SPEECH_PRIORITY_NORMAL, force=True
                )
            elif len(new_fnc_outputs) > 0:
                # add the tool calls and outputs to the chat context even no reply is generated
                for msg in tool_messages:
                    msg.created_at = reply_started_at
                self._agent._chat_ctx.insert(tool_messages)
                self._session._tool_items_added(tool_messages)

    @utils.log_exceptions(logger=logger)
    async def _realtime_reply_task(
        self,
        *,
        speech_handle: SpeechHandle,
        model_settings: ModelSettings,
        user_input: str | None = None,
        instructions: str | None = None,
    ) -> None:
        assert self._rt_session is not None, "rt_session is not available"

        wait_for_authorization = asyncio.ensure_future(speech_handle._wait_for_authorization())
        await speech_handle.wait_if_not_interrupted([wait_for_authorization])
        if speech_handle.interrupted:
            await utils.aio.cancel_and_wait(wait_for_authorization)

        if user_input is not None:
            chat_ctx = self._rt_session.chat_ctx.copy()
            msg = chat_ctx.add_message(role="user", content=user_input)
            await self._rt_session.update_chat_ctx(chat_ctx)
            self._agent._chat_ctx.items.append(msg)
            self._session._conversation_item_added(msg)

        ori_tool_choice = self._tool_choice
        if utils.is_given(model_settings.tool_choice):
            self._rt_session.update_options(
                tool_choice=cast(llm.ToolChoice, model_settings.tool_choice)
            )

        try:
            generation_ev = await self._rt_session.generate_reply(
                instructions=instructions or NOT_GIVEN
            )

            # _realtime_generation_task will clear the authorization
            await self._realtime_generation_task(
                speech_handle=speech_handle,
                generation_ev=generation_ev,
                model_settings=model_settings,
                instructions=instructions,
            )
        finally:
            # reset tool_choice value
            if (
                utils.is_given(model_settings.tool_choice)
                and model_settings.tool_choice != ori_tool_choice
            ):
                self._rt_session.update_options(tool_choice=ori_tool_choice)

    @tracer.start_as_current_span("realtime_assistant_turn")
    @utils.log_exceptions(logger=logger)
    async def _realtime_generation_task(
        self,
        *,
        speech_handle: SpeechHandle,
        generation_ev: llm.GenerationCreatedEvent,
        model_settings: ModelSettings,
        instructions: str | None = None,
    ) -> None:
        current_span = trace.get_current_span()
        current_span.set_attribute(trace_types.ATTR_SPEECH_ID, speech_handle.id)

        assert self._rt_session is not None, "rt_session is not available"
        assert isinstance(self.llm, llm.RealtimeModel), "llm is not a realtime model"

        current_span.set_attribute(trace_types.ATTR_GEN_AI_REQUEST_MODEL, self.llm.model)
        if self._realtime_spans is not None and generation_ev.response_id:
            self._realtime_spans[generation_ev.response_id] = current_span

        audio_output = self._session.output.audio if self._session.output.audio_enabled else None
        text_output = (
            self._session.output.transcription
            if self._session.output.transcription_enabled
            else None
        )
        tool_ctx = llm.ToolContext(self.tools)

        wait_for_authorization = asyncio.ensure_future(speech_handle._wait_for_authorization())
        await speech_handle.wait_if_not_interrupted([wait_for_authorization])
        speech_handle._clear_authorization()

        if speech_handle.interrupted:
            await utils.aio.cancel_and_wait(wait_for_authorization)
            current_span.set_attribute(trace_types.ATTR_SPEECH_INTERRUPTED, True)
            return  # TODO(theomonnom): remove the message from the serverside history

        def _on_first_frame(_: asyncio.Future[None]) -> None:
            self._session._update_agent_state("speaking")

        tasks: list[asyncio.Task[Any]] = []
        tees: list[utils.aio.itertools.Tee[Any]] = []

        read_transcript_from_tts = False

        # read text and audio outputs
        @utils.log_exceptions(logger=logger)
        async def _read_messages(
            outputs: list[tuple[MessageGeneration, _TextOutput | None, _AudioOutput | None]],
        ) -> None:
            nonlocal read_transcript_from_tts
            assert isinstance(self.llm, llm.RealtimeModel)

            forward_tasks: list[asyncio.Task[Any]] = []
            try:
                async for msg in generation_ev.message_stream:
                    if len(forward_tasks) > 0:
                        logger.warning(
                            "expected to receive only one message generation from the realtime API"
                        )
                        break

                    msg_modalities = await msg.modalities
                    tts_text_input: AsyncIterable[str] | None = None
                    if "audio" not in msg_modalities and self.tts:
                        if self.llm.capabilities.audio_output:
                            logger.warning(
                                "text response received from realtime API, falling back to use a TTS model."
                            )
                        tee = utils.aio.itertools.tee(msg.text_stream, 2)
                        tts_text_input, tr_text_input = tee
                        tees.append(tee)
                    else:
                        tr_text_input = msg.text_stream.__aiter__()

                    # audio output
                    audio_out = None
                    if audio_output is not None:
                        realtime_audio_result: AsyncIterable[rtc.AudioFrame] | None = None
                        if tts_text_input is not None:
                            tts_task, tts_gen_data = perform_tts_inference(
                                node=self._agent.tts_node,
                                input=tts_text_input,
                                model_settings=model_settings,
                                text_transforms=self._session.options.tts_text_transforms,
                            )

                            if (
                                self.use_tts_aligned_transcript
                                and (tts := self.tts)
                                and (
                                    tts.capabilities.aligned_transcript
                                    or not tts.capabilities.streaming
                                )
                                and (timed_texts := await tts_gen_data.timed_texts_fut)
                            ):
                                tr_text_input = timed_texts
                                read_transcript_from_tts = True

                            tasks.append(tts_task)
                            realtime_audio_result = tts_gen_data.audio_ch
                        elif "audio" in msg_modalities:
                            realtime_audio = self._agent.realtime_audio_output_node(
                                msg.audio_stream, model_settings
                            )
                            realtime_audio_result = (
                                await realtime_audio
                                if asyncio.iscoroutine(realtime_audio)
                                else realtime_audio
                            )
                        elif self.llm.capabilities.audio_output:
                            logger.error(
                                "Text message received from Realtime API with audio modality. "
                                "This usually happens when text chat context is synced to the API. "
                                "Try to add a TTS model as fallback or use text modality with TTS instead."
                            )
                        else:
                            logger.warning(
                                "audio output is enabled but neither tts nor realtime audio is available",  # noqa: E501
                            )

                        if realtime_audio_result is not None:
                            forward_task, audio_out = perform_audio_forwarding(
                                audio_output=audio_output,
                                tts_output=realtime_audio_result,
                            )
                            forward_tasks.append(forward_task)
                            audio_out.first_frame_fut.add_done_callback(_on_first_frame)

                    # text output
                    tr_node = self._agent.transcription_node(tr_text_input, model_settings)
                    tr_node_result = await tr_node if asyncio.iscoroutine(tr_node) else tr_node
                    text_out: _TextOutput | None = None
                    if tr_node_result is not None:
                        forward_task, text_out = perform_text_forwarding(
                            text_output=text_output,
                            source=tr_node_result,
                        )
                        forward_tasks.append(forward_task)

                    if not audio_out and text_out:
                        text_out.first_text_fut.add_done_callback(_on_first_frame)

                    outputs.append((msg, text_out, audio_out))

                await asyncio.gather(*forward_tasks)
            finally:
                await utils.aio.cancel_and_wait(*forward_tasks)

        message_outputs: list[
            tuple[MessageGeneration, _TextOutput | None, _AudioOutput | None]
        ] = []
        tasks.append(
            asyncio.create_task(
                _read_messages(message_outputs),
                name="AgentActivity.realtime_generation.read_messages",
            )
        )

        # read function calls
        fnc_tee = utils.aio.itertools.tee(generation_ev.function_stream, 2)
        fnc_stream, fnc_stream_for_tracing = fnc_tee
        tees.append(fnc_tee)
        function_calls: list[llm.FunctionCall] = []

        async def _read_fnc_stream() -> None:
            async for fnc in fnc_stream_for_tracing:
                function_calls.append(fnc)

        tasks.append(
            asyncio.create_task(
                _read_fnc_stream(),
                name="AgentActivity.realtime_generation.read_fnc_stream",
            )
        )

        def _tool_execution_started_cb(fnc_call: llm.FunctionCall) -> None:
            speech_handle._item_added([fnc_call])
            self._agent._chat_ctx.items.append(fnc_call)
            self._session._tool_items_added([fnc_call])

        def _tool_execution_completed_cb(out: ToolExecutionOutput) -> None:
            if out.fnc_call_out:
                speech_handle._item_added([out.fnc_call_out])

        exe_task, tool_output = perform_tool_executions(
            session=self._session,
            speech_handle=speech_handle,
            tool_ctx=tool_ctx,
            tool_choice=model_settings.tool_choice,
            function_stream=fnc_stream,
            tool_execution_started_cb=_tool_execution_started_cb,
            tool_execution_completed_cb=_tool_execution_completed_cb,
        )

        await speech_handle.wait_if_not_interrupted([*tasks])

        current_span.set_attribute(trace_types.ATTR_SPEECH_INTERRUPTED, speech_handle.interrupted)
        current_span.set_attribute(
            trace_types.ATTR_RESPONSE_FUNCTION_CALLS,
            json.dumps([fnc.model_dump(exclude={"type", "created_at"}) for fnc in function_calls]),
        )

        if audio_output is not None:
            await speech_handle.wait_if_not_interrupted(
                [asyncio.ensure_future(audio_output.wait_for_playout())]
            )
            self._session._update_agent_state("listening")

        if speech_handle.interrupted:
            await utils.aio.cancel_and_wait(*tasks)

            if len(message_outputs) > 0:
                # there should be only one message
                msg_gen, text_out, audio_out = message_outputs[0]
                forwarded_text = text_out.text if text_out else ""
                if audio_output is not None:
                    audio_output.clear_buffer()

                    playback_ev = await audio_output.wait_for_playout()
                    playback_position = playback_ev.playback_position
                    if audio_out is not None and audio_out.first_frame_fut.done():
                        # playback_ev is valid only if the first frame was already played
                        if playback_ev.synchronized_transcript is not None:
                            forwarded_text = playback_ev.synchronized_transcript
                    else:
                        forwarded_text = ""
                        playback_position = 0

                    # truncate server-side message
                    msg_modalities = await msg_gen.modalities
                    self._rt_session.truncate(
                        message_id=msg_gen.message_id,
                        modalities=msg_modalities,
                        audio_end_ms=int(playback_position * 1000),
                        audio_transcript=forwarded_text,
                    )

                msg: llm.ChatMessage | None = None
                if forwarded_text:
                    msg = llm.ChatMessage(
                        role="assistant",
                        content=[forwarded_text],
                        id=msg_gen.message_id,
                        interrupted=True,
                    )
                    self._agent._chat_ctx.items.append(msg)
                    speech_handle._item_added([msg])
                    self._session._conversation_item_added(msg)
                    current_span.set_attribute(trace_types.ATTR_RESPONSE_TEXT, forwarded_text)

            speech_handle._mark_generation_done()
            await utils.aio.cancel_and_wait(exe_task)

            for tee in tees:
                await tee.aclose()
            return

        if len(message_outputs) > 0:
            # there should be only one message
            msg_gen, text_out, _ = message_outputs[0]
            forwarded_text = text_out.text if text_out else ""
            if forwarded_text:
                msg = llm.ChatMessage(
                    role="assistant",
                    content=[forwarded_text],
                    id=msg_gen.message_id,
                    interrupted=False,
                )
                self._agent._chat_ctx.items.append(msg)
                speech_handle._item_added([msg])
                self._session._conversation_item_added(msg)
                current_span.set_attribute(trace_types.ATTR_RESPONSE_TEXT, forwarded_text)

            elif read_transcript_from_tts and text_out is not None:
                logger.warning(
                    "`use_tts_aligned_transcript` is enabled but no agent transcript was returned from tts"
                )

        for tee in tees:
            await tee.aclose()

        speech_handle._mark_generation_done()  # mark the playout done before waiting for the tool execution  # noqa: E501
        tool_output.first_tool_started_fut.add_done_callback(
            lambda _: self._session._update_agent_state("thinking")
        )

        self._background_speeches.add(speech_handle)
        try:
            await exe_task
        finally:
            self._background_speeches.discard(speech_handle)

        # important: no agent ouput should be used after this point

        if len(tool_output.output) > 0:
            speech_handle._num_steps += 1

            new_fnc_outputs: list[llm.FunctionCallOutput] = []
            generate_tool_reply: bool = False
            fnc_executed_ev = FunctionToolsExecutedEvent(
                function_calls=[], function_call_outputs=[]
            )
            new_agent_task: Agent | None = None
            ignore_task_switch = False

            for sanitized_out in tool_output.output:
                # add the function call and output to the event, including the None outputs
                fnc_executed_ev.function_calls.append(sanitized_out.fnc_call)
                fnc_executed_ev.function_call_outputs.append(sanitized_out.fnc_call_out)

                if sanitized_out.fnc_call_out is not None:
                    new_fnc_outputs.append(sanitized_out.fnc_call_out)
                    if sanitized_out.reply_required:
                        generate_tool_reply = True
                        fnc_executed_ev._reply_required = True

                    # add tool output to the chat context
                    self._agent._chat_ctx.items.append(sanitized_out.fnc_call_out)
                    self._session._tool_items_added([sanitized_out.fnc_call_out])

                if new_agent_task is not None and sanitized_out.agent_task is not None:
                    logger.error(
                        "expected to receive only one AgentTask from the tool executions",
                    )
                    ignore_task_switch = True

                new_agent_task = sanitized_out.agent_task

            if new_agent_task and not ignore_task_switch:
                fnc_executed_ev._handoff_required = True

            self._session.emit("function_tools_executed", fnc_executed_ev)

            draining = self.scheduling_paused
            if fnc_executed_ev._handoff_required and new_agent_task and not ignore_task_switch:
                self._session.update_agent(new_agent_task)
                draining = True

            if len(new_fnc_outputs) > 0:
                chat_ctx = self._rt_session.chat_ctx.copy()
                chat_ctx.items.extend(new_fnc_outputs)
                try:
                    await self._rt_session.update_chat_ctx(chat_ctx)
                except llm.RealtimeError as e:
                    logger.warning(
                        "failed to update chat context before generating the function calls results",  # noqa: E501
                        extra={"error": str(e)},
                    )

            if (
                fnc_executed_ev._reply_required
                and not self.llm.capabilities.auto_tool_reply_generation
            ):
                self._rt_session.interrupt()

                self._create_speech_task(
                    self._realtime_reply_task(
                        speech_handle=speech_handle,
                        model_settings=ModelSettings(
                            # Avoid setting tool_choice to "required" or a specific function when
                            # passing tool response back to the LLM
                            tool_choice="none"
                            if draining or model_settings.tool_choice == "none"
                            else "auto",
                        ),
                    ),
                    speech_handle=speech_handle,
                    name="AgentActivity.realtime_reply",
                )
                self._schedule_speech(
                    speech_handle, SpeechHandle.SPEECH_PRIORITY_NORMAL, force=True
                )
            elif (
                self.llm.capabilities.auto_tool_reply_generation
                and not fnc_executed_ev._reply_required
                and generate_tool_reply
            ):
                logger.warning(
                    f"Tool reply cannot be prevented when using {self.llm._label}, it generates reply automatically."
                )

    def _start_false_interruption_timer(self, timeout: float) -> None:
        if self._false_interruption_timer is not None:
            self._false_interruption_timer.cancel()

        def _on_false_interruption() -> None:
            if self._paused_speech is None or (
                self._current_speech and self._current_speech is not self._paused_speech
            ):
                # already new speech is scheduled, do nothing
                self._paused_speech = None
                return

            resumed = False
            if (
                self._session.options.resume_false_interruption
                and (audio_output := self._session.output.audio)
                and audio_output.can_pause
                and not self._paused_speech.done()
            ):
                self._session._update_agent_state("speaking")
                audio_output.resume()
                resumed = True
                logger.debug("resumed false interrupted speech", extra={"timeout": timeout})

            self._session.emit(
                "agent_false_interruption", AgentFalseInterruptionEvent(resumed=resumed)
            )

            self._paused_speech = None
            self._false_interruption_timer = None

        self._false_interruption_timer = self._session._loop.call_later(
            timeout, _on_false_interruption
        )

    async def _interrupt_paused_speech(self, old_task: asyncio.Task[None] | None = None) -> None:
        if old_task is not None:
            await old_task

        if self._false_interruption_timer is not None:
            self._false_interruption_timer.cancel()
            self._false_interruption_timer = None

        if not self._paused_speech:
            return

        if not self._paused_speech.interrupted and self._paused_speech.allow_interruptions:
            await self._paused_speech.interrupt()  # ensure the speech is done
        self._paused_speech = None

        if self._session.options.resume_false_interruption and self._session.output.audio:
            self._session.output.audio.resume()

    # move them to the end to avoid shadowing the same named modules for mypy
    @property
    def vad(self) -> vad.VAD | None:
        return self._agent.vad if is_given(self._agent.vad) else self._session.vad

    @property
    def stt(self) -> stt.STT | None:
        return self._agent.stt if is_given(self._agent.stt) else self._session.stt

    @property
    def llm(self) -> llm.LLM | llm.RealtimeModel | None:
        return cast(
            Optional[Union[llm.LLM, llm.RealtimeModel]],
            self._agent.llm if is_given(self._agent.llm) else self._session.llm,
        )

    @property
    def tts(self) -> tts.TTS | None:
        return self._agent.tts if is_given(self._agent.tts) else self._session.tts<|MERGE_RESOLUTION|>--- conflicted
+++ resolved
@@ -1459,11 +1459,7 @@
             transcription_delay=info.transcription_delay or 0.0,
             on_user_turn_completed_delay=on_user_turn_completed_delay,
             speech_id=speech_handle.id,
-<<<<<<< HEAD
-=======
-            last_speaking_time=info.last_speaking_time,
             metadata=metadata,
->>>>>>> e4e5f8bf
         )
         self._session.emit("metrics_collected", MetricsCollectedEvent(metrics=eou_metrics))
 
@@ -1618,12 +1614,8 @@
         model_settings: ModelSettings,
         new_message: llm.ChatMessage | None = None,
         instructions: str | None = None,
-<<<<<<< HEAD
         _previous_user_metrics: llm.MetricsReport | None = None,
-        _previous_tools_messages: Sequence[llm.ChatItem] | None = None,
-=======
-        _tools_messages: Sequence[llm.FunctionCall | llm.FunctionCallOutput] | None = None,
->>>>>>> e4e5f8bf
+        _previous_tools_messages: Sequence[llm.FunctionCall | llm.FunctionCallOutput] | None = None,
     ) -> None:
         from .agent import ModelSettings
 
@@ -1674,14 +1666,8 @@
         if audio_output is not None:
             await llm_gen_data.started_fut  # make sure tts span starts after llm span
             tts_task, tts_gen_data = perform_tts_inference(
-<<<<<<< HEAD
-                node=self._agent.tts_node, input=tts_text_input, model_settings=model_settings
-=======
-                node=self._agent.tts_node,
-                input=tts_text_input,
-                model_settings=model_settings,
+                node=self._agent.tts_node, input=tts_text_input, model_settings=model_settings,
                 text_transforms=self._session.options.tts_text_transforms,
->>>>>>> e4e5f8bf
             )
             tasks.append(tts_task)
             if (
@@ -1830,12 +1816,8 @@
             for msg in _previous_tools_messages:
                 # reset the created_at to the reply start time
                 msg.created_at = reply_started_at
-<<<<<<< HEAD
             self._agent._chat_ctx.insert(_previous_tools_messages)
-=======
-            self._agent._chat_ctx.insert(_tools_messages)
-            self._session._tool_items_added(_tools_messages)
->>>>>>> e4e5f8bf
+            self._session._tool_items_added(_previous_tools_messages)
 
         if speech_handle.interrupted:
             await utils.aio.cancel_and_wait(*tasks)
