from __future__ import annotations

import asyncio
import contextvars
import heapq
import time
from collections.abc import AsyncIterable, Coroutine, Sequence
from dataclasses import dataclass
from typing import TYPE_CHECKING, Any, Optional, Union, cast

from livekit import rtc

from .. import debug, llm, stt, tts, utils, vad
from ..llm.tool_context import StopResponse
from ..log import logger
from ..metrics import (
    EOUMetrics,
    LLMMetrics,
    RealtimeModelMetrics,
    STTMetrics,
    TTSMetrics,
    VADMetrics,
)
from ..tokenize.basic import split_words
from ..types import NOT_GIVEN, NotGivenOr
from ..utils.misc import is_given
from .agent import Agent, ModelSettings
from .audio_recognition import (
    AudioRecognition,
    RecognitionHooks,
    _EndOfTurnInfo,
    _PreemptiveGenerationInfo,
)
from .events import (
    ErrorEvent,
    FunctionToolsExecutedEvent,
    MetricsCollectedEvent,
    SpeechCreatedEvent,
    UserInputTranscribedEvent,
)
from .generation import (
    _AudioOutput,
    _TextOutput,
    _TTSGenerationData,
    perform_audio_forwarding,
    perform_llm_inference,
    perform_text_forwarding,
    perform_tool_executions,
    perform_tts_inference,
    remove_instructions,
    update_instructions,
)
from .speech_handle import SpeechHandle


def log_event(event: str, **kwargs: Any) -> None:
    debug.Tracing.log_event(event, kwargs)


if TYPE_CHECKING:
    from ..llm import mcp
    from .agent_session import AgentSession, TurnDetectionMode


_AgentActivityContextVar = contextvars.ContextVar["AgentActivity"]("agents_activity")
_SpeechHandleContextVar = contextvars.ContextVar["SpeechHandle"]("agents_speech_handle")


@dataclass
class _PreemptiveGeneration:
    speech_handle: SpeechHandle
    info: _PreemptiveGenerationInfo
    chat_ctx: llm.ChatContext
    tools: list[llm.FunctionTool | llm.RawFunctionTool]
    tool_choice: llm.ToolChoice | None
    created_at: float


# NOTE: AgentActivity isn't exposed to the public API
class AgentActivity(RecognitionHooks):
    def __init__(self, agent: Agent, sess: AgentSession) -> None:
        self._agent, self._session = agent, sess
        self._rt_session: llm.RealtimeSession | None = None
        self._audio_recognition: AudioRecognition | None = None
        self._lock = asyncio.Lock()
        self._tool_choice: llm.ToolChoice | None = None

        self._started = False
        self._draining = False

        self._current_speech: SpeechHandle | None = None
        self._speech_q: list[tuple[int, float, SpeechHandle]] = []

        # fired when a speech_task finishes or when a new speech_handle is scheduled
        # this is used to wake up the main task when the scheduling state changes
        self._q_updated = asyncio.Event()

        self._main_atask: asyncio.Task[None] | None = None
        self._user_turn_completed_atask: asyncio.Task[None] | None = None
        self._speech_tasks: list[asyncio.Task[Any]] = []

        self._preemptive_generation: _PreemptiveGeneration | None = None

        self._turn_detection_mode = (
            self.turn_detection if isinstance(self.turn_detection, str) else None
        )

        if self._turn_detection_mode == "vad" and not self.vad:
            logger.warning("turn_detection is set to 'vad', but no VAD model is provided")
            self._turn_detection_mode = None

        if self._turn_detection_mode == "stt" and not self.stt:
            logger.warning(
                "turn_detection is set to 'stt', but no STT model is provided, "
                "ignoring the turn_detection setting"
            )
            self._turn_detection_mode = None

        if isinstance(self.llm, llm.RealtimeModel):
            if self.llm.capabilities.turn_detection and not self.allow_interruptions:
                raise ValueError(
                    "the RealtimeModel uses a server-side turn detection, "
                    "allow_interruptions cannot be False, disable turn_detection in "
                    "the RealtimeModel and use VAD on the AgentSession instead"
                )

            if (
                self._turn_detection_mode == "realtime_llm"
                and not self.llm.capabilities.turn_detection
            ):
                logger.warning(
                    "turn_detection is set to 'realtime_llm', but the LLM is not a RealtimeModel "
                    "or the server-side turn detection is not supported/enabled, "
                    "ignoring the turn_detection setting"
                )
                self._turn_detection_mode = None

            if self._turn_detection_mode == "stt":
                logger.warning(
                    "turn_detection is set to 'stt', but the LLM is a RealtimeModel, "
                    "ignoring the turn_detection setting"
                )
                self._turn_detection_mode = None

            elif (
                self._turn_detection_mode
                and self._turn_detection_mode != "realtime_llm"
                and self.llm.capabilities.turn_detection
            ):
                logger.warning(
                    f"turn_detection is set to '{self._turn_detection_mode}', but the LLM "
                    "is a RealtimeModel and server-side turn detection enabled, "
                    "ignoring the turn_detection setting"
                )
                self._turn_detection_mode = None

            # fallback to VAD if server side turn detection is disabled and VAD is available
            if (
                not self.llm.capabilities.turn_detection
                and self.vad
                and self._turn_detection_mode is None
            ):
                self._turn_detection_mode = "vad"
        elif self._turn_detection_mode == "realtime_llm":
            logger.warning(
                "turn_detection is set to 'realtime_llm', but the LLM is not a RealtimeModel"
            )
            self._turn_detection_mode = None

        if (
            not self.vad
            and self.stt
            and isinstance(self.llm, llm.LLM)
            and self.allow_interruptions
            and self._turn_detection_mode is None
        ):
            logger.warning(
                "VAD is not set. Enabling VAD is recommended when using LLM and STT "
                "for more responsive interruption handling."
            )

        self._mcp_tools: list[mcp.MCPTool] = []

    @property
    def draining(self) -> bool:
        return self._draining

    @property
    def session(self) -> AgentSession:
        return self._session

    @property
    def agent(self) -> Agent:
        return self._agent

    @property
    def turn_detection(self) -> TurnDetectionMode | None:
        return cast(
            "TurnDetectionMode | None",
            self._agent.turn_detection
            if is_given(self._agent.turn_detection)
            else self._session.turn_detection,
        )

    @property
    def mcp_servers(self) -> list[mcp.MCPServer] | None:
        return (
            self._agent.mcp_servers
            if is_given(self._agent.mcp_servers)
            else self._session.mcp_servers
        )

    @property
    def allow_interruptions(self) -> bool:
        return (
            self._agent.allow_interruptions
            if is_given(self._agent.allow_interruptions)
            else self._session.options.allow_interruptions
        )

    @property
    def realtime_llm_session(self) -> llm.RealtimeSession | None:
        return self._rt_session

    @property
    def current_speech(self) -> SpeechHandle | None:
        return self._current_speech

    @property
    def tools(self) -> list[llm.FunctionTool | llm.RawFunctionTool | mcp.MCPTool]:
        return self._agent.tools + self._mcp_tools  # type: ignore

    @property
    def min_consecutive_speech_delay(self) -> float:
        return (
            self._agent.min_consecutive_speech_delay
            if is_given(self._agent.min_consecutive_speech_delay)
            else self._session.options.min_consecutive_speech_delay
        )

    async def update_instructions(self, instructions: str) -> None:
        self._agent._instructions = instructions

        if self._rt_session is not None:
            await self._rt_session.update_instructions(instructions)
        else:
            update_instructions(
                self._agent._chat_ctx, instructions=instructions, add_if_missing=True
            )

    async def update_tools(self, tools: list[llm.FunctionTool | llm.RawFunctionTool]) -> None:
        tools = list(set(tools))
        self._agent._tools = tools

        if self._rt_session is not None:
            await self._rt_session.update_tools(tools)

        if isinstance(self.llm, llm.LLM):
            # for realtime LLM, we assume the server will remove unvalid tool messages
            await self.update_chat_ctx(self._agent._chat_ctx.copy(tools=tools))

    async def update_chat_ctx(self, chat_ctx: llm.ChatContext) -> None:
        chat_ctx = chat_ctx.copy(tools=self.tools)

        self._agent._chat_ctx = chat_ctx

        if self._rt_session is not None:
            remove_instructions(chat_ctx)
            await self._rt_session.update_chat_ctx(chat_ctx)
        else:
            update_instructions(
                chat_ctx, instructions=self._agent.instructions, add_if_missing=True
            )

    def update_options(self, *, tool_choice: NotGivenOr[llm.ToolChoice | None] = NOT_GIVEN) -> None:
        if utils.is_given(tool_choice):
            self._tool_choice = cast(Optional[llm.ToolChoice], tool_choice)

        if self._rt_session is not None:
            self._rt_session.update_options(tool_choice=self._tool_choice)

    def _create_speech_task(
        self,
        coro: Coroutine[Any, Any, Any],
        *,
        owned_speech_handle: SpeechHandle | None = None,
        name: str | None = None,
    ) -> asyncio.Task[Any]:
        """
        This method must only be used for tasks that "could" create a new SpeechHandle.
        When draining, every task created with this method will be awaited.
        """
        # https://github.com/python/cpython/pull/31837 alternative impl
        tk = _AgentActivityContextVar.set(self)

        task = asyncio.create_task(coro, name=name)
        self._speech_tasks.append(task)
        task.add_done_callback(lambda _: self._speech_tasks.remove(task))

        if owned_speech_handle is not None:
            # make sure to finish playout in case something goes wrong
            # the tasks should normally do this before their function calls
            task.add_done_callback(lambda _: owned_speech_handle._mark_playout_done())

        task.add_done_callback(lambda _: self._wake_up_main_task())
        _AgentActivityContextVar.reset(tk)
        return task

    def _wake_up_main_task(self) -> None:
        self._q_updated.set()

    # TODO(theomonnom): Shoukd pause and resume call on_enter and on_exit? probably not
    async def pause(self) -> None:
        pass

    async def resume(self) -> None:
        pass

    async def start(self) -> None:
        from .agent import _authorize_inline_task

        async with self._lock:
            self._agent._activity = self

            if self.mcp_servers:

                @utils.log_exceptions(logger=logger)
                async def _list_mcp_tools_task(mcp_server: mcp.MCPServer) -> list[mcp.MCPTool]:
                    if not mcp_server.initialized:
                        await mcp_server.initialize()

                    return await mcp_server.list_tools()

                gathered = await asyncio.gather(
                    *(_list_mcp_tools_task(s) for s in self.mcp_servers), return_exceptions=True
                )
                tools: list[mcp.MCPTool] = []
                for mcp_server, res in zip(self.mcp_servers, gathered):
                    if isinstance(res, BaseException):
                        logger.error(
                            f"Failed to list tools from MCP server {mcp_server}", exc_info=res
                        )
                    else:
                        tools.extend(res)

                self._mcp_tools = tools

            if isinstance(self.llm, llm.RealtimeModel):
                self._rt_session = self.llm.session()
                self._rt_session.on("generation_created", self._on_generation_created)
                self._rt_session.on("input_speech_started", self._on_input_speech_started)
                self._rt_session.on("input_speech_stopped", self._on_input_speech_stopped)
                self._rt_session.on(
                    "input_audio_transcription_completed",
                    self._on_input_audio_transcription_completed,
                )
                self._rt_session.on("metrics_collected", self._on_metrics_collected)
                self._rt_session.on("error", self._on_error)

                remove_instructions(self._agent._chat_ctx)

                try:
                    await self._rt_session.update_instructions(self._agent.instructions)
                except llm.RealtimeError:
                    logger.exception("failed to update the instructions")

                try:
                    await self._rt_session.update_chat_ctx(self._agent.chat_ctx)
                except llm.RealtimeError:
                    logger.exception("failed to update the chat_ctx")

                try:
                    await self._rt_session.update_tools(self.tools)
                except llm.RealtimeError:
                    logger.exception("failed to update the tools")

            elif isinstance(self.llm, llm.LLM):
                try:
                    update_instructions(
                        self._agent._chat_ctx,
                        instructions=self._agent.instructions,
                        add_if_missing=True,
                    )
                except ValueError:
                    logger.exception("failed to update the instructions")

            # metrics and error handling
            if isinstance(self.llm, llm.LLM):
                self.llm.on("metrics_collected", self._on_metrics_collected)
                self.llm.on("error", self._on_error)
                self.llm.prewarm()

            if isinstance(self.stt, stt.STT):
                self.stt.on("metrics_collected", self._on_metrics_collected)
                self.stt.on("error", self._on_error)
                self.stt.prewarm()

            if isinstance(self.tts, tts.TTS):
                self.tts.on("metrics_collected", self._on_metrics_collected)
                self.tts.on("error", self._on_error)
                self.tts.prewarm()

            if isinstance(self.vad, vad.VAD):
                self.vad.on("metrics_collected", self._on_metrics_collected)

            self._main_atask = asyncio.create_task(self._main_task(), name="_main_task")
            self._audio_recognition = AudioRecognition(
                hooks=self,
                stt=self._agent.stt_node if self.stt else None,
                vad=self.vad,
                turn_detector=(
                    self.turn_detection if not isinstance(self.turn_detection, str) else None
                ),
                min_endpointing_delay=self._session.options.min_endpointing_delay,
                max_endpointing_delay=self._session.options.max_endpointing_delay,
                turn_detection_mode=self._turn_detection_mode,
            )
            self._audio_recognition.start()
            self._started = True

            task = self._create_speech_task(self._agent.on_enter(), name="AgentTask_on_enter")
            _authorize_inline_task(task)

    async def drain(self) -> None:
        from .agent import _authorize_inline_task

        async with self._lock:
            if self._draining:
                return

            self._cancel_preemptive_generation()

            task = self._create_speech_task(self._agent.on_exit(), name="AgentTask_on_exit")
            _authorize_inline_task(task)

            self._wake_up_main_task()
            self._draining = True
            if self._main_atask is not None:
                await asyncio.shield(self._main_atask)

    async def aclose(self) -> None:
        async with self._lock:
            self._cancel_preemptive_generation()

            if not self._draining:
                logger.warning("task closing without draining")

            # Unregister event handlers to prevent duplicate metrics
            if isinstance(self.llm, llm.LLM):
                self.llm.off("metrics_collected", self._on_metrics_collected)
                self.llm.off("error", self._on_error)

            if isinstance(self.llm, llm.RealtimeModel) and self._rt_session is not None:
                self._rt_session.off("generation_created", self._on_generation_created)
                self._rt_session.off("input_speech_started", self._on_input_speech_started)
                self._rt_session.off("input_speech_stopped", self._on_input_speech_stopped)
                self._rt_session.off(
                    "input_audio_transcription_completed",
                    self._on_input_audio_transcription_completed,
                )
                self._rt_session.off("error", self._on_error)

            if isinstance(self.stt, stt.STT):
                self.stt.off("metrics_collected", self._on_metrics_collected)
                self.stt.off("error", self._on_error)

            if isinstance(self.tts, tts.TTS):
                self.tts.off("metrics_collected", self._on_metrics_collected)
                self.tts.off("error", self._on_error)

            if isinstance(self.vad, vad.VAD):
                self.vad.off("metrics_collected", self._on_metrics_collected)

            if self._rt_session is not None:
                await self._rt_session.aclose()

            if self._audio_recognition is not None:
                await self._audio_recognition.aclose()

            if self._main_atask is not None:
                await utils.aio.cancel_and_wait(self._main_atask)

            self._agent._activity = None

    def push_audio(self, frame: rtc.AudioFrame) -> None:
        if not self._started:
            return

        if (
            self._current_speech
            and not self._current_speech.allow_interruptions
            and self._session.options.discard_audio_if_uninterruptible
        ):
            # discard the audio if the current speech is not interruptable
            return

        if self._rt_session is not None:
            self._rt_session.push_audio(frame)

        if self._audio_recognition is not None:
            self._audio_recognition.push_audio(frame)

    def push_video(self, frame: rtc.VideoFrame) -> None:
        if not self._started:
            return

        if self._rt_session is not None:
            self._rt_session.push_video(frame)

    def say(
        self,
        text: str | AsyncIterable[str],
        *,
        audio: NotGivenOr[AsyncIterable[rtc.AudioFrame]] = NOT_GIVEN,
        allow_interruptions: NotGivenOr[bool] = NOT_GIVEN,
        add_to_chat_ctx: bool = True,
    ) -> SpeechHandle:
        if (
            not is_given(audio)
            and not self.tts
            and self._session.output.audio
            and self._session.output.audio_enabled
        ):
            raise RuntimeError("trying to generate speech from text without a TTS model")

        if (
            isinstance(self.llm, llm.RealtimeModel)
            and self.llm.capabilities.turn_detection
            and allow_interruptions is False
        ):
            logger.warning(
                "the RealtimeModel uses a server-side turn detection, allow_interruptions cannot be False when using VoiceAgent.say(), "  # noqa: E501
                "disable turn_detection in the RealtimeModel and use VAD on the AgentTask/VoiceAgent instead"  # noqa: E501
            )
            allow_interruptions = NOT_GIVEN

        handle = SpeechHandle.create(
            allow_interruptions=allow_interruptions
            if is_given(allow_interruptions)
            else self.allow_interruptions
        )
        self._session.emit(
            "speech_created",
            SpeechCreatedEvent(speech_handle=handle, user_initiated=True, source="say"),
        )

        task = self._create_speech_task(
            self._tts_task(
                speech_handle=handle,
                text=text,
                audio=audio or None,
                add_to_chat_ctx=add_to_chat_ctx,
                model_settings=ModelSettings(),
            ),
            owned_speech_handle=handle,
            name="AgentActivity.tts_say",
        )
        task.add_done_callback(self._on_pipeline_reply_done)
        self._schedule_speech(handle, SpeechHandle.SPEECH_PRIORITY_NORMAL)
        return handle

    def _generate_reply(
        self,
        *,
        user_message: NotGivenOr[llm.ChatMessage | None] = NOT_GIVEN,
        chat_ctx: NotGivenOr[llm.ChatContext | None] = NOT_GIVEN,
        instructions: NotGivenOr[str] = NOT_GIVEN,
        tool_choice: NotGivenOr[llm.ToolChoice] = NOT_GIVEN,
        allow_interruptions: NotGivenOr[bool] = NOT_GIVEN,
        schedule_speech: bool = True,
    ) -> SpeechHandle:
        if (
            isinstance(self.llm, llm.RealtimeModel)
            and self.llm.capabilities.turn_detection
            and allow_interruptions is False
        ):
            logger.warning(
                "the RealtimeModel uses a server-side turn detection, allow_interruptions cannot be False when using VoiceAgent.generate_reply(), "  # noqa: E501
                "disable turn_detection in the RealtimeModel and use VAD on the AgentTask/VoiceAgent instead"  # noqa: E501
            )
            allow_interruptions = NOT_GIVEN

        log_event(
            "generate_reply",
            new_message=user_message.text_content if user_message else None,
            instructions=instructions or None,
        )

        if self.llm is None:
            raise RuntimeError("trying to generate reply without an LLM model")

        from .agent import _get_inline_task_info

        task = asyncio.current_task()
        if not is_given(tool_choice) and task is not None:
            if task_info := _get_inline_task_info(task):
                if task_info.function_call is not None:
                    # when generate_reply is called inside a function_tool, set tool_choice to None by default  # noqa: E501
                    tool_choice = "none"

        handle = SpeechHandle.create(
            allow_interruptions=allow_interruptions
            if is_given(allow_interruptions)
            else self.allow_interruptions,
            scheduled=schedule_speech,
        )
        self._session.emit(
            "speech_created",
            SpeechCreatedEvent(speech_handle=handle, user_initiated=True, source="generate_reply"),
        )

        if isinstance(self.llm, llm.RealtimeModel):
            self._create_speech_task(
                self._realtime_reply_task(
                    speech_handle=handle,
                    # TODO(theomonnom): support llm.ChatMessage for the realtime model
                    user_input=user_message.text_content if user_message else None,
                    instructions=instructions or None,
                    model_settings=ModelSettings(tool_choice=tool_choice),
                ),
                owned_speech_handle=handle,
                name="AgentActivity.realtime_reply",
            )

        elif isinstance(self.llm, llm.LLM):
            # instructions used inside generate_reply are "extra" instructions.
            # this matches the behavior of the Realtime API:
            # https://platform.openai.com/docs/api-reference/realtime-client-events/response/create
            if instructions:
                instructions = "\n".join([self._agent.instructions, instructions])

            task = self._create_speech_task(
                self._pipeline_reply_task(
                    speech_handle=handle,
                    chat_ctx=chat_ctx or self._agent._chat_ctx,
                    tools=self.tools,
                    new_message=user_message.model_copy() if user_message else None,
                    instructions=instructions or None,
                    model_settings=ModelSettings(
                        tool_choice=tool_choice
                        if utils.is_given(tool_choice) or self._tool_choice is None
                        else self._tool_choice
                    ),
                ),
                owned_speech_handle=handle,
                name="AgentActivity.pipeline_reply",
            )
            task.add_done_callback(self._on_pipeline_reply_done)

        if schedule_speech:
            self._schedule_speech(handle, SpeechHandle.SPEECH_PRIORITY_NORMAL)

        return handle

    def _cancel_preemptive_generation(self) -> None:
        if self._preemptive_generation is not None:
            self._preemptive_generation.speech_handle._cancel()
            self._preemptive_generation = None

    def interrupt(self) -> asyncio.Future[None]:
        """Interrupt the current speech generation and any queued speeches.

        Returns:
            An asyncio.Future that completes when the interruption is fully processed
            and chat context has been updated
        """
        self._cancel_preemptive_generation()

        future = asyncio.Future[None]()
        current_speech = self._current_speech

        if current_speech is not None:
            current_speech = current_speech.interrupt()

        for _, _, speech in self._speech_q:
            speech.interrupt()

        if self._rt_session is not None:
            self._rt_session.interrupt()

        if current_speech is None:
            future.set_result(None)
        else:

            def on_playout_done(sh: SpeechHandle) -> None:
                if future.done():
                    return

                future.set_result(None)

            current_speech.add_done_callback(on_playout_done)
            if current_speech.done():
                future.set_result(None)

        return future

    def clear_user_turn(self) -> None:
        if self._audio_recognition:
            self._audio_recognition.clear_user_turn()

        if self._rt_session is not None:
            self._rt_session.clear_audio()

    def commit_user_turn(self, *, transcript_timeout: float) -> None:
        assert self._audio_recognition is not None
        self._audio_recognition.commit_user_turn(
            audio_detached=not self._session.input.audio_enabled,
            transcript_timeout=transcript_timeout,
        )

    def _schedule_speech(
        self, speech: SpeechHandle, priority: int, bypass_draining: bool = False
    ) -> None:
        """
        This method is used to schedule a new speech.

        Args:
            bypass_draining: bypass_draining should only be used to allow the last tool response to be scheduled

        Raises RuntimeError if the agent is draining
        """  # noqa: E501
        if self.draining and not bypass_draining:
            raise RuntimeError("cannot schedule new speech, the agent is draining")

<<<<<<< HEAD
        speech._mark_scheduled()

        # Negate the priority to make it a max heap
        heapq.heappush(self._speech_q, (-priority, time.monotonic_ns(), speech))
=======
        while True:
            try:
                # negate the priority to make it a max heap
                heapq.heappush(self._speech_q, (-priority, time.perf_counter_ns(), speech))
                break
            except TypeError:
                # handle TypeError when identical timestamps cause speech comparison failure
                # with perf_counter_ns(), collisions should be rare
                pass

>>>>>>> dc992001
        self._wake_up_main_task()

    @utils.log_exceptions(logger=logger)
    async def _main_task(self) -> None:
        last_playout_ts = 0.0
        while True:
            await self._q_updated.wait()
            while self._speech_q:
                _, _, speech = heapq.heappop(self._speech_q)
                self._current_speech = speech
                if self.min_consecutive_speech_delay > 0.0:
                    await asyncio.sleep(
                        self.min_consecutive_speech_delay - (time.time() - last_playout_ts)
                    )
                speech._authorize_playout()
                await speech.wait_for_playout()
                self._current_speech = None
                last_playout_ts = time.time()

            # If we're draining and there are no more speech tasks, we can exit.
            # Only speech tasks can bypass draining to create a tool response
            if self._draining and len(self._speech_tasks) == 0:
                break

            self._q_updated.clear()

    # -- Realtime Session events --

    def _on_metrics_collected(
        self, ev: STTMetrics | TTSMetrics | VADMetrics | LLMMetrics | RealtimeModelMetrics
    ) -> None:
        if (speech_handle := _SpeechHandleContextVar.get(None)) and (
            isinstance(ev, LLMMetrics) or isinstance(ev, TTSMetrics)
        ):
            ev.speech_id = speech_handle.id
        self._session.emit("metrics_collected", MetricsCollectedEvent(metrics=ev))

    def _on_error(
        self, error: llm.LLMError | stt.STTError | tts.TTSError | llm.RealtimeModelError
    ) -> None:
        if isinstance(error, llm.LLMError):
            error_event = ErrorEvent(error=error, source=self.llm)
            self._session.emit("error", error_event)
        elif isinstance(error, llm.RealtimeModelError):
            error_event = ErrorEvent(error=error, source=self.llm)
            self._session.emit("error", error_event)
        elif isinstance(error, stt.STTError):
            error_event = ErrorEvent(error=error, source=self.stt)
            self._session.emit("error", error_event)
        elif isinstance(error, tts.TTSError):
            error_event = ErrorEvent(error=error, source=self.tts)
            self._session.emit("error", error_event)

        self._session._on_error(error)

    def _on_input_speech_started(self, _: llm.InputSpeechStartedEvent) -> None:
        log_event("input_speech_started")

        if self.vad is None:
            self._session._update_user_state("speaking")

        # self.interrupt() isn't going to raise when allow_interruptions is False, llm.InputSpeechStartedEvent is only fired by the server when the turn_detection is enabled.  # noqa: E501
        # When using the server-side turn_detection, we don't allow allow_interruptions to be False.
        try:
            self.interrupt()  # input_speech_started is also interrupting on the serverside realtime session  # noqa: E501
        except RuntimeError:
            logger.exception(
                "RealtimeAPI input_speech_started, but current speech is not interruptable, this should never happen!"  # noqa: E501
            )

    def _on_input_speech_stopped(self, ev: llm.InputSpeechStoppedEvent) -> None:
        log_event("input_speech_stopped")

        if self.vad is None:
            self._session._update_user_state("listening")

        if ev.user_transcription_enabled:
            self._session.emit(
                "user_input_transcribed",
                UserInputTranscribedEvent(transcript="", is_final=False),
            )

    def _on_input_audio_transcription_completed(self, ev: llm.InputTranscriptionCompleted) -> None:
        log_event("input_audio_transcription_completed")
        self._session.emit(
            "user_input_transcribed",
            UserInputTranscribedEvent(transcript=ev.transcript, is_final=ev.is_final),
        )
        if ev.is_final:
            msg = llm.ChatMessage(role="user", content=[ev.transcript], id=ev.item_id)
            self._agent._chat_ctx.items.append(msg)
            self._session._conversation_item_added(msg)

    def _on_generation_created(self, ev: llm.GenerationCreatedEvent) -> None:
        if ev.user_initiated:
            # user_initiated generations are directly handled inside _realtime_reply_task
            return

        if self.draining:
            # TODO(theomonnom): should we "forward" this new turn to the next agent?
            logger.warning("skipping new realtime generation, the agent is draining")
            return

        handle = SpeechHandle.create(allow_interruptions=self.allow_interruptions)
        self._session.emit(
            "speech_created",
            SpeechCreatedEvent(speech_handle=handle, user_initiated=False, source="generate_reply"),
        )

        self._create_speech_task(
            self._realtime_generation_task(
                speech_handle=handle, generation_ev=ev, model_settings=ModelSettings()
            ),
            owned_speech_handle=handle,
            name="AgentActivity.realtime_generation",
        )
        self._schedule_speech(handle, SpeechHandle.SPEECH_PRIORITY_NORMAL)

    # region recognition hooks

    def on_start_of_speech(self, ev: vad.VADEvent) -> None:
        self._session._update_user_state("speaking")

    def on_end_of_speech(self, ev: vad.VADEvent) -> None:
        self._session._update_user_state("listening")

    def on_vad_inference_done(self, ev: vad.VADEvent) -> None:
        if self._turn_detection_mode in ("manual", "realtime_llm"):
            # ignore vad inference done event if turn_detection is manual or realtime_llm
            return

        if isinstance(self.llm, llm.RealtimeModel) and self.llm.capabilities.turn_detection:
            # ignore if turn_detection is enabled on the realtime model
            return

        if ev.speech_duration < self._session.options.min_interruption_duration:
            return

        if (
            self.stt is not None
            and self._session.options.min_interruption_words > 0
            and self._audio_recognition is not None
        ):
            text = self._audio_recognition.current_transcript

            # TODO(long): better word splitting for multi-language
            if (
                len(split_words(text, split_character=True))
                < self._session.options.min_interruption_words
            ):
                return

        if self._rt_session is not None:
            self._rt_session.start_user_activity()

        if (
            self._current_speech is not None
            and not self._current_speech.interrupted
            and self._current_speech.allow_interruptions
        ):
            log_event(
                "speech interrupted by vad",
                speech_id=self._current_speech.id,
            )
            if self._rt_session is not None:
                self._rt_session.interrupt()

            self._current_speech.interrupt()

    def on_interim_transcript(self, ev: stt.SpeechEvent) -> None:
        if isinstance(self.llm, llm.RealtimeModel) and self.llm.capabilities.user_transcription:
            # skip stt transcription if user_transcription is enabled on the realtime model
            return

        self._session.emit(
            "user_input_transcribed",
            UserInputTranscribedEvent(
                transcript=ev.alternatives[0].text,
                is_final=False,
                speaker_id=ev.alternatives[0].speaker_id,
            ),
        )

    def on_final_transcript(self, ev: stt.SpeechEvent) -> None:
        if isinstance(self.llm, llm.RealtimeModel) and self.llm.capabilities.user_transcription:
            # skip stt transcription if user_transcription is enabled on the realtime model
            return

        self._session.emit(
            "user_input_transcribed",
            UserInputTranscribedEvent(
                transcript=ev.alternatives[0].text,
                is_final=True,
                speaker_id=ev.alternatives[0].speaker_id,
            ),
        )

    def on_preemptive_generation(self, info: _PreemptiveGenerationInfo) -> None:
        if (
            not self._session.options.preemptive_generation
            or self.draining
            or (self._current_speech is not None and not self._current_speech.interrupted)
            or not isinstance(self.llm, llm.LLM)
        ):
            return

        self._cancel_preemptive_generation()

        user_message = llm.ChatMessage(
            role="user",
            content=[info.new_transcript],
            transcript_confidence=info.transcript_confidence,
        )
        chat_ctx = self._agent.chat_ctx.copy()
        self._preemptive_generation = _PreemptiveGeneration(
            speech_handle=self._generate_reply(
                user_message=user_message, chat_ctx=chat_ctx, schedule_speech=False
            ),
            info=info,
            chat_ctx=chat_ctx.copy(),
            tools=self.tools.copy(),
            tool_choice=self._tool_choice,
            created_at=time.time(),
        )

    def on_end_of_turn(self, info: _EndOfTurnInfo) -> bool:
        # IMPORTANT: This method is sync to avoid it being cancelled by the AudioRecognition
        # We explicitly create a new task here

        if self.draining:
            self._cancel_preemptive_generation()

            logger.warning(
                "skipping user input, task is draining",
                extra={"user_input": info.new_transcript},
            )
            log_event(
                "skipping user input, task is draining",
                user_input=info.new_transcript,
            )
            # TODO(theomonnom): should we "forward" this new turn to the next agent/activity?
            return True

        if (
            self.stt is not None
            and self._turn_detection_mode != "manual"
            and self._current_speech is not None
            and self._current_speech.allow_interruptions
            and not self._current_speech.interrupted
            and self._session.options.min_interruption_words > 0
            and len(split_words(info.new_transcript, split_character=True))
            < self._session.options.min_interruption_words
        ):
            self._cancel_preemptive_generation()
            # avoid interruption if the new_transcript is too short
            return False

        old_task = self._user_turn_completed_atask
        self._user_turn_completed_atask = self._create_speech_task(
            self._user_turn_completed_task(old_task, info),
            name="AgentActivity._user_turn_completed_task",
        )
        return True

    @utils.log_exceptions(logger=logger)
    async def _user_turn_completed_task(
        self, old_task: asyncio.Task[None] | None, info: _EndOfTurnInfo
    ) -> None:
        if old_task is not None:
            # We never cancel user code as this is very confusing.
            # So we wait for the old execution of on_user_turn_completed to finish.
            # In practice this is OK because most speeches will be interrupted if a new turn
            # is detected. So the previous execution should complete quickly.
            await old_task

        # When the audio recognition detects the end of a user turn:
        #  - check if realtime model server-side turn detection is enabled
        #  - check if there is no current generation happening
        #  - cancel the current generation if it allows interruptions (otherwise skip this current
        #  turn)
        #  - generate a reply to the user input

        if isinstance(self.llm, llm.RealtimeModel):
            if self.llm.capabilities.turn_detection:
                return

            if self._rt_session is not None:
                self._rt_session.commit_audio()

        if self._current_speech is not None:
            if not self._current_speech.allow_interruptions:
                logger.warning(
                    "skipping reply to user input, current speech generation cannot be interrupted",
                    extra={"user_input": info.new_transcript},
                )
                return

            log_event(
                "speech interrupted, new user turn detected",
                speech_id=self._current_speech.id,
            )

            self._current_speech.interrupt()
            if self._rt_session is not None:
                self._rt_session.interrupt()

        # id is generated
        user_message: llm.ChatMessage = llm.ChatMessage(
            role="user",
            content=[info.new_transcript],
            transcript_confidence=info.transcript_confidence,
        )

        # create a temporary mutable chat context to pass to on_user_turn_completed
        # the user can edit it for the current generation, but changes will not be kept inside the
        # Agent.chat_ctx
        temp_mutable_chat_ctx = self._agent.chat_ctx.copy()
        start_time = time.time()
        try:
            await self._agent.on_user_turn_completed(
                temp_mutable_chat_ctx, new_message=user_message
            )
        except StopResponse:
            return  # ignore this turn
        except Exception:
            logger.exception("error occured during on_user_turn_completed")
            return

        callback_duration = time.time() - start_time

        if isinstance(self.llm, llm.RealtimeModel):
            # ignore stt transcription for realtime model
            user_message = None  # type: ignore
        elif self.llm is None:
            return  # skip response if no llm is set

        speech_handle: SpeechHandle | None = None
        if preemptive := self._preemptive_generation:
            if (
                preemptive.info.new_transcript == user_message.text_content
                and preemptive.chat_ctx == temp_mutable_chat_ctx
                and preemptive.tools == self.tools
                and preemptive.tool_choice == self._tool_choice
            ):
                speech_handle = preemptive.speech_handle
                self._schedule_speech(speech_handle, priority=SpeechHandle.SPEECH_PRIORITY_NORMAL)
                logger.debug(
                    "preemptive generation used",
                    extra={"preemptive_lead_time": time.time() - preemptive.created_at},
                )
            else:
                logger.warning(
                    "preemptive generation enabled but chat context or tools have changed after `on_user_turn_completed`",  # noqa: E501
                )
                preemptive.speech_handle._cancel()

            self._preemptive_generation = None

        if speech_handle is None:
            # Ensure the new message is passed to generate_reply
            # This preserves the original message_id, making it easier for users to track responses
            speech_handle = self._generate_reply(
                user_message=user_message, chat_ctx=temp_mutable_chat_ctx
            )

        if self._user_turn_completed_atask != asyncio.current_task():
            # If a new user turn has already started, interrupt this one since it's now outdated
            # (We still create the SpeechHandle and the generate_reply coroutine, otherwise we may
            # lose data like the beginning of a user speech).
            speech_handle.interrupt()

        eou_metrics = EOUMetrics(
            timestamp=time.time(),
            end_of_utterance_delay=info.end_of_utterance_delay,
            transcription_delay=info.transcription_delay,
            on_user_turn_completed_delay=callback_duration,
            speech_id=speech_handle.id,
            last_speaking_time=info.last_speaking_time,
        )
        self._session.emit("metrics_collected", MetricsCollectedEvent(metrics=eou_metrics))

    # AudioRecognition is calling this method to retrieve the chat context before running the TurnDetector model  # noqa: E501
    def retrieve_chat_ctx(self) -> llm.ChatContext:
        return self._agent.chat_ctx

    # endregion

    def _on_pipeline_reply_done(self, _: asyncio.Task[None]) -> None:
        if not self._speech_q and (not self._current_speech or self._current_speech.done()):
            self._session._update_agent_state("listening")

    @utils.log_exceptions(logger=logger)
    async def _tts_task(
        self,
        speech_handle: SpeechHandle,
        text: str | AsyncIterable[str],
        audio: AsyncIterable[rtc.AudioFrame] | None,
        add_to_chat_ctx: bool,
        model_settings: ModelSettings,
    ) -> None:
        _SpeechHandleContextVar.set(speech_handle)

        tr_output = (
            self._session.output.transcription
            if self._session.output.transcription_enabled
            else None
        )
        audio_output = self._session.output.audio if self._session.output.audio_enabled else None

        await speech_handle.wait_if_not_interrupted(
            [asyncio.ensure_future(speech_handle._wait_for_authorization())]
        )

        if speech_handle.interrupted:
            return

        text_source: AsyncIterable[str] | None = None
        audio_source: AsyncIterable[str] | None = None

        tee: utils.aio.itertools.Tee[str] | None = None
        if isinstance(text, AsyncIterable):
            tee = utils.aio.itertools.tee(text, 2)
            text_source, audio_source = tee
        elif isinstance(text, str):

            async def _read_text() -> AsyncIterable[str]:
                yield text

            text_source = _read_text()
            audio_source = _read_text()

        tasks: list[asyncio.Task[Any]] = []

        tr_node = self._agent.transcription_node(text_source, model_settings)
        tr_node_result = await tr_node if asyncio.iscoroutine(tr_node) else tr_node
        text_out: _TextOutput | None = None
        if tr_node_result is not None:
            forward_text, text_out = perform_text_forwarding(
                text_output=tr_output,
                source=tr_node_result,
            )
            tasks.append(forward_text)

        def _on_first_frame(_: asyncio.Future[None]) -> None:
            self._session._update_agent_state("speaking", speech_id=speech_handle.id)

        if audio_output is None:
            # update the agent state based on text if no audio output
            if text_out is not None:
                text_out.first_text_fut.add_done_callback(_on_first_frame)
        else:
            if audio is None:
                # generate audio using TTS
                tts_task, tts_gen_data = perform_tts_inference(
                    node=self._agent.tts_node,
                    input=audio_source,
                    model_settings=model_settings,
                )
                tasks.append(tts_task)

                forward_task, audio_out = perform_audio_forwarding(
                    audio_output=audio_output, tts_output=tts_gen_data.audio_ch
                )
                tasks.append(forward_task)
            else:
                # use the provided audio
                forward_task, audio_out = perform_audio_forwarding(
                    audio_output=audio_output, tts_output=audio
                )
                tasks.append(forward_task)

            audio_out.first_frame_fut.add_done_callback(_on_first_frame)

        await speech_handle.wait_if_not_interrupted([*tasks])

        if audio_output is not None:
            await speech_handle.wait_if_not_interrupted(
                [asyncio.ensure_future(audio_output.wait_for_playout())]
            )

        if speech_handle.interrupted:
            await utils.aio.cancel_and_wait(*tasks)

            if audio_output is not None:
                audio_output.clear_buffer()
                await audio_output.wait_for_playout()

        if tee is not None:
            await tee.aclose()

        if add_to_chat_ctx:
            msg = self._agent._chat_ctx.add_message(
                role="assistant",
                content=text_out.text if text_out else "",
                interrupted=speech_handle.interrupted,
            )
            speech_handle._set_chat_message(msg)
            self._session._conversation_item_added(msg)

        if self._session.agent_state == "speaking":
            self._session._update_agent_state("listening")

    @utils.log_exceptions(logger=logger)
    async def _pipeline_reply_task(
        self,
        *,
        speech_handle: SpeechHandle,
        chat_ctx: llm.ChatContext,
        tools: list[llm.FunctionTool | llm.RawFunctionTool],
        model_settings: ModelSettings,
        new_message: llm.ChatMessage | None = None,
        instructions: str | None = None,
        _tools_messages: Sequence[llm.ChatItem] | None = None,
    ) -> None:
        from .agent import ModelSettings

        _SpeechHandleContextVar.set(speech_handle)

        log_event(
            "generation started",
            speech_id=speech_handle.id,
            step_index=speech_handle.step_index,
        )

        audio_output = self._session.output.audio if self._session.output.audio_enabled else None
        text_output = (
            self._session.output.transcription
            if self._session.output.transcription_enabled
            else None
        )
        chat_ctx = chat_ctx.copy()
        tool_ctx = llm.ToolContext(tools)

        if new_message is not None:
            chat_ctx.insert(new_message)

        if instructions is not None:
            try:
                update_instructions(chat_ctx, instructions=instructions, add_if_missing=True)
            except ValueError:
                logger.exception("failed to update the instructions")

        self._session._update_agent_state("thinking")
        tasks: list[asyncio.Task[Any]] = []
        llm_task, llm_gen_data = perform_llm_inference(
            node=self._agent.llm_node,
            chat_ctx=chat_ctx,
            tool_ctx=tool_ctx,
            model_settings=model_settings,
        )
        tasks.append(llm_task)

        # wait for the speech to be scheduled before TTS inference
        wait_for_schedule = asyncio.ensure_future(speech_handle._wait_for_scheduled())
        await speech_handle.wait_if_not_interrupted([wait_for_schedule])
        if not speech_handle.scheduled:
            wait_for_schedule.cancel()
            await utils.aio.cancel_and_wait(*tasks)
            return

        if new_message is not None:
            self._agent._chat_ctx.insert(new_message)
            self._session._conversation_item_added(new_message)

        tee = utils.aio.itertools.tee(llm_gen_data.text_ch, 2)
        tts_text_input, llm_output = tee

        tts_task: asyncio.Task[bool] | None = None
        tts_gen_data: _TTSGenerationData | None = None
        if audio_output is not None:
            tts_task, tts_gen_data = perform_tts_inference(
                node=self._agent.tts_node,
                input=tts_text_input,
                model_settings=model_settings,
            )
            tasks.append(tts_task)

        await speech_handle.wait_if_not_interrupted(
            [asyncio.ensure_future(speech_handle._wait_for_authorization())]
        )

        if speech_handle.interrupted:
            await utils.aio.cancel_and_wait(*tasks)
            await tee.aclose()
            return

        reply_started_at = time.time()

        tr_node = self._agent.transcription_node(llm_output, model_settings)
        tr_node_result = await tr_node if asyncio.iscoroutine(tr_node) else tr_node
        text_out: _TextOutput | None = None
        if tr_node_result is not None:
            forward_task, text_out = perform_text_forwarding(
                text_output=text_output, source=tr_node_result
            )
            tasks.append(forward_task)

        def _on_first_frame(_: asyncio.Future[None]) -> None:
            self._session._update_agent_state("speaking", speech_id=speech_handle.id)

        audio_out: _AudioOutput | None = None
        if audio_output is not None:
            assert tts_gen_data is not None
            # TODO(theomonnom): should the audio be added to the chat_context too?
            forward_task, audio_out = perform_audio_forwarding(
                audio_output=audio_output, tts_output=tts_gen_data.audio_ch
            )
            tasks.append(forward_task)

            audio_out.first_frame_fut.add_done_callback(_on_first_frame)
        elif text_out is not None:
            text_out.first_text_fut.add_done_callback(_on_first_frame)

        # start to execute tools (only after play())
        exe_task, tool_output = perform_tool_executions(
            session=self._session,
            speech_handle=speech_handle,
            tool_ctx=tool_ctx,
            tool_choice=model_settings.tool_choice,
            function_stream=llm_gen_data.function_ch,
        )

        await speech_handle.wait_if_not_interrupted([*tasks])

        # wait for the end of the playout if the audio is enabled
        if audio_output is not None:
            await speech_handle.wait_if_not_interrupted(
                [asyncio.ensure_future(audio_output.wait_for_playout())]
            )

        # add the tools messages that triggers this reply to the chat context
        if _tools_messages:
            for msg in _tools_messages:
                # reset the created_at to the reply start time
                msg.created_at = reply_started_at
            self._agent._chat_ctx.insert(_tools_messages)

        if speech_handle.interrupted:
            await utils.aio.cancel_and_wait(*tasks)
            await tee.aclose()

            forwarded_text = text_out.text if text_out else ""
            # if the audio playout was enabled, clear the buffer
            if audio_output is not None:
                audio_output.clear_buffer()

                playback_ev = await audio_output.wait_for_playout()
                if audio_out is not None and audio_out.first_frame_fut.done():
                    # playback_ev is valid only if the first frame was already played
                    log_event(
                        "playout interrupted",
                        playback_position=playback_ev.playback_position,
                        speech_id=speech_handle.id,
                    )
                    if playback_ev.synchronized_transcript is not None:
                        forwarded_text = playback_ev.synchronized_transcript
                else:
                    forwarded_text = ""

            if forwarded_text:
                msg = chat_ctx.add_message(
                    role="assistant",
                    content=forwarded_text,
                    id=llm_gen_data.id,
                    interrupted=True,
                    created_at=reply_started_at,
                )
                self._agent._chat_ctx.insert(msg)
                self._session._conversation_item_added(msg)
                speech_handle._set_chat_message(msg)

            if self._session.agent_state == "speaking":
                self._session._update_agent_state("listening")
            speech_handle._mark_playout_done()
            await utils.aio.cancel_and_wait(exe_task)
            return

        if text_out and text_out.text:
            msg = chat_ctx.add_message(
                role="assistant",
                content=text_out.text,
                id=llm_gen_data.id,
                interrupted=False,
                created_at=reply_started_at,
            )
            self._agent._chat_ctx.insert(msg)
            self._session._conversation_item_added(msg)
            speech_handle._set_chat_message(msg)

        if len(tool_output.output) > 0:
            self._session._update_agent_state("thinking")
        elif self._session.agent_state == "speaking":
            self._session._update_agent_state("listening")

        log_event("playout completed", speech_id=speech_handle.id)

        speech_handle._mark_playout_done()  # mark the playout done before waiting for the tool execution  # noqa: E501
        await tee.aclose()

        await exe_task

        # important: no agent output should be used after this point

        if len(tool_output.output) > 0:
            if speech_handle.step_index >= self._session.options.max_tool_steps:
                logger.warning(
                    "maximum number of function calls steps reached",
                    extra={"speech_id": speech_handle.id},
                )
                log_event(
                    "maximum number of function calls steps reached",
                    speech_id=speech_handle.id,
                )
                return

            new_calls: list[llm.FunctionCall] = []
            new_fnc_outputs: list[llm.FunctionCallOutput] = []
            generate_tool_reply: bool = False
            new_agent_task: Agent | None = None
            ignore_task_switch = False
            fnc_executed_ev = FunctionToolsExecutedEvent(
                function_calls=[],
                function_call_outputs=[],
            )
            for py_out in tool_output.output:
                sanitized_out = py_out.sanitize()

                if sanitized_out.fnc_call_out is not None:
                    new_calls.append(sanitized_out.fnc_call)
                    new_fnc_outputs.append(sanitized_out.fnc_call_out)
                    if sanitized_out.reply_required:
                        generate_tool_reply = True

                # add the function call and output to the event, including the None outputs
                fnc_executed_ev.function_calls.append(sanitized_out.fnc_call)
                fnc_executed_ev.function_call_outputs.append(sanitized_out.fnc_call_out)

                if new_agent_task is not None and sanitized_out.agent_task is not None:
                    logger.error(
                        "expected to receive only one AgentTask from the tool executions",
                    )
                    ignore_task_switch = True
                    # TODO(long): should we mark the function call as failed to notify the LLM?

                new_agent_task = sanitized_out.agent_task
            self._session.emit("function_tools_executed", fnc_executed_ev)

            draining = self.draining
            if not ignore_task_switch and new_agent_task is not None:
                self._session.update_agent(new_agent_task)
                draining = True

            tool_messages = new_calls + new_fnc_outputs
            if generate_tool_reply:
                chat_ctx.items.extend(tool_messages)

                handle = SpeechHandle.create(
                    allow_interruptions=speech_handle.allow_interruptions,
                    step_index=speech_handle.step_index + 1,
                    parent=speech_handle,
                )
                self._session.emit(
                    "speech_created",
                    SpeechCreatedEvent(
                        speech_handle=handle, user_initiated=False, source="tool_response"
                    ),
                )
                tool_response_task = self._create_speech_task(
                    self._pipeline_reply_task(
                        speech_handle=handle,
                        chat_ctx=chat_ctx,
                        tools=tools,
                        model_settings=ModelSettings(
                            # Avoid setting tool_choice to "required" or a specific function when
                            # passing tool response back to the LLM
                            tool_choice="none"
                            if draining or model_settings.tool_choice == "none"
                            else "auto",
                        ),
                        _tools_messages=tool_messages,
                    ),
                    owned_speech_handle=handle,
                    name="AgentActivity.pipeline_reply",
                )
                tool_response_task.add_done_callback(self._on_pipeline_reply_done)
                self._schedule_speech(
                    handle, SpeechHandle.SPEECH_PRIORITY_NORMAL, bypass_draining=True
                )
            elif len(new_fnc_outputs) > 0:
                # add the tool calls and outputs to the chat context even no reply is generated
                for msg in tool_messages:
                    msg.created_at = reply_started_at
                self._agent._chat_ctx.insert(tool_messages)

    @utils.log_exceptions(logger=logger)
    async def _realtime_reply_task(
        self,
        *,
        speech_handle: SpeechHandle,
        model_settings: ModelSettings,
        user_input: str | None = None,
        instructions: str | None = None,
    ) -> None:
        _SpeechHandleContextVar.set(speech_handle)  # not needed, but here for completeness

        assert self._rt_session is not None, "rt_session is not available"

        await speech_handle.wait_if_not_interrupted(
            [asyncio.ensure_future(speech_handle._wait_for_authorization())]
        )

        if user_input is not None:
            chat_ctx = self._rt_session.chat_ctx.copy()
            msg = chat_ctx.add_message(role="user", content=user_input)
            await self._rt_session.update_chat_ctx(chat_ctx)
            self._agent._chat_ctx.items.append(msg)
            self._session._conversation_item_added(msg)

        ori_tool_choice = self._tool_choice
        if utils.is_given(model_settings.tool_choice):
            self._rt_session.update_options(
                tool_choice=cast(llm.ToolChoice, model_settings.tool_choice)
            )

        try:
            generation_ev = await self._rt_session.generate_reply(
                instructions=instructions or NOT_GIVEN
            )

            await self._realtime_generation_task(
                speech_handle=speech_handle,
                generation_ev=generation_ev,
                model_settings=model_settings,
            )
        finally:
            # reset tool_choice value
            if (
                utils.is_given(model_settings.tool_choice)
                and model_settings.tool_choice != ori_tool_choice
            ):
                self._rt_session.update_options(tool_choice=ori_tool_choice)

    @utils.log_exceptions(logger=logger)
    async def _realtime_generation_task(
        self,
        *,
        speech_handle: SpeechHandle,
        generation_ev: llm.GenerationCreatedEvent,
        model_settings: ModelSettings,
    ) -> None:
        _SpeechHandleContextVar.set(speech_handle)

        assert self._rt_session is not None, "rt_session is not available"
        assert isinstance(self.llm, llm.RealtimeModel), "llm is not a realtime model"

        log_event(
            "generation started",
            speech_id=speech_handle.id,
            step_index=speech_handle.step_index,
            realtime=True,
        )

        audio_output = self._session.output.audio if self._session.output.audio_enabled else None
        text_output = (
            self._session.output.transcription
            if self._session.output.transcription_enabled
            else None
        )
        tool_ctx = llm.ToolContext(self.tools)

        await speech_handle.wait_if_not_interrupted(
            [asyncio.ensure_future(speech_handle._wait_for_authorization())]
        )

        if speech_handle.interrupted:
            return  # TODO(theomonnom): remove the message from the serverside history

        def _on_first_frame(_: asyncio.Future[None]) -> None:
            self._session._update_agent_state("speaking", speech_id=speech_handle.id)

        @utils.log_exceptions(logger=logger)
        async def _read_messages(
            outputs: list[tuple[str, _TextOutput | None, _AudioOutput | None]],
        ) -> None:
            forward_tasks: list[asyncio.Task[Any]] = []
            try:
                async for msg in generation_ev.message_stream:
                    if len(forward_tasks) > 0:
                        logger.warning(
                            "expected to receive only one message generation from the realtime API"
                        )
                        break

                    tr_node = self._agent.transcription_node(msg.text_stream, model_settings)
                    tr_node_result = await tr_node if asyncio.iscoroutine(tr_node) else tr_node
                    text_out: _TextOutput | None = None
                    if tr_node_result is not None:
                        forward_task, text_out = perform_text_forwarding(
                            text_output=text_output,
                            source=tr_node_result,
                        )
                        forward_tasks.append(forward_task)

                    audio_out = None
                    if audio_output is not None:
                        realtime_audio = self._agent.realtime_audio_output_node(
                            msg.audio_stream, model_settings
                        )
                        realtime_audio_result = (
                            await realtime_audio
                            if asyncio.iscoroutine(realtime_audio)
                            else realtime_audio
                        )
                        if realtime_audio_result is not None:
                            forward_task, audio_out = perform_audio_forwarding(
                                audio_output=audio_output, tts_output=realtime_audio_result
                            )
                            forward_tasks.append(forward_task)
                            audio_out.first_frame_fut.add_done_callback(_on_first_frame)
                    elif text_out is not None:
                        text_out.first_text_fut.add_done_callback(_on_first_frame)

                    outputs.append((msg.message_id, text_out, audio_out))

                await asyncio.gather(*forward_tasks)
            finally:
                await utils.aio.cancel_and_wait(*forward_tasks)

        message_outputs: list[tuple[str, _TextOutput | None, _AudioOutput | None]] = []
        tasks = [
            asyncio.create_task(
                _read_messages(message_outputs),
                name="AgentActivity.realtime_generation.read_messages",
            )
        ]

        exe_task, tool_output = perform_tool_executions(
            session=self._session,
            speech_handle=speech_handle,
            tool_ctx=tool_ctx,
            tool_choice=model_settings.tool_choice,
            function_stream=generation_ev.function_stream,
        )

        await speech_handle.wait_if_not_interrupted([*tasks])

        if audio_output is not None:
            await speech_handle.wait_if_not_interrupted(
                [asyncio.ensure_future(audio_output.wait_for_playout())]
            )
            self._session._update_agent_state("listening")

        if speech_handle.interrupted:
            await utils.aio.cancel_and_wait(*tasks)

            if len(message_outputs) > 0:
                # there should be only one message
                msg_id, text_out, audio_out = message_outputs[0]
                forwarded_text = text_out.text if text_out else ""
                if audio_output is not None:
                    audio_output.clear_buffer()

                    playback_ev = await audio_output.wait_for_playout()
                    playback_position = playback_ev.playback_position
                    if audio_out is not None and audio_out.first_frame_fut.done():
                        # playback_ev is valid only if the first frame was already played
                        log_event(
                            "playout interrupted",
                            playback_position=playback_ev.playback_position,
                            speech_id=speech_handle.id,
                        )
                        if playback_ev.synchronized_transcript is not None:
                            forwarded_text = playback_ev.synchronized_transcript
                    else:
                        forwarded_text = ""
                        playback_position = 0

                    # truncate server-side message
                    self._rt_session.truncate(
                        message_id=msg_id, audio_end_ms=int(playback_position * 1000)
                    )

                if forwarded_text:
                    msg = llm.ChatMessage(
                        role="assistant", content=[forwarded_text], id=msg_id, interrupted=True
                    )
                    self._agent._chat_ctx.items.append(msg)
                    speech_handle._set_chat_message(msg)
                    self._session._conversation_item_added(msg)

            speech_handle._mark_playout_done()
            await utils.aio.cancel_and_wait(exe_task)
            return

        if len(message_outputs) > 0:
            # there should be only one message
            msg_id, text_out, _ = message_outputs[0]
            msg = llm.ChatMessage(
                role="assistant",
                content=[text_out.text if text_out else ""],
                id=msg_id,
                interrupted=False,
            )
            self._agent._chat_ctx.items.append(msg)
            speech_handle._set_chat_message(msg)
            self._session._conversation_item_added(msg)

        # mark playout must be done before _set_chat_message
        speech_handle._mark_playout_done()  # mark the playout done before waiting for the tool execution  # noqa: E501

        tool_output.first_tool_fut.add_done_callback(
            lambda _: self._session._update_agent_state("thinking")
        )
        await exe_task

        # important: no agent ouput should be used after this point

        if len(tool_output.output) > 0:
            new_fnc_outputs: list[llm.FunctionCallOutput] = []
            generate_tool_reply: bool = False
            fnc_executed_ev = FunctionToolsExecutedEvent(
                function_calls=[],
                function_call_outputs=[],
            )
            new_agent_task: Agent | None = None
            ignore_task_switch = False

            for py_out in tool_output.output:
                sanitized_out = py_out.sanitize()

                # add the function call and output to the event, including the None outputs
                fnc_executed_ev.function_calls.append(sanitized_out.fnc_call)
                fnc_executed_ev.function_call_outputs.append(sanitized_out.fnc_call_out)

                if sanitized_out.fnc_call_out is not None:
                    new_fnc_outputs.append(sanitized_out.fnc_call_out)
                    if sanitized_out.reply_required:
                        generate_tool_reply = True

                if new_agent_task is not None and sanitized_out.agent_task is not None:
                    logger.error(
                        "expected to receive only one AgentTask from the tool executions",
                    )
                    ignore_task_switch = True

                new_agent_task = sanitized_out.agent_task
            self._session.emit("function_tools_executed", fnc_executed_ev)

            draining = self.draining
            if not ignore_task_switch and new_agent_task is not None:
                self._session.update_agent(new_agent_task)
                draining = True

            if len(new_fnc_outputs) > 0:
                chat_ctx = self._rt_session.chat_ctx.copy()
                chat_ctx.items.extend(new_fnc_outputs)
                try:
                    await self._rt_session.update_chat_ctx(chat_ctx)
                except llm.RealtimeError as e:
                    logger.warning(
                        "failed to update chat context before generating the function calls results",  # noqa: E501
                        extra={"error": str(e)},
                    )

            if generate_tool_reply and not self.llm.capabilities.auto_tool_reply_generation:
                self._rt_session.interrupt()

                handle = SpeechHandle.create(
                    allow_interruptions=speech_handle.allow_interruptions,
                    step_index=speech_handle.step_index + 1,
                    parent=speech_handle,
                )
                self._session.emit(
                    "speech_created",
                    SpeechCreatedEvent(
                        speech_handle=handle,
                        user_initiated=False,
                        source="tool_response",
                    ),
                )
                self._create_speech_task(
                    self._realtime_reply_task(
                        speech_handle=handle,
                        model_settings=ModelSettings(
                            # Avoid setting tool_choice to "required" or a specific function when
                            # passing tool response back to the LLM
                            tool_choice="none"
                            if draining or model_settings.tool_choice == "none"
                            else "auto",
                        ),
                    ),
                    owned_speech_handle=handle,
                    name="AgentActivity.realtime_reply",
                )
                self._schedule_speech(
                    handle,
                    SpeechHandle.SPEECH_PRIORITY_NORMAL,
                    bypass_draining=True,
                )

    # move them to the end to avoid shadowing the same named modules for mypy
    @property
    def vad(self) -> vad.VAD | None:
        return self._agent.vad if is_given(self._agent.vad) else self._session.vad

    @property
    def stt(self) -> stt.STT | None:
        return self._agent.stt if is_given(self._agent.stt) else self._session.stt

    @property
    def llm(self) -> llm.LLM | llm.RealtimeModel | None:
        return cast(
            Optional[Union[llm.LLM, llm.RealtimeModel]],
            self._agent.llm if is_given(self._agent.llm) else self._session.llm,
        )

    @property
    def tts(self) -> tts.TTS | None:
        return self._agent.tts if is_given(self._agent.tts) else self._session.tts<|MERGE_RESOLUTION|>--- conflicted
+++ resolved
@@ -722,12 +722,6 @@
         if self.draining and not bypass_draining:
             raise RuntimeError("cannot schedule new speech, the agent is draining")
 
-<<<<<<< HEAD
-        speech._mark_scheduled()
-
-        # Negate the priority to make it a max heap
-        heapq.heappush(self._speech_q, (-priority, time.monotonic_ns(), speech))
-=======
         while True:
             try:
                 # negate the priority to make it a max heap
@@ -737,8 +731,8 @@
                 # handle TypeError when identical timestamps cause speech comparison failure
                 # with perf_counter_ns(), collisions should be rare
                 pass
-
->>>>>>> dc992001
+        speech._mark_scheduled()
+
         self._wake_up_main_task()
 
     @utils.log_exceptions(logger=logger)
