from __future__ import annotations

import asyncio
import contextvars
import heapq
import time
from collections.abc import AsyncIterable, Coroutine, Sequence
from typing import TYPE_CHECKING, Any, Optional, Union, cast

from livekit import rtc

from .. import debug, llm, stt, tts, utils, vad
from ..llm.tool_context import StopResponse
from ..log import logger
from ..metrics import (
    EOUMetrics,
    LLMMetrics,
    RealtimeModelMetrics,
    STTMetrics,
    TTSMetrics,
    VADMetrics,
)
from ..tokenize.basic import split_words
from ..types import NOT_GIVEN, NotGivenOr
from ..utils.misc import is_given
from .agent import (
    Agent,
    ModelSettings,
    _get_activity_task_info,
    _set_activity_task_info,
)
from .audio_recognition import AudioRecognition, RecognitionHooks, _EndOfTurnInfo
from .events import (
    ErrorEvent,
    FunctionToolsExecutedEvent,
    MetricsCollectedEvent,
    SpeechCreatedEvent,
    UserInputTranscribedEvent,
)
from .generation import (
    ToolExecutionOutput,
    _AudioOutput,
    _TextOutput,
    _TTSGenerationData,
    perform_audio_forwarding,
    perform_llm_inference,
    perform_text_forwarding,
    perform_tool_executions,
    perform_tts_inference,
    remove_instructions,
    update_instructions,
)
from .speech_handle import SpeechHandle


def log_event(event: str, **kwargs: Any) -> None:
    debug.Tracing.log_event(event, kwargs)


if TYPE_CHECKING:
    from ..llm import mcp
    from .agent_session import AgentSession, TurnDetectionMode


_AgentActivityContextVar = contextvars.ContextVar["AgentActivity"]("agents_activity")
_SpeechHandleContextVar = contextvars.ContextVar["SpeechHandle"]("agents_speech_handle")


# NOTE: AgentActivity isn't exposed to the public API
class AgentActivity(RecognitionHooks):
    def __init__(self, agent: Agent, sess: AgentSession) -> None:
        self._agent, self._session = agent, sess
        self._rt_session: llm.RealtimeSession | None = None
        self._audio_recognition: AudioRecognition | None = None
        self._lock = asyncio.Lock()
        self._tool_choice: llm.ToolChoice | None = None

        self._started = False
        self._closed = False
        self._scheduling_paused = True

        self._current_speech: SpeechHandle | None = None
        self._speech_q: list[tuple[int, float, SpeechHandle]] = []

        # fired when a speech_task finishes or when a new speech_handle is scheduled
        # this is used to wake up the main task when the scheduling state changes
        self._q_updated = asyncio.Event()

        self._scheduling_atask: asyncio.Task[None] | None = None
        self._user_turn_completed_atask: asyncio.Task[None] | None = None
        self._speech_tasks: list[asyncio.Task[Any]] = []

        self._turn_detection_mode = (
            self.turn_detection if isinstance(self.turn_detection, str) else None
        )

        self._drain_blocked_tasks: list[asyncio.Task[Any]] = []

        if self._turn_detection_mode == "vad" and not self.vad:
            logger.warning("turn_detection is set to 'vad', but no VAD model is provided")
            self._turn_detection_mode = None

        if self._turn_detection_mode == "stt" and not self.stt:
            logger.warning(
                "turn_detection is set to 'stt', but no STT model is provided, "
                "ignoring the turn_detection setting"
            )
            self._turn_detection_mode = None

        if isinstance(self.llm, llm.RealtimeModel):
            if self.llm.capabilities.turn_detection and not self.allow_interruptions:
                raise ValueError(
                    "the RealtimeModel uses a server-side turn detection, "
                    "allow_interruptions cannot be False, disable turn_detection in "
                    "the RealtimeModel and use VAD on the AgentSession instead"
                )

            if (
                self._turn_detection_mode == "realtime_llm"
                and not self.llm.capabilities.turn_detection
            ):
                logger.warning(
                    "turn_detection is set to 'realtime_llm', but the LLM is not a RealtimeModel "
                    "or the server-side turn detection is not supported/enabled, "
                    "ignoring the turn_detection setting"
                )
                self._turn_detection_mode = None

            if self._turn_detection_mode == "stt":
                logger.warning(
                    "turn_detection is set to 'stt', but the LLM is a RealtimeModel, "
                    "ignoring the turn_detection setting"
                )
                self._turn_detection_mode = None

            elif (
                self._turn_detection_mode
                and self._turn_detection_mode != "realtime_llm"
                and self.llm.capabilities.turn_detection
            ):
                logger.warning(
                    f"turn_detection is set to '{self._turn_detection_mode}', but the LLM "
                    "is a RealtimeModel and server-side turn detection enabled, "
                    "ignoring the turn_detection setting"
                )
                self._turn_detection_mode = None

            # fallback to VAD if server side turn detection is disabled and VAD is available
            if (
                not self.llm.capabilities.turn_detection
                and self.vad
                and self._turn_detection_mode is None
            ):
                self._turn_detection_mode = "vad"
        elif self._turn_detection_mode == "realtime_llm":
            logger.warning(
                "turn_detection is set to 'realtime_llm', but the LLM is not a RealtimeModel"
            )
            self._turn_detection_mode = None

        if (
            not self.vad
            and self.stt
            and isinstance(self.llm, llm.LLM)
            and self.allow_interruptions
            and self._turn_detection_mode is None
        ):
            logger.warning(
                "VAD is not set. Enabling VAD is recommended when using LLM and STT "
                "for more responsive interruption handling."
            )

        self._mcp_tools: list[mcp.MCPTool] = []

        self._on_enter_task: asyncio.Task | None = None
        self._on_exit_task: asyncio.Task | None = None

    @property
    def scheduling_paused(self) -> bool:
        return self._scheduling_paused

    @property
    def session(self) -> AgentSession:
        return self._session

    @property
    def agent(self) -> Agent:
        return self._agent

    @property
    def turn_detection(self) -> TurnDetectionMode | None:
        return cast(
            "TurnDetectionMode | None",
            self._agent.turn_detection
            if is_given(self._agent.turn_detection)
            else self._session.turn_detection,
        )

    @property
    def mcp_servers(self) -> list[mcp.MCPServer] | None:
        return (
            self._agent.mcp_servers
            if is_given(self._agent.mcp_servers)
            else self._session.mcp_servers
        )

    @property
    def allow_interruptions(self) -> bool:
        return (
            self._agent.allow_interruptions
            if is_given(self._agent.allow_interruptions)
            else self._session.options.allow_interruptions
        )

    @property
    def realtime_llm_session(self) -> llm.RealtimeSession | None:
        return self._rt_session

    @property
    def current_speech(self) -> SpeechHandle | None:
        return self._current_speech

    @property
    def tools(self) -> list[llm.FunctionTool | llm.RawFunctionTool | mcp.MCPTool]:
        return self._agent.tools + self._mcp_tools  # type: ignore

    @property
    def min_consecutive_speech_delay(self) -> float:
        return (
            self._agent.min_consecutive_speech_delay
            if is_given(self._agent.min_consecutive_speech_delay)
            else self._session.options.min_consecutive_speech_delay
        )

    @property
    def use_tts_aligned_transcript(self) -> bool:
        return (
            self._agent.use_tts_aligned_transcript
            if is_given(self._agent.use_tts_aligned_transcript)
            else self._session.options.use_tts_aligned_transcript
        )

    async def update_instructions(self, instructions: str) -> None:
        self._agent._instructions = instructions

        if self._rt_session is not None:
            await self._rt_session.update_instructions(instructions)
        else:
            update_instructions(
                self._agent._chat_ctx, instructions=instructions, add_if_missing=True
            )

    async def update_tools(self, tools: list[llm.FunctionTool | llm.RawFunctionTool]) -> None:
        tools = list(set(tools))
        self._agent._tools = tools

        if self._rt_session is not None:
            await self._rt_session.update_tools(tools)

        if isinstance(self.llm, llm.LLM):
            # for realtime LLM, we assume the server will remove unvalid tool messages
            await self.update_chat_ctx(self._agent._chat_ctx.copy(tools=tools))

    async def update_chat_ctx(self, chat_ctx: llm.ChatContext) -> None:
        chat_ctx = chat_ctx.copy(tools=self.tools)

        self._agent._chat_ctx = chat_ctx

        if self._rt_session is not None:
            remove_instructions(chat_ctx)
            await self._rt_session.update_chat_ctx(chat_ctx)
        else:
            update_instructions(
                chat_ctx, instructions=self._agent.instructions, add_if_missing=True
            )

    def update_options(self, *, tool_choice: NotGivenOr[llm.ToolChoice | None] = NOT_GIVEN) -> None:
        if utils.is_given(tool_choice):
            self._tool_choice = cast(Optional[llm.ToolChoice], tool_choice)

        if self._rt_session is not None:
            self._rt_session.update_options(tool_choice=self._tool_choice)

    def _create_speech_task(
        self,
        coro: Coroutine[Any, Any, Any],
        *,
        speech_handle: SpeechHandle | None = None,
        name: str | None = None,
    ) -> asyncio.Task[Any]:
        """
        This method must only be used for tasks that "could" create a new SpeechHandle.
        When draining, every task created with this method will be awaited.
        """
        # https://github.com/python/cpython/pull/31837 alternative impl
        tk = _AgentActivityContextVar.set(self)
        tk1 = None
        if speech_handle is not None:
            tk1 = _SpeechHandleContextVar.set(speech_handle)

        task = asyncio.create_task(coro, name=name)
        self._speech_tasks.append(task)
        task.add_done_callback(lambda _: self._speech_tasks.remove(task))

        _set_activity_task_info(task, speech_handle=speech_handle)

        if speech_handle is not None:
            # mark a speech_handle as done, if every "linked" tasks are done
            speech_handle._tasks.append(task)

            def _mark_done_if_needed(_: asyncio.Task) -> None:
                if all(task.done() for task in speech_handle._tasks):
                    speech_handle._mark_done()

            task.add_done_callback(_mark_done_if_needed)

        task.add_done_callback(lambda _: self._wake_up_scheduling_task())
        _AgentActivityContextVar.reset(tk)

        if tk1:
            _SpeechHandleContextVar.reset(tk1)

        return task

    async def start(self) -> None:
        # `start` must only be called by AgentSession

        async with self._lock:
            if self._started:
                return

            self._agent._activity = self

            if isinstance(self.llm, llm.LLM):
                self.llm.on("metrics_collected", self._on_metrics_collected)
                self.llm.on("error", self._on_error)
                self.llm.prewarm()

            if isinstance(self.stt, stt.STT):
                self.stt.on("metrics_collected", self._on_metrics_collected)
                self.stt.on("error", self._on_error)
                self.stt.prewarm()

            if isinstance(self.tts, tts.TTS):
                self.tts.on("metrics_collected", self._on_metrics_collected)
                self.tts.on("error", self._on_error)
                self.tts.prewarm()

            if isinstance(self.vad, vad.VAD):
                self.vad.on("metrics_collected", self._on_metrics_collected)

            await self._start_session()
            self._started = True

            self._on_enter_task = task = self._create_speech_task(
                self._agent.on_enter(), name="AgentTask_on_enter"
            )
            _set_activity_task_info(task, inline_task=False)

    async def _start_session(self) -> None:
        assert self._lock.locked(), "_start_session should only be used when locked."

        if self.mcp_servers:

            @utils.log_exceptions(logger=logger)
            async def _list_mcp_tools_task(
                mcp_server: mcp.MCPServer,
            ) -> list[mcp.MCPTool]:
                if not mcp_server.initialized:
                    await mcp_server.initialize()

                return await mcp_server.list_tools()

            gathered = await asyncio.gather(
                *(_list_mcp_tools_task(s) for s in self.mcp_servers),
                return_exceptions=True,
            )
            tools: list[mcp.MCPTool] = []
            for mcp_server, res in zip(self.mcp_servers, gathered):
                if isinstance(res, BaseException):
                    logger.error(
                        f"failed to list tools from MCP server {mcp_server}",
                        exc_info=res,
                    )
                    continue

                tools.extend(res)

            self._mcp_tools = tools

        if isinstance(self.llm, llm.RealtimeModel):
            self._rt_session = self.llm.session()
            self._rt_session.on("generation_created", self._on_generation_created)
            self._rt_session.on("input_speech_started", self._on_input_speech_started)
            self._rt_session.on("input_speech_stopped", self._on_input_speech_stopped)
            self._rt_session.on(
                "input_audio_transcription_completed",
                self._on_input_audio_transcription_completed,
            )
            self._rt_session.on("metrics_collected", self._on_metrics_collected)
            self._rt_session.on("error", self._on_error)

            remove_instructions(self._agent._chat_ctx)

            try:
                await self._rt_session.update_instructions(self._agent.instructions)
            except llm.RealtimeError:
                logger.exception("failed to update the instructions")

            try:
                await self._rt_session.update_chat_ctx(self._agent.chat_ctx)
            except llm.RealtimeError:
                logger.exception("failed to update the chat_ctx")

            try:
                await self._rt_session.update_tools(self.tools)
            except llm.RealtimeError:
                logger.exception("failed to update the tools")

            if (
                not self.llm.capabilities.audio_output
                and not self.tts
                and self._session.output.audio
            ):
                logger.error(
                    "audio output is enabled but RealtimeModel has no audio modality "
                    "and no TTS is set. Either enable audio modality in the RealtimeModel "
                    "or set a TTS model."
                )

        elif isinstance(self.llm, llm.LLM):
            try:
                update_instructions(
                    self._agent._chat_ctx,
                    instructions=self._agent.instructions,
                    add_if_missing=True,
                )
            except ValueError:
                logger.exception("failed to update the instructions")

        await self._resume_scheduling_task()
        self._audio_recognition = AudioRecognition(
            hooks=self,
            stt=self._agent.stt_node if self.stt else None,
            vad=self.vad,
            turn_detector=self.turn_detection if not isinstance(self.turn_detection, str) else None,
            min_endpointing_delay=self._session.options.min_endpointing_delay,
            max_endpointing_delay=self._session.options.max_endpointing_delay,
            turn_detection_mode=self._turn_detection_mode,
        )
        self._audio_recognition.start()

    async def drain(self) -> None:
        # `drain` must only be called by AgentSession
        # AgentSession makes sure there is always one agent available to the users.

        async with self._lock:
            self._on_exit_task = task = self._create_speech_task(
                self._agent.on_exit(), name="AgentTask_on_exit"
            )
            _set_activity_task_info(task, inline_task=False)

            await self._pause_scheduling_task()

    async def _pause_scheduling_task(
        self, *, blocked_tasks: list[asyncio.Task] | None = None
    ) -> None:
        assert self._lock.locked(), "_finalize_main_task should only be used when locked."

        if self._scheduling_paused:
            return

        self._scheduling_paused = True
        self._drain_blocked_tasks = blocked_tasks or []
        self._wake_up_scheduling_task()

        if self._scheduling_atask is not None:
            # When pausing/draining, we ensure that all speech_tasks complete fully.
            # This means that even if the SpeechHandle themselves have finished,
            # we still wait for the entire execution (e.g function_tools)
            await asyncio.shield(self._scheduling_atask)

    async def _resume_scheduling_task(self) -> None:
        assert self._lock.locked(), "_finalize_main_task should only be used when locked."

        if not self._scheduling_paused:
            return

        self._scheduling_paused = False
        self._scheduling_atask = asyncio.create_task(
            self._scheduling_task(), name="_scheduling_task"
        )

    async def resume(self) -> None:
        # `resume` must only be called by AgentSession

        async with self._lock:
            await self._start_session()

    def _wake_up_scheduling_task(self) -> None:
        self._q_updated.set()

    async def pause(self, *, blocked_tasks: list[asyncio.Task]) -> None:
        # `pause` must only be called by AgentSession

        # When draining, the tasks that have done the "premption" must be ignored.
        # They will most likely block until the Agent transition is done. So we must not
        # wait for them to avoid deadlocks.

        # When resuming, the AgentSession.update_agent must use the same AgentActivity instance!
        async with self._lock:
            await self._pause_scheduling_task(blocked_tasks=blocked_tasks)
            await self._close_session()

    async def _close_session(self) -> None:
        assert self._lock.locked(), "_close_session should only be used when locked."

        if self._rt_session is not None:
            await self._rt_session.aclose()

        if self._audio_recognition is not None:
            await self._audio_recognition.aclose()

    async def aclose(self) -> None:
        # `aclose` must only be called by AgentSession

        async with self._lock:
            if self._closed:
                return

            self._closed = True

            if isinstance(self.llm, llm.LLM):
                self.llm.off("metrics_collected", self._on_metrics_collected)
                self.llm.off("error", self._on_error)

            if isinstance(self.llm, llm.RealtimeModel) and self._rt_session is not None:
                self._rt_session.off("generation_created", self._on_generation_created)
                self._rt_session.off("input_speech_started", self._on_input_speech_started)
                self._rt_session.off("input_speech_stopped", self._on_input_speech_stopped)
                self._rt_session.off(
                    "input_audio_transcription_completed",
                    self._on_input_audio_transcription_completed,
                )
                self._rt_session.off("error", self._on_error)

            if isinstance(self.stt, stt.STT):
                self.stt.off("metrics_collected", self._on_metrics_collected)
                self.stt.off("error", self._on_error)

            if isinstance(self.tts, tts.TTS):
                self.tts.off("metrics_collected", self._on_metrics_collected)
                self.tts.off("error", self._on_error)

            if isinstance(self.vad, vad.VAD):
                self.vad.off("metrics_collected", self._on_metrics_collected)

            await self._close_session()

            if self._scheduling_atask is not None:
                await utils.aio.cancel_and_wait(self._scheduling_atask)

            self._agent._activity = None

    def push_audio(self, frame: rtc.AudioFrame) -> None:
        if not self._started:
            return

        if (
            self._current_speech
            and not self._current_speech.allow_interruptions
            and self._session.options.discard_audio_if_uninterruptible
        ):
            # discard the audio if the current speech is not interruptable
            return

        if self._rt_session is not None:
            self._rt_session.push_audio(frame)

        if self._audio_recognition is not None:
            self._audio_recognition.push_audio(frame)

    def push_video(self, frame: rtc.VideoFrame) -> None:
        if not self._started:
            return

        if self._rt_session is not None:
            self._rt_session.push_video(frame)

    def say(
        self,
        text: str | AsyncIterable[str],
        *,
        audio: NotGivenOr[AsyncIterable[rtc.AudioFrame]] = NOT_GIVEN,
        allow_interruptions: NotGivenOr[bool] = NOT_GIVEN,
        add_to_chat_ctx: bool = True,
    ) -> SpeechHandle:
        if (
            not is_given(audio)
            and not self.tts
            and self._session.output.audio
            and self._session.output.audio_enabled
        ):
            raise RuntimeError("trying to generate speech from text without a TTS model")

        if (
            isinstance(self.llm, llm.RealtimeModel)
            and self.llm.capabilities.turn_detection
            and allow_interruptions is False
        ):
            logger.warning(
                "the RealtimeModel uses a server-side turn detection, allow_interruptions cannot be False when using VoiceAgent.say(), "  # noqa: E501
                "disable turn_detection in the RealtimeModel and use VAD on the AgentTask/VoiceAgent instead"  # noqa: E501
            )
            allow_interruptions = NOT_GIVEN

        handle = SpeechHandle.create(
            allow_interruptions=allow_interruptions
            if is_given(allow_interruptions)
            else self.allow_interruptions
        )
        self._session.emit(
            "speech_created",
            SpeechCreatedEvent(speech_handle=handle, user_initiated=True, source="say"),
        )

        task = self._create_speech_task(
            self._tts_task(
                speech_handle=handle,
                text=text,
                audio=audio or None,
                add_to_chat_ctx=add_to_chat_ctx,
                model_settings=ModelSettings(),
            ),
            speech_handle=handle,
            name="AgentActivity.tts_say",
        )
        task.add_done_callback(self._on_pipeline_reply_done)
        self._schedule_speech(handle, SpeechHandle.SPEECH_PRIORITY_NORMAL)
        return handle

    def _generate_reply(
        self,
        *,
        user_message: NotGivenOr[llm.ChatMessage | None] = NOT_GIVEN,
        chat_ctx: NotGivenOr[llm.ChatContext | None] = NOT_GIVEN,
        instructions: NotGivenOr[str] = NOT_GIVEN,
        tool_choice: NotGivenOr[llm.ToolChoice] = NOT_GIVEN,
        allow_interruptions: NotGivenOr[bool] = NOT_GIVEN,
    ) -> SpeechHandle:
        if (
            isinstance(self.llm, llm.RealtimeModel)
            and self.llm.capabilities.turn_detection
            and allow_interruptions is False
        ):
            logger.warning(
                "the RealtimeModel uses a server-side turn detection, allow_interruptions cannot be False when using VoiceAgent.generate_reply(), "  # noqa: E501
                "disable turn_detection in the RealtimeModel and use VAD on the AgentTask/VoiceAgent instead"  # noqa: E501
            )
            allow_interruptions = NOT_GIVEN

        log_event(
            "generate_reply",
            new_message=user_message.text_content if user_message else None,
            instructions=instructions or None,
        )

        if self.llm is None:
            raise RuntimeError("trying to generate reply without an LLM model")

        task = asyncio.current_task()
        if not is_given(tool_choice) and task is not None:
            if task_info := _get_activity_task_info(task):
                if task_info.function_call is not None:
                    # when generate_reply is called inside a function_tool, set tool_choice to None by default  # noqa: E501
                    tool_choice = "none"

        handle = SpeechHandle.create(
            allow_interruptions=allow_interruptions
            if is_given(allow_interruptions)
            else self.allow_interruptions
        )
        self._session.emit(
            "speech_created",
            SpeechCreatedEvent(speech_handle=handle, user_initiated=True, source="generate_reply"),
        )

        if isinstance(self.llm, llm.RealtimeModel):
            self._create_speech_task(
                self._realtime_reply_task(
                    speech_handle=handle,
                    # TODO(theomonnom): support llm.ChatMessage for the realtime model
                    user_input=user_message.text_content if user_message else None,
                    instructions=instructions or None,
                    model_settings=ModelSettings(tool_choice=tool_choice),
                ),
                speech_handle=handle,
                name="AgentActivity.realtime_reply",
            )

        elif isinstance(self.llm, llm.LLM):
            # instructions used inside generate_reply are "extra" instructions.
            # this matches the behavior of the Realtime API:
            # https://platform.openai.com/docs/api-reference/realtime-client-events/response/create
            if instructions:
                instructions = "\n".join([self._agent.instructions, instructions])

            task = self._create_speech_task(
                self._pipeline_reply_task(
                    speech_handle=handle,
                    chat_ctx=chat_ctx or self._agent._chat_ctx,
                    tools=self.tools,
                    new_message=user_message.model_copy() if user_message else None,
                    instructions=instructions or None,
                    model_settings=ModelSettings(
                        tool_choice=tool_choice
                        if utils.is_given(tool_choice) or self._tool_choice is None
                        else self._tool_choice
                    ),
                ),
                speech_handle=handle,
                name="AgentActivity.pipeline_reply",
            )
            task.add_done_callback(self._on_pipeline_reply_done)

        self._schedule_speech(handle, SpeechHandle.SPEECH_PRIORITY_NORMAL)
        return handle

    def interrupt(self) -> asyncio.Future[None]:
        """Interrupt the current speech generation and any queued speeches.

        Returns:
            An asyncio.Future that completes when the interruption is fully processed
            and chat context has been updated
        """
        future = asyncio.Future[None]()
        current_speech = self._current_speech

        if current_speech is not None:
            current_speech = current_speech.interrupt()

        for _, _, speech in self._speech_q:
            speech.interrupt()

        if self._rt_session is not None:
            self._rt_session.interrupt()

        if current_speech is None:
            future.set_result(None)
        else:

            def on_playout_done(sh: SpeechHandle) -> None:
                if future.done():
                    return

                future.set_result(None)

            current_speech.add_done_callback(on_playout_done)
            if current_speech.done():
                future.set_result(None)

        return future

    def clear_user_turn(self) -> None:
        if self._audio_recognition:
            self._audio_recognition.clear_user_turn()

        if self._rt_session is not None:
            self._rt_session.clear_audio()

    def commit_user_turn(self, *, transcript_timeout: float) -> None:
        assert self._audio_recognition is not None
        self._audio_recognition.commit_user_turn(
            audio_detached=not self._session.input.audio_enabled,
            transcript_timeout=transcript_timeout,
        )

    def _schedule_speech(self, speech: SpeechHandle, priority: int, force: bool = False) -> None:
        # when force=True, we still allow to schedule a new speech even if `pause_speech_scheduling` is
        # waiting for the schedule_task to drain.
        # This allows for tool responses to be generated before the AgentActivity is finalized.

        if self._scheduling_paused and not force:
            raise RuntimeError(
                "cannot schedule new speech, the speech scheduling is draining/pausing"
            )

        if self._scheduling_atask and self._scheduling_atask.done():
            logger.warning(
                "attempting to schedule a new SpeechHandle, but the scheduling_task is not running."
            )
            return

        while True:
            try:
                # negate the priority to make it a max heap
                heapq.heappush(self._speech_q, (-priority, time.perf_counter_ns(), speech))
                break
            except TypeError:
                # handle TypeError when identical timestamps cause speech comparison failure
                # with perf_counter_ns(), collisions should be rare
                pass

        self._wake_up_scheduling_task()

    @utils.log_exceptions(logger=logger)
    async def _scheduling_task(self) -> None:
        last_playout_ts = 0.0
        while True:
            await self._q_updated.wait()
            while self._speech_q:
                _, _, speech = heapq.heappop(self._speech_q)
                self._current_speech = speech
                if self.min_consecutive_speech_delay > 0.0:
                    await asyncio.sleep(
                        self.min_consecutive_speech_delay - (time.time() - last_playout_ts)
                    )
                speech._authorize_generation()
                await speech._wait_for_generation()
                self._current_speech = None
                last_playout_ts = time.time()

            # if we're draining/pasuing and there are no more speech tasks, we can exit.
            # only speech tasks can bypass draining to create a tool response (see `_schedule_speech`)

            blocked_handles: list[SpeechHandle] = []
            for task in self._drain_blocked_tasks:
                info = _get_activity_task_info(task)
                if not info:
                    logger.error("blocked task without activity info; skipping.")
                    continue

                if not info.speech_handle:
                    continue  # on_enter/on_exit

                blocked_handles.append(info.speech_handle)

            to_wait: list[asyncio.Task] = []
            for task in self._speech_tasks:
                if task in self._drain_blocked_tasks:
                    continue

                info = _get_activity_task_info(task)
                if info and info.speech_handle in blocked_handles:
                    continue

                to_wait.append(task)

            if self._scheduling_paused and len(to_wait) == 0:
                break

            self._q_updated.clear()

    # -- Realtime Session events --

    def _on_metrics_collected(
        self,
        ev: STTMetrics | TTSMetrics | VADMetrics | LLMMetrics | RealtimeModelMetrics,
    ) -> None:
        if (speech_handle := _SpeechHandleContextVar.get(None)) and (
            isinstance(ev, LLMMetrics) or isinstance(ev, TTSMetrics)
        ):
            ev.speech_id = speech_handle.id
        self._session.emit("metrics_collected", MetricsCollectedEvent(metrics=ev))

    def _on_error(
        self, error: llm.LLMError | stt.STTError | tts.TTSError | llm.RealtimeModelError
    ) -> None:
        if isinstance(error, llm.LLMError):
            error_event = ErrorEvent(error=error, source=self.llm)
            self._session.emit("error", error_event)
        elif isinstance(error, llm.RealtimeModelError):
            error_event = ErrorEvent(error=error, source=self.llm)
            self._session.emit("error", error_event)
        elif isinstance(error, stt.STTError):
            error_event = ErrorEvent(error=error, source=self.stt)
            self._session.emit("error", error_event)
        elif isinstance(error, tts.TTSError):
            error_event = ErrorEvent(error=error, source=self.tts)
            self._session.emit("error", error_event)

        self._session._on_error(error)

    def _on_input_speech_started(self, _: llm.InputSpeechStartedEvent) -> None:
        log_event("input_speech_started")

        if self.vad is None:
            self._session._update_user_state("speaking")

        # self.interrupt() isn't going to raise when allow_interruptions is False, llm.InputSpeechStartedEvent is only fired by the server when the turn_detection is enabled.  # noqa: E501
        # When using the server-side turn_detection, we don't allow allow_interruptions to be False.
        try:
            self.interrupt()  # input_speech_started is also interrupting on the serverside realtime session  # noqa: E501
        except RuntimeError:
            logger.exception(
                "RealtimeAPI input_speech_started, but current speech is not interruptable, this should never happen!"  # noqa: E501
            )

    def _on_input_speech_stopped(self, ev: llm.InputSpeechStoppedEvent) -> None:
        log_event("input_speech_stopped")

        if self.vad is None:
            self._session._update_user_state("listening")

        if ev.user_transcription_enabled:
            self._session.emit(
                "user_input_transcribed",
                UserInputTranscribedEvent(transcript="", is_final=False),
            )

    def _on_input_audio_transcription_completed(self, ev: llm.InputTranscriptionCompleted) -> None:
        log_event("input_audio_transcription_completed")
        self._session.emit(
            "user_input_transcribed",
            UserInputTranscribedEvent(transcript=ev.transcript, is_final=ev.is_final),
        )
        if ev.is_final:
            msg = llm.ChatMessage(role="user", content=[ev.transcript], id=ev.item_id)
            self._agent._chat_ctx.items.append(msg)
            self._session._conversation_item_added(msg)

    def _on_generation_created(self, ev: llm.GenerationCreatedEvent) -> None:
        if ev.user_initiated:
            # user_initiated generations are directly handled inside _realtime_reply_task
            return

        if self._scheduling_paused:
            # TODO(theomonnom): should we "forward" this new turn to the next agent?
            logger.warning("skipping new realtime generation, the speech scheduling is not running")
            return

        handle = SpeechHandle.create(allow_interruptions=self.allow_interruptions)
        self._session.emit(
            "speech_created",
            SpeechCreatedEvent(speech_handle=handle, user_initiated=False, source="generate_reply"),
        )

        self._create_speech_task(
            self._realtime_generation_task(
                speech_handle=handle, generation_ev=ev, model_settings=ModelSettings()
            ),
            speech_handle=handle,
            name="AgentActivity.realtime_generation",
        )
        self._schedule_speech(handle, SpeechHandle.SPEECH_PRIORITY_NORMAL)

    # region recognition hooks

    def on_start_of_speech(self, ev: vad.VADEvent) -> None:
        self._session._update_user_state("speaking")

    def on_end_of_speech(self, ev: vad.VADEvent) -> None:
        self._session._update_user_state("listening")

    def on_vad_inference_done(self, ev: vad.VADEvent) -> None:
        if self._turn_detection_mode in ("manual", "realtime_llm"):
            # ignore vad inference done event if turn_detection is manual or realtime_llm
            return

        if isinstance(self.llm, llm.RealtimeModel) and self.llm.capabilities.turn_detection:
            # ignore if turn_detection is enabled on the realtime model
            return

        if ev.speech_duration < self._session.options.min_interruption_duration:
            return

        if (
            self.stt is not None
            and self._session.options.min_interruption_words > 0
            and self._audio_recognition is not None
        ):
            text = self._audio_recognition.current_transcript

            # TODO(long): better word splitting for multi-language
            if (
                len(split_words(text, split_character=True))
                < self._session.options.min_interruption_words
            ):
                return

        if self._rt_session is not None:
            self._rt_session.start_user_activity()

        if (
            self._current_speech is not None
            and not self._current_speech.interrupted
            and self._current_speech.allow_interruptions
        ):
            log_event(
                "speech interrupted by vad",
                speech_id=self._current_speech.id,
            )
            if self._rt_session is not None:
                self._rt_session.interrupt()

            self._current_speech.interrupt()

    def on_interim_transcript(self, ev: stt.SpeechEvent) -> None:
        if isinstance(self.llm, llm.RealtimeModel) and self.llm.capabilities.user_transcription:
            # skip stt transcription if user_transcription is enabled on the realtime model
            return

        self._session.emit(
            "user_input_transcribed",
            UserInputTranscribedEvent(
                transcript=ev.alternatives[0].text,
                is_final=False,
                speaker_id=ev.alternatives[0].speaker_id,
            ),
        )

    def on_final_transcript(self, ev: stt.SpeechEvent) -> None:
        if isinstance(self.llm, llm.RealtimeModel) and self.llm.capabilities.user_transcription:
            # skip stt transcription if user_transcription is enabled on the realtime model
            return

        self._session.emit(
            "user_input_transcribed",
            UserInputTranscribedEvent(
                transcript=ev.alternatives[0].text,
                is_final=True,
                speaker_id=ev.alternatives[0].speaker_id,
            ),
        )

    def on_end_of_turn(self, info: _EndOfTurnInfo) -> bool:
        # IMPORTANT: This method is sync to avoid it being cancelled by the AudioRecognition
        # We explicitly create a new task here

        if self._scheduling_paused:
            logger.warning(
                "skipping user input, speech scheduling is paused",
                extra={"user_input": info.new_transcript},
            )
            log_event(
                "skipping user input, speech scheduling is paused",
                user_input=info.new_transcript,
            )
            # TODO(theomonnom): should we "forward" this new turn to the next agent/activity?
            return True

        if (
            self.stt is not None
            and self._turn_detection_mode != "manual"
            and self._current_speech is not None
            and self._current_speech.allow_interruptions
            and not self._current_speech.interrupted
            and self._session.options.min_interruption_words > 0
            and len(split_words(info.new_transcript, split_character=True))
            < self._session.options.min_interruption_words
        ):
            # avoid interruption if the new_transcript is too short
            return False

        old_task = self._user_turn_completed_atask
        self._user_turn_completed_atask = self._create_speech_task(
            self._user_turn_completed_task(old_task, info),
            name="AgentActivity._user_turn_completed_task",
        )
        return True

    @utils.log_exceptions(logger=logger)
    async def _user_turn_completed_task(
        self, old_task: asyncio.Task[None] | None, info: _EndOfTurnInfo
    ) -> None:
        if old_task is not None:
            # We never cancel user code as this is very confusing.
            # So we wait for the old execution of on_user_turn_completed to finish.
            # In practice this is OK because most speeches will be interrupted if a new turn
            # is detected. So the previous execution should complete quickly.
            await old_task

        # When the audio recognition detects the end of a user turn:
        #  - check if realtime model server-side turn detection is enabled
        #  - check if there is no current generation happening
        #  - cancel the current generation if it allows interruptions (otherwise skip this current
        #  turn)
        #  - generate a reply to the user input

        if isinstance(self.llm, llm.RealtimeModel):
            if self.llm.capabilities.turn_detection:
                return

            if self._rt_session is not None:
                self._rt_session.commit_audio()

        if self._current_speech is not None:
            if not self._current_speech.allow_interruptions:
                logger.warning(
                    "skipping reply to user input, current speech generation cannot be interrupted",
                    extra={"user_input": info.new_transcript},
                )
                return

            log_event(
                "speech interrupted, new user turn detected",
                speech_id=self._current_speech.id,
            )

            self._current_speech.interrupt()
            if self._rt_session is not None:
                self._rt_session.interrupt()

        # id is generated
        user_message: llm.ChatMessage = llm.ChatMessage(
            role="user",
            content=[info.new_transcript],
            transcript_confidence=info.transcript_confidence,
        )

        # create a temporary mutable chat context to pass to on_user_turn_completed
        # the user can edit it for the current generation, but changes will not be kept inside the
        # Agent.chat_ctx
        temp_mutable_chat_ctx = self._agent.chat_ctx.copy()
        start_time = time.time()
        try:
            await self._agent.on_user_turn_completed(
                temp_mutable_chat_ctx, new_message=user_message
            )
        except StopResponse:
            return  # ignore this turn
        except Exception:
            logger.exception("error occured during on_user_turn_completed")
            return

        callback_duration = time.time() - start_time

        if isinstance(self.llm, llm.RealtimeModel):
            # ignore stt transcription for realtime model
            user_message = None  # type: ignore
        elif self.llm is None:
            return  # skip response if no llm is set

        # Ensure the new message is passed to generate_reply
        # This preserves the original message_id, making it easier for users to track responses
        speech_handle = self._generate_reply(
            user_message=user_message, chat_ctx=temp_mutable_chat_ctx
        )

        if self._user_turn_completed_atask != asyncio.current_task():
            # If a new user turn has already started, interrupt this one since it's now outdated
            # (We still create the SpeechHandle and the generate_reply coroutine, otherwise we may
            # lose data like the beginning of a user speech).
            speech_handle.interrupt()

        eou_metrics = EOUMetrics(
            timestamp=time.time(),
            end_of_utterance_delay=info.end_of_utterance_delay,
            transcription_delay=info.transcription_delay,
            on_user_turn_completed_delay=callback_duration,
            speech_id=speech_handle.id,
        )
        self._session.emit("metrics_collected", MetricsCollectedEvent(metrics=eou_metrics))

    # AudioRecognition is calling this method to retrieve the chat context before running the TurnDetector model  # noqa: E501
    def retrieve_chat_ctx(self) -> llm.ChatContext:
        return self._agent.chat_ctx

    # endregion

    def _on_pipeline_reply_done(self, _: asyncio.Task[None]) -> None:
        if not self._speech_q and (not self._current_speech or self._current_speech.done()):
            self._session._update_agent_state("listening")

    @utils.log_exceptions(logger=logger)
    async def _tts_task(
        self,
        speech_handle: SpeechHandle,
        text: str | AsyncIterable[str],
        audio: AsyncIterable[rtc.AudioFrame] | None,
        add_to_chat_ctx: bool,
        model_settings: ModelSettings,
    ) -> None:
        tr_output = (
            self._session.output.transcription
            if self._session.output.transcription_enabled
            else None
        )
        audio_output = self._session.output.audio if self._session.output.audio_enabled else None

        await speech_handle.wait_if_not_interrupted(
            [asyncio.ensure_future(speech_handle._wait_for_authorization())]
        )

        if speech_handle.interrupted:
            return

        text_source: AsyncIterable[str] | None = None
        audio_source: AsyncIterable[str] | None = None

        tee: utils.aio.itertools.Tee[str] | None = None
        if isinstance(text, AsyncIterable):
            tee = utils.aio.itertools.tee(text, 2)
            text_source, audio_source = tee
        elif isinstance(text, str):

            async def _read_text() -> AsyncIterable[str]:
                yield text

            text_source = _read_text()
            audio_source = _read_text()

        tasks: list[asyncio.Task[Any]] = []

        def _on_first_frame(_: asyncio.Future[None]) -> None:
            self._session._update_agent_state("speaking")

        # audio output
        if audio_output is not None:
            if audio is None:
                # generate audio using TTS
                tts_task, tts_gen_data = perform_tts_inference(
                    node=self._agent.tts_node,
                    input=audio_source,
                    model_settings=model_settings,
                )
                tasks.append(tts_task)
                if (
                    self.use_tts_aligned_transcript
                    and (tts := self.tts)
                    and (tts.capabilities.aligned_transcript or not tts.capabilities.streaming)
                    and (timed_texts := await tts_gen_data.timed_texts_fut)
                ):
                    text_source = timed_texts

                forward_task, audio_out = perform_audio_forwarding(
                    audio_output=audio_output, tts_output=tts_gen_data.audio_ch
                )
                tasks.append(forward_task)
            else:
                # use the provided audio
                forward_task, audio_out = perform_audio_forwarding(
                    audio_output=audio_output, tts_output=audio
                )
                tasks.append(forward_task)

            audio_out.first_frame_fut.add_done_callback(_on_first_frame)

        # text output
        tr_node = self._agent.transcription_node(text_source, model_settings)
        tr_node_result = await tr_node if asyncio.iscoroutine(tr_node) else tr_node
        text_out: _TextOutput | None = None
        if tr_node_result is not None:
            forward_text, text_out = perform_text_forwarding(
                text_output=tr_output,
                source=tr_node_result,
            )
            tasks.append(forward_text)
            if audio_output is None:
                # update the agent state based on text if no audio output
                text_out.first_text_fut.add_done_callback(_on_first_frame)

        await speech_handle.wait_if_not_interrupted([*tasks])

        if audio_output is not None:
            await speech_handle.wait_if_not_interrupted(
                [asyncio.ensure_future(audio_output.wait_for_playout())]
            )

        if speech_handle.interrupted:
            await utils.aio.cancel_and_wait(*tasks)

            if audio_output is not None:
                audio_output.clear_buffer()
                await audio_output.wait_for_playout()

        if tee is not None:
            await tee.aclose()

        if add_to_chat_ctx:
            msg = self._agent._chat_ctx.add_message(
                role="assistant",
                content=text_out.text if text_out else "",
                interrupted=speech_handle.interrupted,
            )
            speech_handle._chat_items.append(msg)
            self._session._conversation_item_added(msg)

        if self._session.agent_state == "speaking":
            self._session._update_agent_state("listening")

    @utils.log_exceptions(logger=logger)
    async def _pipeline_reply_task(
        self,
        *,
        speech_handle: SpeechHandle,
        chat_ctx: llm.ChatContext,
        tools: list[llm.FunctionTool | llm.RawFunctionTool],
        model_settings: ModelSettings,
        new_message: llm.ChatMessage | None = None,
        instructions: str | None = None,
        _tools_messages: Sequence[llm.ChatItem] | None = None,
    ) -> None:
        from .agent import ModelSettings

        log_event("generation started", speech_id=speech_handle.id)

        audio_output = self._session.output.audio if self._session.output.audio_enabled else None
        text_output = (
            self._session.output.transcription
            if self._session.output.transcription_enabled
            else None
        )
        chat_ctx = chat_ctx.copy()
        tool_ctx = llm.ToolContext(tools)

        if new_message is not None:
            chat_ctx.insert(new_message)
            self._agent._chat_ctx.insert(new_message)
            self._session._conversation_item_added(new_message)

        if instructions is not None:
            try:
                update_instructions(chat_ctx, instructions=instructions, add_if_missing=True)
            except ValueError:
                logger.exception("failed to update the instructions")

        # TODO(theomonnom): since pause is closing STT/LLM/TTS, we have issues for SpeechHandle still in queue
        # I should implement a retry mechanism?

        self._session._update_agent_state("thinking")
        tasks: list[asyncio.Task[Any]] = []
        llm_task, llm_gen_data = perform_llm_inference(
            node=self._agent.llm_node,
            chat_ctx=chat_ctx,
            tool_ctx=tool_ctx,
            model_settings=model_settings,
        )
        tasks.append(llm_task)
        text_tee = utils.aio.itertools.tee(llm_gen_data.text_ch, 2)
        tts_text_input, tr_input = text_tee

        tts_task: asyncio.Task[bool] | None = None
        tts_gen_data: _TTSGenerationData | None = None
        if audio_output is not None:
            tts_task, tts_gen_data = perform_tts_inference(
                node=self._agent.tts_node,
                input=tts_text_input,
                model_settings=model_settings,
            )
            tasks.append(tts_task)
            if (
                self.use_tts_aligned_transcript
                and (tts := self.tts)
                and (tts.capabilities.aligned_transcript or not tts.capabilities.streaming)
                and (timed_texts := await tts_gen_data.timed_texts_fut)
            ):
                tr_input = timed_texts

        await speech_handle.wait_if_not_interrupted(
            [asyncio.ensure_future(speech_handle._wait_for_authorization())]
        )

        if speech_handle.interrupted:
            await utils.aio.cancel_and_wait(*tasks)
            await text_tee.aclose()
            return

        reply_started_at = time.time()

        tr_node = self._agent.transcription_node(tr_input, model_settings)
        tr_node_result = await tr_node if asyncio.iscoroutine(tr_node) else tr_node
        text_out: _TextOutput | None = None
        if tr_node_result is not None:
            forward_task, text_out = perform_text_forwarding(
                text_output=text_output, source=tr_node_result
            )
            tasks.append(forward_task)

        def _on_first_frame(_: asyncio.Future[None]) -> None:
            self._session._update_agent_state("speaking")

        audio_out: _AudioOutput | None = None
        if audio_output is not None:
            assert tts_gen_data is not None
            # TODO(theomonnom): should the audio be added to the chat_context too?
            forward_task, audio_out = perform_audio_forwarding(
                audio_output=audio_output, tts_output=tts_gen_data.audio_ch
            )
            tasks.append(forward_task)

            audio_out.first_frame_fut.add_done_callback(_on_first_frame)
        elif text_out is not None:
            text_out.first_text_fut.add_done_callback(_on_first_frame)

        def _tool_execution_started_cb(fnc_call: llm.FunctionCall) -> None:
            speech_handle._item_added([fnc_call])

        def _tool_execution_completed_cb(out: ToolExecutionOutput) -> None:
            if out.fnc_call_out:
                speech_handle._item_added([out.fnc_call_out])

        # start to execute tools (only after play())
        exe_task, tool_output = perform_tool_executions(
            session=self._session,
            speech_handle=speech_handle,
            tool_ctx=tool_ctx,
            tool_choice=model_settings.tool_choice,
            function_stream=llm_gen_data.function_ch,
            tool_execution_started_cb=_tool_execution_started_cb,
            tool_execution_completed_cb=_tool_execution_completed_cb,
        )

        await speech_handle.wait_if_not_interrupted([*tasks])

        # wait for the end of the playout if the audio is enabled
        if audio_output is not None:
            await speech_handle.wait_if_not_interrupted(
                [asyncio.ensure_future(audio_output.wait_for_playout())]
            )

        # add the tools messages that triggers this reply to the chat context
        if _tools_messages:
            for msg in _tools_messages:
                # reset the created_at to the reply start time
                msg.created_at = reply_started_at
            self._agent._chat_ctx.insert(_tools_messages)

        if speech_handle.interrupted:
            await utils.aio.cancel_and_wait(*tasks)
            await text_tee.aclose()

            forwarded_text = text_out.text if text_out else ""
            # if the audio playout was enabled, clear the buffer
            if audio_output is not None:
                audio_output.clear_buffer()

                playback_ev = await audio_output.wait_for_playout()
                if audio_out is not None and audio_out.first_frame_fut.done():
                    # playback_ev is valid only if the first frame was already played
                    log_event(
                        "playout interrupted",
                        playback_position=playback_ev.playback_position,
                        speech_id=speech_handle.id,
                    )
                    if playback_ev.synchronized_transcript is not None:
                        forwarded_text = playback_ev.synchronized_transcript
                else:
                    forwarded_text = ""

            if forwarded_text:
                msg = chat_ctx.add_message(
                    role="assistant",
                    content=forwarded_text,
                    id=llm_gen_data.id,
                    interrupted=True,
                    created_at=reply_started_at,
                )
                self._agent._chat_ctx.insert(msg)
                self._session._conversation_item_added(msg)
                speech_handle._item_added([msg])

            if self._session.agent_state == "speaking":
                self._session._update_agent_state("listening")

            speech_handle._mark_generation_done()
            await utils.aio.cancel_and_wait(exe_task)
            return

        if text_out and text_out.text:
            msg = chat_ctx.add_message(
                role="assistant",
                content=text_out.text,
                id=llm_gen_data.id,
                interrupted=False,
                created_at=reply_started_at,
            )
            self._agent._chat_ctx.insert(msg)
            self._session._conversation_item_added(msg)
            speech_handle._item_added([msg])

        if len(tool_output.output) > 0:
            self._session._update_agent_state("thinking")
        elif self._session.agent_state == "speaking":
            self._session._update_agent_state("listening")

        log_event("playout completed", speech_id=speech_handle.id)

        speech_handle._mark_generation_done()  # mark the playout done before waiting for the tool execution  # noqa: E501
        await text_tee.aclose()

        await exe_task

        # important: no agent output should be used after this point

        if len(tool_output.output) > 0:
            if speech_handle.num_steps >= self._session.options.max_tool_steps + 1:
                logger.warning(
                    "maximum number of function calls steps reached",
                    extra={"speech_id": speech_handle.id},
                )
                log_event(
                    "maximum number of function calls steps reached",
                    speech_id=speech_handle.id,
                )
                return

            speech_handle._num_steps += 1

            new_calls: list[llm.FunctionCall] = []
            new_fnc_outputs: list[llm.FunctionCallOutput] = []
            generate_tool_reply: bool = False
            new_agent_task: Agent | None = None
            ignore_task_switch = False
            fnc_executed_ev = FunctionToolsExecutedEvent(
                function_calls=[], function_call_outputs=[]
            )
            for sanitized_out in tool_output.output:
                if sanitized_out.fnc_call_out is not None:
                    new_calls.append(sanitized_out.fnc_call)
                    new_fnc_outputs.append(sanitized_out.fnc_call_out)
                    if sanitized_out.reply_required:
                        generate_tool_reply = True

                # add the function call and output to the event, including the None outputs
                fnc_executed_ev.function_calls.append(sanitized_out.fnc_call)
                fnc_executed_ev.function_call_outputs.append(sanitized_out.fnc_call_out)

                if new_agent_task is not None and sanitized_out.agent_task is not None:
                    logger.error("expected to receive only one AgentTask from the tool executions")
                    ignore_task_switch = True
                    # TODO(long): should we mark the function call as failed to notify the LLM?

                new_agent_task = sanitized_out.agent_task
            self._session.emit("function_tools_executed", fnc_executed_ev)

            draining = self.scheduling_paused
            if not ignore_task_switch and new_agent_task is not None:
                self._session.update_agent(new_agent_task)
                draining = True

            tool_messages = new_calls + new_fnc_outputs
            if generate_tool_reply:
                chat_ctx.items.extend(tool_messages)

                tool_response_task = self._create_speech_task(
                    self._pipeline_reply_task(
                        speech_handle=speech_handle,
                        chat_ctx=chat_ctx,
                        tools=tools,
                        model_settings=ModelSettings(
                            # Avoid setting tool_choice to "required" or a specific function when
                            # passing tool response back to the LLM
                            tool_choice="none"
                            if draining or model_settings.tool_choice == "none"
                            else "auto",
                        ),
                        _tools_messages=tool_messages,
                    ),
                    speech_handle=speech_handle,
                    name="AgentActivity.pipeline_reply",
                )
                tool_response_task.add_done_callback(self._on_pipeline_reply_done)
                self._schedule_speech(
                    speech_handle, SpeechHandle.SPEECH_PRIORITY_NORMAL, force=True
                )
            elif len(new_fnc_outputs) > 0:
                # add the tool calls and outputs to the chat context even no reply is generated
                for msg in tool_messages:
                    msg.created_at = reply_started_at
                self._agent._chat_ctx.insert(tool_messages)

    @utils.log_exceptions(logger=logger)
    async def _realtime_reply_task(
        self,
        *,
        speech_handle: SpeechHandle,
        model_settings: ModelSettings,
        user_input: str | None = None,
        instructions: str | None = None,
    ) -> None:
        assert self._rt_session is not None, "rt_session is not available"

        await speech_handle.wait_if_not_interrupted(
            [asyncio.ensure_future(speech_handle._wait_for_authorization())]
        )

        if user_input is not None:
            chat_ctx = self._rt_session.chat_ctx.copy()
            msg = chat_ctx.add_message(role="user", content=user_input)
            await self._rt_session.update_chat_ctx(chat_ctx)
            self._agent._chat_ctx.items.append(msg)
            self._session._conversation_item_added(msg)

        ori_tool_choice = self._tool_choice
        if utils.is_given(model_settings.tool_choice):
            self._rt_session.update_options(
                tool_choice=cast(llm.ToolChoice, model_settings.tool_choice)
            )

        try:
            generation_ev = await self._rt_session.generate_reply(
                instructions=instructions or NOT_GIVEN
            )

            # _realtime_generation_task will clear the authorization
            await self._realtime_generation_task(
                speech_handle=speech_handle,
                generation_ev=generation_ev,
                model_settings=model_settings,
            )
        finally:
            # reset tool_choice value
            if (
                utils.is_given(model_settings.tool_choice)
                and model_settings.tool_choice != ori_tool_choice
            ):
                self._rt_session.update_options(tool_choice=ori_tool_choice)

    @utils.log_exceptions(logger=logger)
    async def _realtime_generation_task(
        self,
        *,
        speech_handle: SpeechHandle,
        generation_ev: llm.GenerationCreatedEvent,
        model_settings: ModelSettings,
    ) -> None:
        assert self._rt_session is not None, "rt_session is not available"
        assert isinstance(self.llm, llm.RealtimeModel), "llm is not a realtime model"

        log_event("generation started", speech_id=speech_handle.id, realtime=True)

        audio_output = self._session.output.audio if self._session.output.audio_enabled else None
        text_output = (
            self._session.output.transcription
            if self._session.output.transcription_enabled
            else None
        )
        tool_ctx = llm.ToolContext(self.tools)

        await speech_handle.wait_if_not_interrupted(
            [asyncio.ensure_future(speech_handle._wait_for_authorization())]
        )
        speech_handle._clear_authorization()

        if speech_handle.interrupted:
            return  # TODO(theomonnom): remove the message from the serverside history

        def _on_first_frame(_: asyncio.Future[None]) -> None:
            self._session._update_agent_state("speaking")

        tasks: list[asyncio.Task[Any]] = []
        tees: list[utils.aio.itertools.Tee[Any]] = []

        @utils.log_exceptions(logger=logger)
        async def _read_messages(
            outputs: list[tuple[str, _TextOutput | None, _AudioOutput | None]],
        ) -> None:
            assert isinstance(self.llm, llm.RealtimeModel)

            forward_tasks: list[asyncio.Task[Any]] = []
            try:
                async for msg in generation_ev.message_stream:
                    if len(forward_tasks) > 0:
                        logger.warning(
                            "expected to receive only one message generation from the realtime API"
                        )
                        break

<<<<<<< HEAD
                    tts_text_input: AsyncIterable[str] | None = None
                    if not self.llm.capabilities.audio_output and self.tts:
                        tee = utils.aio.itertools.tee(msg.text_stream, 2)
                        tts_text_input, tr_text_input = tee
                        tees.append(tee)
                    else:
                        tr_text_input = msg.text_stream.__aiter__()

                    # text output
                    tr_node = self._agent.transcription_node(tr_text_input, model_settings)
=======
                    tr_node = self._agent.transcription_node(msg.text_stream, model_settings)
>>>>>>> 3930a61e
                    tr_node_result = await tr_node if asyncio.iscoroutine(tr_node) else tr_node
                    text_out: _TextOutput | None = None
                    if tr_node_result is not None:
                        forward_task, text_out = perform_text_forwarding(
                            text_output=text_output,
                            source=tr_node_result,
                        )
                        forward_tasks.append(forward_task)

                    # audio output
                    audio_out = None
                    if audio_output is not None:
                        realtime_audio_result: AsyncIterable[rtc.AudioFrame] | None = None
                        if tts_text_input is not None:
                            tts_task, tts_gen_data = perform_tts_inference(
                                node=self._agent.tts_node,
                                input=tts_text_input,
                                model_settings=model_settings,
                            )
                            tasks.append(tts_task)
                            realtime_audio_result = tts_gen_data.audio_ch
                        elif self.llm.capabilities.audio_output:
                            realtime_audio = self._agent.realtime_audio_output_node(
                                msg.audio_stream, model_settings
                            )
                            realtime_audio_result = (
                                await realtime_audio
                                if asyncio.iscoroutine(realtime_audio)
                                else realtime_audio
                            )
                        else:
                            logger.warning(
                                "audio output is enabled but neither tts nor realtime audio is available",  # noqa: E501
                            )

                        if realtime_audio_result is not None:
                            forward_task, audio_out = perform_audio_forwarding(
                                audio_output=audio_output,
                                tts_output=realtime_audio_result,
                            )
                            forward_tasks.append(forward_task)
                            audio_out.first_frame_fut.add_done_callback(_on_first_frame)
                    elif text_out is not None:
                        text_out.first_text_fut.add_done_callback(_on_first_frame)

                    outputs.append((msg.message_id, text_out, audio_out))

                await asyncio.gather(*forward_tasks)
            finally:
                await utils.aio.cancel_and_wait(*forward_tasks)

        message_outputs: list[tuple[str, _TextOutput | None, _AudioOutput | None]] = []
        tasks.append(
            asyncio.create_task(
                _read_messages(message_outputs),
                name="AgentActivity.realtime_generation.read_messages",
            )
        )

        def _tool_execution_started_cb(fnc_call: llm.FunctionCall) -> None:
            speech_handle._item_added([fnc_call])

        def _tool_execution_completed_cb(out: ToolExecutionOutput) -> None:
            if out.fnc_call_out:
                speech_handle._item_added([out.fnc_call_out])

        exe_task, tool_output = perform_tool_executions(
            session=self._session,
            speech_handle=speech_handle,
            tool_ctx=tool_ctx,
            tool_choice=model_settings.tool_choice,
            function_stream=generation_ev.function_stream,
            tool_execution_started_cb=_tool_execution_started_cb,
            tool_execution_completed_cb=_tool_execution_completed_cb,
        )

        await speech_handle.wait_if_not_interrupted([*tasks])

        if audio_output is not None:
            await speech_handle.wait_if_not_interrupted(
                [asyncio.ensure_future(audio_output.wait_for_playout())]
            )
            self._session._update_agent_state("listening")

        if speech_handle.interrupted:
            await utils.aio.cancel_and_wait(*tasks)
            for tee in tees:
                await tee.aclose()

            if len(message_outputs) > 0:
                # there should be only one message
                msg_id, text_out, audio_out = message_outputs[0]
                forwarded_text = text_out.text if text_out else ""
                if audio_output is not None:
                    audio_output.clear_buffer()

                    playback_ev = await audio_output.wait_for_playout()
                    playback_position = playback_ev.playback_position
                    if audio_out is not None and audio_out.first_frame_fut.done():
                        # playback_ev is valid only if the first frame was already played
                        log_event(
                            "playout interrupted",
                            playback_position=playback_ev.playback_position,
                            speech_id=speech_handle.id,
                        )
                        if playback_ev.synchronized_transcript is not None:
                            forwarded_text = playback_ev.synchronized_transcript
                    else:
                        forwarded_text = ""
                        playback_position = 0

                    # truncate server-side message
                    self._rt_session.truncate(
                        message_id=msg_id,
                        audio_end_ms=int(playback_position * 1000),
                        audio_transcript=forwarded_text,
                    )

                if forwarded_text:
                    msg = llm.ChatMessage(
                        role="assistant",
                        content=[forwarded_text],
                        id=msg_id,
                        interrupted=True,
                    )
                    self._agent._chat_ctx.items.append(msg)
                    speech_handle._item_added([msg])
                    self._session._conversation_item_added(msg)

            speech_handle._mark_generation_done()
            await utils.aio.cancel_and_wait(exe_task)
            return

        if len(message_outputs) > 0:
            # there should be only one message
            msg_id, text_out, _ = message_outputs[0]
            msg = llm.ChatMessage(
                role="assistant",
                content=[text_out.text if text_out else ""],
                id=msg_id,
                interrupted=False,
            )
            self._agent._chat_ctx.items.append(msg)
            speech_handle._item_added([msg])
            self._session._conversation_item_added(msg)

        speech_handle._mark_generation_done()  # mark the playout done before waiting for the tool execution  # noqa: E501
        for tee in tees:
            await tee.aclose()

        tool_output.first_tool_started_fut.add_done_callback(
            lambda _: self._session._update_agent_state("thinking")
        )
        await exe_task

        # important: no agent ouput should be used after this point

        if len(tool_output.output) > 0:
            speech_handle._num_steps += 1

            new_fnc_outputs: list[llm.FunctionCallOutput] = []
            generate_tool_reply: bool = False
            fnc_executed_ev = FunctionToolsExecutedEvent(
                function_calls=[],
                function_call_outputs=[],
            )
            new_agent_task: Agent | None = None
            ignore_task_switch = False

            for sanitized_out in tool_output.output:
                # add the function call and output to the event, including the None outputs
                fnc_executed_ev.function_calls.append(sanitized_out.fnc_call)
                fnc_executed_ev.function_call_outputs.append(sanitized_out.fnc_call_out)

                if sanitized_out.fnc_call_out is not None:
                    new_fnc_outputs.append(sanitized_out.fnc_call_out)
                    if sanitized_out.reply_required:
                        generate_tool_reply = True

                if new_agent_task is not None and sanitized_out.agent_task is not None:
                    logger.error(
                        "expected to receive only one AgentTask from the tool executions",
                    )
                    ignore_task_switch = True

                new_agent_task = sanitized_out.agent_task

            self._session.emit("function_tools_executed", fnc_executed_ev)

            draining = self.scheduling_paused
            if not ignore_task_switch and new_agent_task is not None:
                self._session.update_agent(new_agent_task)
                draining = True

            if len(new_fnc_outputs) > 0:
                chat_ctx = self._rt_session.chat_ctx.copy()
                chat_ctx.items.extend(new_fnc_outputs)
                try:
                    await self._rt_session.update_chat_ctx(chat_ctx)
                except llm.RealtimeError as e:
                    logger.warning(
                        "failed to update chat context before generating the function calls results",  # noqa: E501
                        extra={"error": str(e)},
                    )

            if generate_tool_reply and not self.llm.capabilities.auto_tool_reply_generation:
                self._rt_session.interrupt()

                self._create_speech_task(
                    self._realtime_reply_task(
                        speech_handle=speech_handle,
                        model_settings=ModelSettings(
                            # Avoid setting tool_choice to "required" or a specific function when
                            # passing tool response back to the LLM
                            tool_choice="none"
                            if draining or model_settings.tool_choice == "none"
                            else "auto",
                        ),
                    ),
                    speech_handle=speech_handle,
                    name="AgentActivity.realtime_reply",
                )
                self._schedule_speech(
                    speech_handle, SpeechHandle.SPEECH_PRIORITY_NORMAL, force=True
                )

    # move them to the end to avoid shadowing the same named modules for mypy
    @property
    def vad(self) -> vad.VAD | None:
        return self._agent.vad if is_given(self._agent.vad) else self._session.vad

    @property
    def stt(self) -> stt.STT | None:
        return self._agent.stt if is_given(self._agent.stt) else self._session.stt

    @property
    def llm(self) -> llm.LLM | llm.RealtimeModel | None:
        return cast(
            Optional[Union[llm.LLM, llm.RealtimeModel]],
            self._agent.llm if is_given(self._agent.llm) else self._session.llm,
        )

    @property
    def tts(self) -> tts.TTS | None:
        return self._agent.tts if is_given(self._agent.tts) else self._session.tts<|MERGE_RESOLUTION|>--- conflicted
+++ resolved
@@ -1657,7 +1657,6 @@
                         )
                         break
 
-<<<<<<< HEAD
                     tts_text_input: AsyncIterable[str] | None = None
                     if not self.llm.capabilities.audio_output and self.tts:
                         tee = utils.aio.itertools.tee(msg.text_stream, 2)
@@ -1668,9 +1667,6 @@
 
                     # text output
                     tr_node = self._agent.transcription_node(tr_text_input, model_settings)
-=======
-                    tr_node = self._agent.transcription_node(msg.text_stream, model_settings)
->>>>>>> 3930a61e
                     tr_node_result = await tr_node if asyncio.iscoroutine(tr_node) else tr_node
                     text_out: _TextOutput | None = None
                     if tr_node_result is not None:
