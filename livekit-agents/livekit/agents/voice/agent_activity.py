--- conflicted
+++ resolved
@@ -341,13 +341,9 @@
             await self._start_session()
             self._started = True
 
-<<<<<<< HEAD
-            task = self._create_speech_task(self._agent.on_enter(), name="AgentTask_on_enter")
-=======
             task = self._create_speech_task(
                 self._agent.on_enter(), name="AgentTask_on_enter"
             )
->>>>>>> 35a8b3ea
             _set_activity_task_info(task, inline_task=True)
 
     async def _start_session(self):
@@ -425,13 +421,9 @@
             hooks=self,
             stt=self._agent.stt_node if self.stt else None,
             vad=self.vad,
-<<<<<<< HEAD
-            turn_detector=self.turn_detection if not isinstance(self.turn_detection, str) else None,
-=======
             turn_detector=self.turn_detection
             if not isinstance(self.turn_detection, str)
             else None,
->>>>>>> 35a8b3ea
             min_endpointing_delay=self._session.options.min_endpointing_delay,
             max_endpointing_delay=self._session.options.max_endpointing_delay,
             turn_detection_mode=self._turn_detection_mode,  # type: ignore
@@ -442,13 +434,9 @@
         # `drain` must only be called by AgentSession
 
         async with self._lock:
-<<<<<<< HEAD
-            task = self._create_speech_task(self._agent.on_exit(), name="AgentTask_on_exit")
-=======
             task = self._create_speech_task(
                 self._agent.on_exit(), name="AgentTask_on_exit"
             )
->>>>>>> 35a8b3ea
             _set_activity_task_info(task, inline_task=True)
 
             await self._pause_scheduling_task()
@@ -457,7 +445,6 @@
         self, *, blocked_tasks: list[asyncio.Task] | None = None
     ) -> None:
         assert self._lock.locked, "_finalize_main_task should only be used when locked."
-<<<<<<< HEAD
 
         if self._scheduling_paused:
             return
@@ -472,22 +459,6 @@
             # we still wait for the entire execution (e.g function_tools)
             await asyncio.shield(self._scheduling_atask)
 
-=======
-
-        if self._scheduling_paused:
-            return
-
-        self._scheduling_paused = True
-        self._drain_blocked_tasks = blocked_tasks or []
-        self._wake_up_scheduling_task()
-
-        if self._scheduling_atask is not None:
-            # When pausing/draining, we ensure that all speech_tasks complete fully.
-            # This means that even if the SpeechHandle themselves have finished,
-            # we still wait for the entire execution (e.g function_tools)
-            await asyncio.shield(self._scheduling_atask)
-
->>>>>>> 35a8b3ea
     async def _resume_scheduling_task(self) -> None:
         assert self._lock.locked, "_finalize_main_task should only be used when locked."
 
@@ -791,13 +762,9 @@
             transcript_timeout=transcript_timeout,
         )
 
-<<<<<<< HEAD
-    def _schedule_speech(self, speech: SpeechHandle, priority: int, force: bool = False) -> None:
-=======
     def _schedule_speech(
         self, speech: SpeechHandle, priority: int, force: bool = False
     ) -> None:
->>>>>>> 35a8b3ea
         # when force=True, we still allow to schedule a new speech even if `pause_speech_scheduling` is
         # waiting for the schedule_task to drain.
         # This allows for tool responses to be generated before the AgentActivity is finalized.
@@ -942,13 +909,9 @@
 
         if self._scheduling_paused:
             # TODO(theomonnom): should we "forward" this new turn to the next agent?
-<<<<<<< HEAD
-            logger.warning("skipping new realtime generation, the speech scheduling is not running")
-=======
             logger.warning(
                 "skipping new realtime generation, the speech scheduling is not running"
             )
->>>>>>> 35a8b3ea
             return
 
         handle = SpeechHandle.create(allow_interruptions=self.allow_interruptions)
@@ -1578,13 +1541,9 @@
                     name="AgentActivity.pipeline_reply",
                 )
                 tool_response_task.add_done_callback(self._on_pipeline_reply_done)
-<<<<<<< HEAD
-                self._schedule_speech(handle, SpeechHandle.SPEECH_PRIORITY_NORMAL, force=True)
-=======
                 self._schedule_speech(
                     handle, SpeechHandle.SPEECH_PRIORITY_NORMAL, force=True
                 )
->>>>>>> 35a8b3ea
             elif len(new_fnc_outputs) > 0:
                 # add the tool calls and outputs to the chat context even no reply is generated
                 for msg in tool_messages:
@@ -1900,13 +1859,9 @@
                     owned_speech_handle=handle,
                     name="AgentActivity.realtime_reply",
                 )
-<<<<<<< HEAD
-                self._schedule_speech(handle, SpeechHandle.SPEECH_PRIORITY_NORMAL, force=True)
-=======
                 self._schedule_speech(
                     handle, SpeechHandle.SPEECH_PRIORITY_NORMAL, force=True
                 )
->>>>>>> 35a8b3ea
 
     # move them to the end to avoid shadowing the same named modules for mypy
     @property
