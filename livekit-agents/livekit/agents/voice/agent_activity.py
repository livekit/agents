--- conflicted
+++ resolved
@@ -1205,12 +1205,8 @@
             model_settings=model_settings,
         )
         tasks.append(llm_task)
-<<<<<<< HEAD
-        tts_text_input, tr_input = utils.aio.itertools.tee(llm_gen_data.text_ch)
-=======
         tee = utils.aio.itertools.tee(llm_gen_data.text_ch, 2)
-        tts_text_input, llm_output = tee
->>>>>>> b7f54ba9
+        tts_text_input, tr_input = tee
 
         tts_task: asyncio.Task[bool] | None = None
         tts_gen_data: _TTSGenerationData | None = None
