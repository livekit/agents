--- conflicted
+++ resolved
@@ -368,7 +368,6 @@
                 if not await turn_detector.supports_language(self._last_language):
                     logger.debug("Turn detector does not support language %s", self._last_language)
                 else:
-<<<<<<< HEAD
                     with (
                         trace.use_span(user_turn_span),
                         tracer.start_as_current_span("eou_detection") as eou_detection_span,
@@ -378,7 +377,9 @@
                             "end of user turn probability",
                             {"probability": end_of_turn_probability},
                         )
-                        unlikely_threshold = turn_detector.unlikely_threshold(self._last_language)
+                        unlikely_threshold = await turn_detector.unlikely_threshold(
+                            self._last_language
+                        )
                         eou_detection_span.set_attributes(
                             {
                                 trace_types.ATTR_CHAT_CTX: json.dumps(
@@ -393,14 +394,6 @@
                             }
                         )
 
-=======
-                    end_of_turn_probability = await turn_detector.predict_end_of_turn(chat_ctx)
-                    tracing.Tracing.log_event(
-                        "end of user turn probability",
-                        {"probability": end_of_turn_probability},
-                    )
-                    unlikely_threshold = await turn_detector.unlikely_threshold(self._last_language)
->>>>>>> 34e8bc98
                     if (
                         unlikely_threshold is not None
                         and end_of_turn_probability < unlikely_threshold
