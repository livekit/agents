from __future__ import annotations

import asyncio
import json
import math
import time
from collections.abc import AsyncIterable
from dataclasses import dataclass
from typing import Any, Literal, Optional, Protocol, Union, cast

from opentelemetry import trace

from livekit import rtc

from .. import llm, stt, utils, vad
from ..log import logger
from ..telemetry import trace_types, tracer
from ..types import NOT_GIVEN, NotGivenOr
from ..utils import aio, is_given
from . import io
from ._utils import _set_participant_attributes
from .agent import ModelSettings

<<<<<<< HEAD
=======
if TYPE_CHECKING:
    from .agent_session import AgentSession, TurnDetectionMode

>>>>>>> 90c953f9
MIN_LANGUAGE_DETECTION_LENGTH = 5


@dataclass
class _EndOfTurnInfo:
    new_transcript: str
    transcript_confidence: float

    # metrics report
    started_speaking_at: float | None
    stopped_speaking_at: float | None
    transcription_delay: float | None
    end_of_turn_delay: float | None


@dataclass
class _PreemptiveGenerationInfo:
    new_transcript: str
    transcript_confidence: float
    started_speaking_at: float | None


class _TurnDetector(Protocol):
    @property
    def model(self) -> str:
        return "unknown"

    @property
    def provider(self) -> str:
        return "unknown"

    # TODO: Move those two functions to EOU ctor (capabilities dataclass)
    async def unlikely_threshold(self, language: str | None) -> float | None: ...
    async def supports_language(self, language: str | None) -> bool: ...

    async def predict_end_of_turn(
        self, chat_ctx: llm.ChatContext, *, timeout: float | None = None
    ) -> float: ...


TurnDetectionMode = Union[Literal["stt", "vad", "realtime_llm", "manual"], _TurnDetector]
"""
The mode of turn detection to use.

- "stt": use speech-to-text result to detect the end of the user's turn
- "vad": use VAD to detect the start and end of the user's turn
- "realtime_llm": use server-side turn detection provided by the realtime LLM
- "manual": manually manage the turn detection
- _TurnDetector: use the default mode with the provided turn detector

(default) If not provided, automatically choose the best mode based on
    available models (realtime_llm -> vad -> stt -> manual)
If the needed model (VAD, STT, or RealtimeModel) is not provided, fallback to the default mode.
"""


class RecognitionHooks(Protocol):
    def on_start_of_speech(self, ev: vad.VADEvent | None) -> None: ...
    def on_vad_inference_done(self, ev: vad.VADEvent) -> None: ...
    def on_end_of_speech(self, ev: vad.VADEvent | None) -> None: ...
    def on_interim_transcript(self, ev: stt.SpeechEvent, *, speaking: bool | None) -> None: ...
    def on_final_transcript(self, ev: stt.SpeechEvent) -> None: ...
    def on_end_of_turn(self, info: _EndOfTurnInfo) -> bool: ...
    def on_preemptive_generation(self, info: _PreemptiveGenerationInfo) -> None: ...

    def retrieve_chat_ctx(self) -> llm.ChatContext: ...


class AudioRecognition:
    def __init__(
        self,
        session: AgentSession,
        *,
        hooks: RecognitionHooks,
        stt: io.STTNode | None,
        vad: vad.VAD | None,
        turn_detection: TurnDetectionMode | None,
        min_endpointing_delay: float,
        max_endpointing_delay: float,
    ) -> None:
        self._session = session
        self._hooks = hooks
        self._audio_input_atask: asyncio.Task[None] | None = None
        self._commit_user_turn_atask: asyncio.Task[None] | None = None
        self._stt_atask: asyncio.Task[None] | None = None
        self._vad_atask: asyncio.Task[None] | None = None
        self._end_of_turn_task: asyncio.Task[None] | None = None
        self._min_endpointing_delay = min_endpointing_delay
        self._max_endpointing_delay = max_endpointing_delay
        self._turn_detector = turn_detection if not isinstance(turn_detection, str) else None
        self._stt = stt
        self._vad = vad
        self._turn_detection_mode = turn_detection if isinstance(turn_detection, str) else None
        self._vad_base_turn_detection = self._turn_detection_mode in ("vad", None)
        self._user_turn_committed = False  # true if user turn ended but EOU task not done

        self._sample_rate: int | None = None
        self._speaking = False

        self._last_final_transcript_time: float | None = None
        self._last_speaking_time: float | None = None
        self._speech_start_time: float | None = None

        # used for manual commit_user_turn
        self._final_transcript_received = asyncio.Event()
        self._final_transcript_confidence: list[float] = []
        self._audio_transcript = ""
        self._audio_interim_transcript = ""
        # used for STTs that support preflight mode, so it could start preemptive generation earlier
        self._audio_preflight_transcript = ""
        self._last_language: str | None = None

        self._stt_ch: aio.Chan[rtc.AudioFrame] | None = None
        self._vad_ch: aio.Chan[rtc.AudioFrame] | None = None
        self._tasks: set[asyncio.Task[Any]] = set()

        self._user_turn_span: trace.Span | None = None
        self._closing = asyncio.Event()

    def update_options(
        self,
        *,
        min_endpointing_delay: NotGivenOr[float] = NOT_GIVEN,
        max_endpointing_delay: NotGivenOr[float] = NOT_GIVEN,
        turn_detection: NotGivenOr[TurnDetectionMode | None] = NOT_GIVEN,
    ) -> None:
        if is_given(min_endpointing_delay):
            self._min_endpointing_delay = min_endpointing_delay
        if is_given(max_endpointing_delay):
            self._max_endpointing_delay = max_endpointing_delay

        if is_given(turn_detection):
            turn_detection = cast(Optional[TurnDetectionMode], turn_detection)
            self._turn_detector = turn_detection if not isinstance(turn_detection, str) else None

            mode = turn_detection if isinstance(turn_detection, str) else None
            if self._turn_detection_mode != mode:
                previous_mode = self._turn_detection_mode
                self._turn_detection_mode = mode
                self._vad_base_turn_detection = self._turn_detection_mode in ("vad", None)

                if self._turn_detection_mode == "manual" or previous_mode == "manual":
                    if self._end_of_turn_task:
                        if not self._end_of_turn_task.done():
                            self._end_of_turn_task.cancel()
                    self._end_of_turn_task = None
                    self._user_turn_committed = False

    def start(self) -> None:
        self.update_stt(self._stt)
        self.update_vad(self._vad)

    def stop(self) -> None:
        self.update_stt(None)
        self.update_vad(None)

    def push_audio(self, frame: rtc.AudioFrame) -> None:
        self._sample_rate = frame.sample_rate
        if self._stt_ch is not None:
            self._stt_ch.send_nowait(frame)

        if self._vad_ch is not None:
            self._vad_ch.send_nowait(frame)

    async def aclose(self) -> None:
        self._closing.set()

        if self._commit_user_turn_atask is not None:
            await self._commit_user_turn_atask

        await aio.cancel_and_wait(*self._tasks)

        if self._stt_atask is not None:
            await aio.cancel_and_wait(self._stt_atask)

        if self._vad_atask is not None:
            await aio.cancel_and_wait(self._vad_atask)

        if self._end_of_turn_task is not None:
            await self._end_of_turn_task

    def update_stt(self, stt: io.STTNode | None) -> None:
        self._stt = stt
        if stt:
            self._stt_ch = aio.Chan[rtc.AudioFrame]()
            self._stt_atask = asyncio.create_task(
                self._stt_task(stt, self._stt_ch, self._stt_atask)
            )
        elif self._stt_atask is not None:
            task = asyncio.create_task(aio.cancel_and_wait(self._stt_atask))
            task.add_done_callback(lambda _: self._tasks.discard(task))
            self._tasks.add(task)
            self._stt_atask = None
            self._stt_ch = None

    def update_vad(self, vad: vad.VAD | None) -> None:
        self._vad = vad
        if vad:
            self._vad_ch = aio.Chan[rtc.AudioFrame]()
            self._vad_atask = asyncio.create_task(
                self._vad_task(vad, self._vad_ch, self._vad_atask)
            )
        elif self._vad_atask is not None:
            task = asyncio.create_task(aio.cancel_and_wait(self._vad_atask))
            task.add_done_callback(lambda _: self._tasks.discard(task))
            self._tasks.add(task)
            self._vad_atask = None
            self._vad_ch = None

    def clear_user_turn(self) -> None:
        self._audio_transcript = ""
        self._audio_interim_transcript = ""
        self._audio_preflight_transcript = ""
        self._final_transcript_confidence = []
        self._user_turn_committed = False

        # reset stt to clear the buffer from previous user turn
        stt = self._stt
        self.update_stt(None)
        self.update_stt(stt)

    def commit_user_turn(
        self,
        *,
        audio_detached: bool,
        transcript_timeout: float,
        stt_flush_duration: float = 2.0,
    ) -> None:
        if not self._stt or self._closing.is_set():
            return

        async def _commit_user_turn() -> None:
            if (
                self._last_final_transcript_time
                and time.time() - self._last_final_transcript_time > 0.5
            ):
                # if the last final transcript is received more than 0.5s ago
                # append a silence frame to the stt to flush the buffer

                self._final_transcript_received.clear()

                # flush the stt by pushing silence
                if audio_detached and self._sample_rate:
                    num_samples = int(self._sample_rate * 0.2)
                    silence_frame = rtc.AudioFrame(
                        b"\x00\x00" * num_samples,
                        sample_rate=self._sample_rate,
                        num_channels=1,
                        samples_per_channel=num_samples,
                    )
                    num_frames = max(0, int(math.ceil(stt_flush_duration / silence_frame.duration)))
                    for _ in range(num_frames):
                        self.push_audio(silence_frame)

                # wait for the final transcript to be available
                try:
                    await asyncio.wait_for(
                        self._final_transcript_received.wait(),
                        timeout=transcript_timeout,
                    )
                except asyncio.TimeoutError:
                    if self._audio_interim_transcript:
                        logger.warning(
                            "final transcript not received after timeout",
                            extra={
                                "transcript_timeout": transcript_timeout,
                                "interim_transcript": self._audio_interim_transcript,
                            },
                        )

            if self._audio_interim_transcript:
                # emit interim transcript as final for frontend display
                self._hooks.on_final_transcript(
                    stt.SpeechEvent(
                        type=stt.SpeechEventType.FINAL_TRANSCRIPT,
                        alternatives=[
                            stt.SpeechData(language="", text=self._audio_interim_transcript)
                        ],
                    )
                )

                # append interim transcript in case the final transcript is not ready
                self._audio_transcript = (
                    f"{self._audio_transcript} {self._audio_interim_transcript}".strip()
                )

            self._audio_interim_transcript = ""
            chat_ctx = self._hooks.retrieve_chat_ctx().copy()
            self._run_eou_detection(chat_ctx)
            self._user_turn_committed = True

        if self._commit_user_turn_atask is not None:
            self._commit_user_turn_atask.cancel()

        self._commit_user_turn_atask = asyncio.create_task(_commit_user_turn())

    @property
    def current_transcript(self) -> str:
        """
        Transcript for this turn, including interim transcript if available.
        """
        if self._audio_interim_transcript:
            return self._audio_transcript + " " + self._audio_interim_transcript
        return self._audio_transcript

    async def _on_stt_event(self, ev: stt.SpeechEvent) -> None:
        if (
            self._turn_detection_mode == "manual"
            and self._user_turn_committed
            and (
                self._end_of_turn_task is None
                or self._end_of_turn_task.done()
                or ev.type == stt.SpeechEventType.INTERIM_TRANSCRIPT
            )
        ):
            # ignore transcript for manual turn detection when user turn already committed
            # and EOU task is done or this is an interim transcript
            return

        if ev.type == stt.SpeechEventType.FINAL_TRANSCRIPT:
            transcript = ev.alternatives[0].text
            language = ev.alternatives[0].language
            confidence = ev.alternatives[0].confidence

            if not self._last_language or (
                language and len(transcript) > MIN_LANGUAGE_DETECTION_LENGTH
            ):
                self._last_language = language

            if not transcript:
                return

            self._hooks.on_final_transcript(ev)
            extra: dict[str, Any] = {"user_transcript": transcript, "language": self._last_language}
            if self._last_speaking_time:
                extra["transcript_delay"] = time.time() - self._last_speaking_time
            logger.debug("received user transcript", extra=extra)

            self._last_final_transcript_time = time.time()
            self._audio_transcript += f" {transcript}"
            self._audio_transcript = self._audio_transcript.lstrip()
            self._final_transcript_confidence.append(confidence)
            transcript_changed = self._audio_transcript != self._audio_preflight_transcript
            self._audio_interim_transcript = ""
            self._audio_preflight_transcript = ""
            self._final_transcript_received.set()

            if not self._vad or self._last_speaking_time == 0:
                # vad disabled, use stt timestamp
                # TODO: this would screw up transcription latency metrics
                # but we'll live with it for now.
                # the correct way is to ensure STT fires SpeechEventType.END_OF_SPEECH
                # and using that timestamp for _last_speaking_time
                self._last_speaking_time = time.time()

            if self._vad_base_turn_detection or self._user_turn_committed:
                if transcript_changed:
                    self._hooks.on_preemptive_generation(
                        _PreemptiveGenerationInfo(
                            new_transcript=self._audio_transcript,
                            transcript_confidence=(
                                sum(self._final_transcript_confidence)
                                / len(self._final_transcript_confidence)
                                if self._final_transcript_confidence
                                else 0
                            ),
                            started_speaking_at=self._speech_start_time,
                        )
                    )

                if not self._speaking:
                    chat_ctx = self._hooks.retrieve_chat_ctx().copy()
                    self._run_eou_detection(chat_ctx)

        elif ev.type == stt.SpeechEventType.PREFLIGHT_TRANSCRIPT:
            self._hooks.on_interim_transcript(ev, speaking=self._speaking if self._vad else None)
            transcript = ev.alternatives[0].text
            language = ev.alternatives[0].language
            confidence = ev.alternatives[0].confidence

            if not self._last_language or (
                language and len(transcript) > MIN_LANGUAGE_DETECTION_LENGTH
            ):
                self._last_language = language

            if not transcript:
                return

            logger.debug(
                "received user preflight transcript",
                extra={"user_transcript": transcript, "language": self._last_language},
            )

            # still need to increment it as it's used for turn detection,
            self._last_final_transcript_time = time.time()
            # preflight transcript includes all pre-committed transcripts (including final transcript from the previous STT run)
            self._audio_preflight_transcript = (self._audio_transcript + " " + transcript).lstrip()
            self._audio_interim_transcript = transcript

            if not self._vad or self._last_speaking_time == 0:
                # vad disabled, use stt timestamp
                self._last_speaking_time = time.time()

            if self._turn_detection_mode != "manual" or self._user_turn_committed:
                confidence_vals = list(self._final_transcript_confidence) + [confidence]
                self._hooks.on_preemptive_generation(
                    _PreemptiveGenerationInfo(
                        new_transcript=self._audio_preflight_transcript,
                        transcript_confidence=sum(confidence_vals) / len(confidence_vals),
                        started_speaking_at=self._speech_start_time,
                    )
                )

        elif ev.type == stt.SpeechEventType.INTERIM_TRANSCRIPT:
            self._hooks.on_interim_transcript(ev, speaking=self._speaking if self._vad else None)
            self._audio_interim_transcript = ev.alternatives[0].text

        elif ev.type == stt.SpeechEventType.END_OF_SPEECH and self._turn_detection_mode == "stt":
            with trace.use_span(self._ensure_user_turn_span()):
                self._hooks.on_end_of_speech(None)

            self._speaking = False
            self._user_turn_committed = True
            self._last_speaking_time = time.time()

            chat_ctx = self._hooks.retrieve_chat_ctx().copy()
            self._run_eou_detection(chat_ctx)

        elif ev.type == stt.SpeechEventType.START_OF_SPEECH and self._turn_detection_mode == "stt":
            with trace.use_span(self._ensure_user_turn_span()):
                self._hooks.on_start_of_speech(None)

            self._speaking = True
            if self._speech_start_time is None:
                self._speech_start_time = time.time()
            self._last_speaking_time = time.time()

            if self._end_of_turn_task is not None:
                self._end_of_turn_task.cancel()

    async def _on_vad_event(self, ev: vad.VADEvent) -> None:
        if ev.type == vad.VADEventType.START_OF_SPEECH:
            with trace.use_span(self._ensure_user_turn_span()):
                self._hooks.on_start_of_speech(ev)

            self._speaking = True

            if self._end_of_turn_task is not None:
                self._end_of_turn_task.cancel()

        elif ev.type == vad.VADEventType.INFERENCE_DONE:
            self._hooks.on_vad_inference_done(ev)

            # for metrics, get the "earliest" signal of speech as possible
            if ev.raw_accumulated_speech > 0.0:
                self._last_speaking_time = time.time()

                if self._speech_start_time is None:
                    self._speech_start_time = time.time()

        elif ev.type == vad.VADEventType.END_OF_SPEECH:
            with trace.use_span(self._ensure_user_turn_span()):
                self._hooks.on_end_of_speech(ev)

            self._speaking = False

            if self._vad_base_turn_detection or (
                self._turn_detection_mode == "stt" and self._user_turn_committed
            ):
                chat_ctx = self._hooks.retrieve_chat_ctx().copy()
                self._run_eou_detection(chat_ctx)

    def _run_eou_detection(self, chat_ctx: llm.ChatContext) -> None:
        if self._stt and not self._audio_transcript and self._turn_detection_mode != "manual":
            # stt enabled but no transcript yet
            return

        chat_ctx = chat_ctx.copy()
        chat_ctx.add_message(role="user", content=self._audio_transcript)
        turn_detector = (
            self._turn_detector
            if self._audio_transcript and self._turn_detection_mode != "manual"
            else None  # disable EOU model if manual turn detection enabled
        )

        @utils.log_exceptions(logger=logger)
        async def _bounce_eou_task(
            last_speaking_time: float | None = None,
            last_final_transcript_time: float | None = None,
            speech_start_time: float | None = None,
        ) -> None:
            endpointing_delay = self._min_endpointing_delay
            user_turn_span = self._ensure_user_turn_span()
            if turn_detector is not None:
                if not await turn_detector.supports_language(self._last_language):
                    logger.info("Turn detector does not support language %s", self._last_language)
                else:
                    with (
                        trace.use_span(user_turn_span),
                        tracer.start_as_current_span("eou_detection") as eou_detection_span,
                    ):
                        # if there are failures, we should not hold the pipeline up
                        end_of_turn_probability = 0.0
                        unlikely_threshold: float | None = None
                        try:
                            end_of_turn_probability = await turn_detector.predict_end_of_turn(
                                chat_ctx
                            )
                            unlikely_threshold = await turn_detector.unlikely_threshold(
                                self._last_language
                            )
                            if (
                                unlikely_threshold is not None
                                and end_of_turn_probability < unlikely_threshold
                            ):
                                endpointing_delay = self._max_endpointing_delay
                        except Exception:
                            logger.exception("Error predicting end of turn")

                        eou_detection_span.set_attributes(
                            {
                                trace_types.ATTR_CHAT_CTX: json.dumps(
                                    chat_ctx.to_dict(
                                        exclude_audio=True,
                                        exclude_image=True,
                                        exclude_timestamp=False,
                                    )
                                ),
                                trace_types.ATTR_EOU_PROBABILITY: end_of_turn_probability,
                                trace_types.ATTR_EOU_UNLIKELY_THRESHOLD: unlikely_threshold or 0,
                                trace_types.ATTR_EOU_DELAY: endpointing_delay,
                                trace_types.ATTR_EOU_LANGUAGE: self._last_language or "",
                            }
                        )

            extra_sleep = endpointing_delay
            if last_speaking_time:
                extra_sleep += last_speaking_time - time.time()

            if extra_sleep > 0:
                try:
                    await asyncio.wait_for(self._closing.wait(), timeout=extra_sleep)
                except asyncio.TimeoutError:
                    pass

            confidence_avg = (
                sum(self._final_transcript_confidence) / len(self._final_transcript_confidence)
                if self._final_transcript_confidence
                else 0
            )

            started_speaking_at = None
            stopped_speaking_at = None
            transcription_delay = None
            end_of_turn_delay = None

            # sometimes, we can't calculate the metrics because VAD was unreliable.
            # in this case, we just ignore the calculation, it's better than providing likely wrong values
            if (
                last_final_transcript_time is not None
                and last_speaking_time is not None
                and speech_start_time is not None
            ):
                started_speaking_at = speech_start_time
                stopped_speaking_at = last_speaking_time
                transcription_delay = max(last_final_transcript_time - last_speaking_time, 0)
                end_of_turn_delay = time.time() - last_speaking_time

            committed = self._hooks.on_end_of_turn(
                _EndOfTurnInfo(
                    new_transcript=self._audio_transcript,
                    transcript_confidence=confidence_avg,
                    transcription_delay=transcription_delay or 0,
                    end_of_turn_delay=end_of_turn_delay,
                    started_speaking_at=started_speaking_at,
                    stopped_speaking_at=stopped_speaking_at,
                )
            )
            if committed:
                user_turn_span.set_attributes(
                    {
                        trace_types.ATTR_USER_TRANSCRIPT: self._audio_transcript,
                        trace_types.ATTR_TRANSCRIPT_CONFIDENCE: confidence_avg,
                        trace_types.ATTR_TRANSCRIPTION_DELAY: transcription_delay or 0,
                        trace_types.ATTR_END_OF_TURN_DELAY: end_of_turn_delay or 0,
                    }
                )
                user_turn_span.end()
                self._user_turn_span = None

                # clear the transcript if the user turn was committed
                self._audio_transcript = ""
                self._final_transcript_confidence = []
                self._last_speaking_time = None
                self._last_final_transcript_time = None
                self._speech_start_time = None

            self._user_turn_committed = False

        if self._end_of_turn_task is not None:
            # TODO(theomonnom): disallow cancel if the extra sleep is done
            self._end_of_turn_task.cancel()

        # copy the last_speaking_time before awaiting (the value can change)
        self._end_of_turn_task = asyncio.create_task(
            _bounce_eou_task(
                self._last_speaking_time,
                self._last_final_transcript_time,
                self._speech_start_time,
            )
        )

    @utils.log_exceptions(logger=logger)
    async def _stt_task(
        self,
        stt_node: io.STTNode,
        audio_input: AsyncIterable[rtc.AudioFrame],
        task: asyncio.Task[None] | None,
    ) -> None:
        if task is not None:
            await aio.cancel_and_wait(task)

        node = stt_node(audio_input, ModelSettings())
        if asyncio.iscoroutine(node):
            node = await node

        if node is None:
            return

        if isinstance(node, AsyncIterable):
            async for ev in node:
                assert isinstance(ev, stt.SpeechEvent), (
                    f"STT node must yield SpeechEvent, got: {type(ev)}"
                )
                await self._on_stt_event(ev)

    @utils.log_exceptions(logger=logger)
    async def _vad_task(
        self,
        vad: vad.VAD,
        audio_input: AsyncIterable[rtc.AudioFrame],
        task: asyncio.Task[None] | None,
    ) -> None:
        if task is not None:
            await aio.cancel_and_wait(task)

        stream = vad.stream()

        @utils.log_exceptions(logger=logger)
        async def _forward() -> None:
            async for frame in audio_input:
                stream.push_frame(frame)

        forward_task = asyncio.create_task(_forward())

        try:
            async for ev in stream:
                await self._on_vad_event(ev)
        finally:
            await aio.cancel_and_wait(forward_task)
            await stream.aclose()

    def _ensure_user_turn_span(self) -> trace.Span:
        if self._user_turn_span and self._user_turn_span.is_recording():
            return self._user_turn_span

        self._user_turn_span = tracer.start_span("user_turn")

        if (room_io := self._session._room_io) and room_io.linked_participant:
            _set_participant_attributes(self._user_turn_span, room_io.linked_participant)

        return self._user_turn_span<|MERGE_RESOLUTION|>--- conflicted
+++ resolved
@@ -6,7 +6,7 @@
 import time
 from collections.abc import AsyncIterable
 from dataclasses import dataclass
-from typing import Any, Literal, Optional, Protocol, Union, cast
+from typing import TYPE_CHECKING, Any, Literal, Optional, Protocol, Union, cast
 
 from opentelemetry import trace
 
@@ -21,12 +21,9 @@
 from ._utils import _set_participant_attributes
 from .agent import ModelSettings
 
-<<<<<<< HEAD
-=======
 if TYPE_CHECKING:
-    from .agent_session import AgentSession, TurnDetectionMode
-
->>>>>>> 90c953f9
+    from .agent_session import AgentSession
+
 MIN_LANGUAGE_DETECTION_LENGTH = 5
 
 
