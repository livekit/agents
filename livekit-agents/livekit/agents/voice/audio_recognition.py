from __future__ import annotations

import asyncio
import time
from collections.abc import AsyncIterable
from dataclasses import dataclass
from typing import TYPE_CHECKING, Any, Protocol

from livekit import rtc

from .. import llm, stt, utils, vad
from ..debug import tracing
from ..log import logger
from ..utils import aio
from . import io
from .agent import ModelSettings

<<<<<<< HEAD
if TYPE_CHECKING:
    from .agent_session import TurnDetectionMode
=======
MIN_LANGUAGE_DETECTION_LENGTH = 5
>>>>>>> eb895680


@dataclass
class _EndOfTurnInfo:
    new_transcript: str
    transcription_delay: float
    end_of_utterance_delay: float


class _TurnDetector(Protocol):
    # TODO: Move those two functions to EOU ctor (capabilities dataclass)
    def unlikely_threshold(self, language: str | None) -> float | None: ...
    def supports_language(self, language: str | None) -> bool: ...

    async def predict_end_of_turn(self, chat_ctx: llm.ChatContext) -> float: ...


class RecognitionHooks(Protocol):
    def on_start_of_speech(self, ev: vad.VADEvent) -> None: ...
    def on_vad_inference_done(self, ev: vad.VADEvent) -> None: ...
    def on_end_of_speech(self, ev: vad.VADEvent) -> None: ...
    def on_interim_transcript(self, ev: stt.SpeechEvent) -> None: ...
    def on_final_transcript(self, ev: stt.SpeechEvent) -> None: ...
    def on_end_of_turn(self, info: _EndOfTurnInfo) -> bool: ...

    def retrieve_chat_ctx(self) -> llm.ChatContext: ...


class AudioRecognition:
    def __init__(
        self,
        *,
        hooks: RecognitionHooks,
        stt: io.STTNode | None,
        vad: vad.VAD | None,
        turn_detector: _TurnDetector | None,
        min_endpointing_delay: float,
        max_endpointing_delay: float,
        turn_detection_mode: TurnDetectionMode | None,
    ) -> None:
        self._hooks = hooks
        self._audio_input_atask: asyncio.Task[None] | None = None
        self._commit_user_turn_atask: asyncio.Task[None] | None = None
        self._stt_atask: asyncio.Task[None] | None = None
        self._vad_atask: asyncio.Task[None] | None = None
        self._end_of_turn_task: asyncio.Task[None] | None = None
        self._min_endpointing_delay = min_endpointing_delay
        self._max_endpointing_delay = max_endpointing_delay
        self._turn_detector = turn_detector
        self._stt = stt
        self._vad = vad
        self._turn_detection_mode = turn_detection_mode
        self._vad_base_turn_detection = turn_detection_mode in ("vad", None)
        self._user_turn_committed = False  # true if user turn ended but EOU task not done
        self._sample_rate: int | None = None

        self._speaking = False
        self._last_speaking_time: float = 0
        self._last_final_transcript_time: float = 0
        self._audio_transcript = ""
        self._audio_interim_transcript = ""
        self._last_language: str | None = None
        self._vad_graph = tracing.Tracing.add_graph(
            title="vad",
            x_label="time",
            y_label="speech_probability",
            x_type="time",
            y_range=(0, 1),
            max_data_points=int(30 * 30),
        )

        self._stt_ch: aio.Chan[rtc.AudioFrame] | None = None
        self._vad_ch: aio.Chan[rtc.AudioFrame] | None = None
        self._tasks: set[asyncio.Task[Any]] = set()

    def start(self) -> None:
        self.update_stt(self._stt)
        self.update_vad(self._vad)

    def stop(self) -> None:
        self.update_stt(None)
        self.update_vad(None)

    def push_audio(self, frame: rtc.AudioFrame) -> None:
        self._sample_rate = frame.sample_rate
        if self._stt_ch is not None:
            self._stt_ch.send_nowait(frame)

        if self._vad_ch is not None:
            self._vad_ch.send_nowait(frame)

    async def aclose(self) -> None:
        await aio.cancel_and_wait(*self._tasks)
        if self._commit_user_turn_atask is not None:
            await aio.cancel_and_wait(self._commit_user_turn_atask)

        if self._stt_atask is not None:
            await aio.cancel_and_wait(self._stt_atask)

        if self._vad_atask is not None:
            await aio.cancel_and_wait(self._vad_atask)

        if self._end_of_turn_task is not None:
            await aio.cancel_and_wait(self._end_of_turn_task)

    def update_stt(self, stt: io.STTNode | None) -> None:
        self._stt = stt
        if stt:
            self._stt_ch = aio.Chan[rtc.AudioFrame]()
            self._stt_atask = asyncio.create_task(
                self._stt_task(stt, self._stt_ch, self._stt_atask)
            )
        elif self._stt_atask is not None:
            task = asyncio.create_task(aio.cancel_and_wait(self._stt_atask))
            task.add_done_callback(lambda _: self._tasks.discard(task))
            self._tasks.add(task)
            self._stt_atask = None
            self._stt_ch = None

    def update_vad(self, vad: vad.VAD | None) -> None:
        self._vad = vad
        if vad:
            self._vad_ch = aio.Chan[rtc.AudioFrame]()
            self._vad_atask = asyncio.create_task(
                self._vad_task(vad, self._vad_ch, self._vad_atask)
            )
        elif self._vad_atask is not None:
            task = asyncio.create_task(aio.cancel_and_wait(self._vad_atask))
            task.add_done_callback(lambda _: self._tasks.discard(task))
            self._tasks.add(task)
            self._vad_atask = None
            self._vad_ch = None

    def clear_user_turn(self) -> None:
        self._audio_transcript = ""
        self._audio_interim_transcript = ""
        self._user_turn_committed = False

        # reset stt to clear the buffer from previous user turn
        stt = self._stt
        self.update_stt(None)
        self.update_stt(stt)

    def commit_user_turn(self, *, audio_detached: bool) -> None:
        async def _commit_user_turn(delay: float = 0.5) -> None:
            if time.time() - self._last_final_transcript_time > delay:
                # flush the stt by pushing silence
                if audio_detached and self._sample_rate:
                    num_samples = int(self._sample_rate * 0.5)
                    self.push_audio(
                        rtc.AudioFrame(
                            b"\x00\x00" * num_samples,
                            sample_rate=self._sample_rate,
                            num_channels=1,
                            samples_per_channel=num_samples,
                        )
                    )

                # wait for the final transcript to be available
                await asyncio.sleep(delay)

            if self._audio_interim_transcript:
                # append interim transcript in case the final transcript is not ready
                self._audio_transcript = (
                    f"{self._audio_transcript} {self._audio_interim_transcript}".strip()
                )
            self._audio_interim_transcript = ""
            chat_ctx = self._hooks.retrieve_chat_ctx().copy()
            self._run_eou_detection(chat_ctx)
            self._user_turn_committed = True

        if self._commit_user_turn_atask is not None:
            self._commit_user_turn_atask.cancel()

        self._commit_user_turn_atask = asyncio.create_task(_commit_user_turn())

    @property
    def current_transcript(self) -> str:
        """
        Transcript for this turn, including interim transcript if available.
        """
        if self._audio_interim_transcript:
            return self._audio_transcript + " " + self._audio_interim_transcript
        return self._audio_transcript

    async def _on_stt_event(self, ev: stt.SpeechEvent) -> None:
        if (
            self._turn_detection_mode == "manual"
            and self._user_turn_committed
            and (
                self._end_of_turn_task is None
                or self._end_of_turn_task.done()
                or ev.type == stt.SpeechEventType.INTERIM_TRANSCRIPT
            )
        ):
            # ignore transcript for manual turn detection when user turn already committed
            # and EOU task is done or this is an interim transcript
            return

        if ev.type == stt.SpeechEventType.FINAL_TRANSCRIPT:
            self._hooks.on_final_transcript(ev)
            transcript = ev.alternatives[0].text
            language = ev.alternatives[0].language

            if not self._last_language or (
                language and len(transcript) > MIN_LANGUAGE_DETECTION_LENGTH
            ):
                self._last_language = language

            if not transcript:
                return

            logger.debug(
                "received user transcript",
                extra={"user_transcript": transcript, "language": self._last_language},
            )

            tracing.Tracing.log_event(
                "user transcript",
                {
                    "transcript": transcript,
                    "buffered_transcript": self._audio_transcript,
                },
            )

            self._last_final_transcript_time = time.time()
            self._audio_transcript += f" {transcript}"
            self._audio_transcript = self._audio_transcript.lstrip()
            self._audio_interim_transcript = ""

            if not self._speaking:
                if not self._vad:
                    # vad disabled, use stt timestamp
                    # TODO: this would screw up transcription latency metrics
                    # but we'll live with it for now.
                    # the correct way is to ensure STT fires SpeechEventType.END_OF_SPEECH
                    # and using that timestamp for _last_speaking_time
                    self._last_speaking_time = time.time()

                if self._vad_base_turn_detection or self._user_turn_committed:
                    chat_ctx = self._hooks.retrieve_chat_ctx().copy()
                    self._run_eou_detection(chat_ctx)

        elif ev.type == stt.SpeechEventType.INTERIM_TRANSCRIPT:
            self._hooks.on_interim_transcript(ev)
            self._audio_interim_transcript = ev.alternatives[0].text

        elif ev.type == stt.SpeechEventType.END_OF_SPEECH and self._turn_detection_mode == "stt":
            self._user_turn_committed = True
            if not self._speaking:
                # start response after vad fires END_OF_SPEECH to avoid vad interruption
                chat_ctx = self._hooks.retrieve_chat_ctx().copy()
                self._run_eou_detection(chat_ctx)

    async def _on_vad_event(self, ev: vad.VADEvent) -> None:
        if ev.type == vad.VADEventType.START_OF_SPEECH:
            self._hooks.on_start_of_speech(ev)
            self._speaking = True

            if self._end_of_turn_task is not None:
                self._end_of_turn_task.cancel()

        elif ev.type == vad.VADEventType.INFERENCE_DONE:
            self._vad_graph.plot(ev.timestamp, ev.probability)
            self._hooks.on_vad_inference_done(ev)

        elif ev.type == vad.VADEventType.END_OF_SPEECH:
            self._hooks.on_end_of_speech(ev)
            self._speaking = False
            # when VAD fires END_OF_SPEECH, it already waited for the silence_duration
            self._last_speaking_time = time.time() - ev.silence_duration

            if self._vad_base_turn_detection or (
                self._turn_detection_mode == "stt" and self._user_turn_committed
            ):
                chat_ctx = self._hooks.retrieve_chat_ctx().copy()
                self._run_eou_detection(chat_ctx)

    def _run_eou_detection(self, chat_ctx: llm.ChatContext) -> None:
        if self._stt and not self._audio_transcript and self._turn_detection_mode != "manual":
            # stt enabled but no transcript yet
            return

        chat_ctx = chat_ctx.copy()
        chat_ctx.add_message(role="user", content=self._audio_transcript)
        turn_detector = (
            self._turn_detector
            if self._audio_transcript and self._turn_detection_mode != "manual"
            else None  # disable EOU model if manual turn detection enabled
        )

        @utils.log_exceptions(logger=logger)
        async def _bounce_eou_task(last_speaking_time: float) -> None:
            endpointing_delay = self._min_endpointing_delay

            if turn_detector is not None:
                if not turn_detector.supports_language(self._last_language):
                    logger.debug("Turn detector does not support language %s", self._last_language)
                else:
                    end_of_turn_probability = await turn_detector.predict_end_of_turn(chat_ctx)
                    tracing.Tracing.log_event(
                        "end of user turn probability",
                        {"probability": end_of_turn_probability},
                    )
                    unlikely_threshold = turn_detector.unlikely_threshold(self._last_language)
                    if (
                        unlikely_threshold is not None
                        and end_of_turn_probability < unlikely_threshold
                    ):
                        endpointing_delay = self._max_endpointing_delay

            extra_sleep = last_speaking_time + endpointing_delay - time.time()
            await asyncio.sleep(max(extra_sleep, 0))

            tracing.Tracing.log_event("end of user turn", {"transcript": self._audio_transcript})
            committed = self._hooks.on_end_of_turn(
                _EndOfTurnInfo(
                    new_transcript=self._audio_transcript,
                    transcription_delay=max(
                        self._last_final_transcript_time - last_speaking_time, 0
                    ),
                    end_of_utterance_delay=time.time() - last_speaking_time,
                )
            )
            if committed:
                # clear the transcript if the user turn was committed
                self._audio_transcript = ""
            self._user_turn_committed = False

        if self._end_of_turn_task is not None:
            # TODO(theomonnom): disallow cancel if the extra sleep is done
            self._end_of_turn_task.cancel()

        # copy the last_speaking_time before awaiting (the value can change)
        self._end_of_turn_task = asyncio.create_task(_bounce_eou_task(self._last_speaking_time))

    @utils.log_exceptions(logger=logger)
    async def _stt_task(
        self,
        stt_node: io.STTNode,
        audio_input: AsyncIterable[rtc.AudioFrame],
        task: asyncio.Task[None] | None,
    ) -> None:
        if task is not None:
            await aio.cancel_and_wait(task)

        node = stt_node(audio_input, ModelSettings())
        if asyncio.iscoroutine(node):
            node = await node

        if node is None:
            return

        if isinstance(node, AsyncIterable):
            async for ev in node:
                assert isinstance(ev, stt.SpeechEvent), "STT node must yield SpeechEvent"
                await self._on_stt_event(ev)

    @utils.log_exceptions(logger=logger)
    async def _vad_task(
        self,
        vad: vad.VAD,
        audio_input: AsyncIterable[rtc.AudioFrame],
        task: asyncio.Task[None] | None,
    ) -> None:
        if task is not None:
            await aio.cancel_and_wait(task)

        stream = vad.stream()

        @utils.log_exceptions(logger=logger)
        async def _forward() -> None:
            async for frame in audio_input:
                stream.push_frame(frame)

        forward_task = asyncio.create_task(_forward())

        try:
            async for ev in stream:
                await self._on_vad_event(ev)
        finally:
            await aio.cancel_and_wait(forward_task)
            await stream.aclose()<|MERGE_RESOLUTION|>--- conflicted
+++ resolved
@@ -15,12 +15,10 @@
 from . import io
 from .agent import ModelSettings
 
-<<<<<<< HEAD
 if TYPE_CHECKING:
     from .agent_session import TurnDetectionMode
-=======
+
 MIN_LANGUAGE_DETECTION_LENGTH = 5
->>>>>>> eb895680
 
 
 @dataclass
