from __future__ import annotations

import asyncio
import contextvars
import copy
import time
from collections.abc import AsyncIterable
from dataclasses import dataclass
from typing import (
    TYPE_CHECKING,
    Generic,
    Literal,
    Protocol,
    TypeVar,
    Union,
    runtime_checkable,
)

from livekit import rtc
from livekit.agents.llm.chat_context import ChatItem

from .. import debug, llm, stt, tts, utils, vad
from ..cli import cli
from ..job import get_job_context
from ..llm import ChatContext
from ..log import logger
from ..types import (
    DEFAULT_API_CONNECT_OPTIONS,
    NOT_GIVEN,
    APIConnectOptions,
    NotGivenOr,
)
from ..utils.misc import is_given
from . import io, room_io
from .agent import Agent
from .agent_activity import AgentActivity
from .audio_recognition import _TurnDetector
from .events import (
    AgentEvent,
    AgentState,
    AgentStateChangedEvent,
    CloseEvent,
    CloseReason,
    ConversationItemAddedEvent,
    EventTypes,
    UserState,
    UserStateChangedEvent,
)
from .speech_handle import RunResult, SpeechHandle

if TYPE_CHECKING:
    from ..llm import mcp


@dataclass
class SessionConnectOptions:
    stt_conn_options: APIConnectOptions = DEFAULT_API_CONNECT_OPTIONS
    llm_conn_options: APIConnectOptions = DEFAULT_API_CONNECT_OPTIONS
    tts_conn_options: APIConnectOptions = DEFAULT_API_CONNECT_OPTIONS
    max_unrecoverable_errors: int = 3
    """Maximum number of consecutive unrecoverable errors from llm or tts."""


@dataclass
class VoiceOptions:
    allow_interruptions: bool
    discard_audio_if_uninterruptible: bool
    min_interruption_duration: float
    min_interruption_words: int
    min_endpointing_delay: float
    max_endpointing_delay: float
    max_tool_steps: int
    user_away_timeout: float | None
    min_consecutive_speech_delay: float


Userdata_T = TypeVar("Userdata_T")
Run_T = TypeVar("Run_T")

TurnDetectionMode = Union[
    Literal["stt", "vad", "realtime_llm", "manual"], _TurnDetector
]
"""
The mode of turn detection to use.

- "stt": use speech-to-text result to detect the end of the user's turn
- "vad": use VAD to detect the start and end of the user's turn
- "realtime_llm": use server-side turn detection provided by the realtime LLM
- "manual": manually manage the turn detection
- _TurnDetector: use the default mode with the provided turn detector

(default) If not provided, automatically choose the best mode based on
    available models (realtime_llm -> vad -> stt -> manual)
If the needed model (VAD, STT, or RealtimeModel) is not provided, fallback to the default mode.
"""


@dataclass
class _RunState:
    # TODO(theomonnom): verify AgentSession is always the same
    # session: "AgentSession"
    speech_handles: list[SpeechHandle]
    new_items: list[ChatItem]
    fut: asyncio.Future[None]


_RunContextVar = contextvars.ContextVar["_RunState"]("agents_run_state")


@runtime_checkable
class _VideoSampler(Protocol):
    def __call__(self, frame: rtc.VideoFrame, session: AgentSession) -> bool: ...


# TODO(theomonnom): Should this be moved to another file?
class VoiceActivityVideoSampler:
    def __init__(self, *, speaking_fps: float = 1.0, silent_fps: float = 0.3):
        if speaking_fps <= 0 or silent_fps <= 0:
            raise ValueError("FPS values must be greater than zero")

        self.speaking_fps = speaking_fps
        self.silent_fps = silent_fps
        self._last_sampled_time: float | None = None

    def __call__(self, frame: rtc.VideoFrame, session: AgentSession) -> bool:
        now = time.time()
        is_speaking = session.user_state == "speaking"
        target_fps = self.speaking_fps if is_speaking else self.silent_fps
        min_frame_interval = 1.0 / target_fps

        if self._last_sampled_time is None:
            self._last_sampled_time = now
            return True

        if (now - self._last_sampled_time) >= min_frame_interval:
            self._last_sampled_time = now
            return True

        return False


class AgentSession(rtc.EventEmitter[EventTypes], Generic[Userdata_T]):
    def __init__(
        self,
        *,
        turn_detection: NotGivenOr[TurnDetectionMode] = NOT_GIVEN,
        stt: NotGivenOr[stt.STT] = NOT_GIVEN,
        vad: NotGivenOr[vad.VAD] = NOT_GIVEN,
        llm: NotGivenOr[llm.LLM | llm.RealtimeModel] = NOT_GIVEN,
        tts: NotGivenOr[tts.TTS] = NOT_GIVEN,
        mcp_servers: NotGivenOr[list[mcp.MCPServer]] = NOT_GIVEN,
        userdata: NotGivenOr[Userdata_T] = NOT_GIVEN,
        allow_interruptions: bool = True,
        discard_audio_if_uninterruptible: bool = True,
        min_interruption_duration: float = 0.5,
        min_interruption_words: int = 0,
        min_endpointing_delay: float = 0.5,
        max_endpointing_delay: float = 6.0,
        max_tool_steps: int = 3,
        video_sampler: NotGivenOr[_VideoSampler | None] = NOT_GIVEN,
        user_away_timeout: float | None = 15.0,
        min_consecutive_speech_delay: float = 0.0,
        conn_options: NotGivenOr[SessionConnectOptions] = NOT_GIVEN,
        loop: asyncio.AbstractEventLoop | None = None,
    ) -> None:
        """`AgentSession` is the LiveKit Agents runtime that glues together
        media streams, speech/LLM components, and tool orchestration into a
        single real-time voice agent.

        It links audio, video, and text I/O with STT, VAD, TTS, and the LLM;
        handles turn detection, endpointing, interruptions, and multi-step
        tool calls; and exposes everything through event callbacks so you can
        focus on writing function tools and simple hand-offs rather than
        low-level streaming logic.

        Args:
            turn_detection (TurnDetectionMode, optional): Strategy for deciding
                when the user has finished speaking.

                * ``"stt"`` – rely on speech-to-text end-of-utterance cues
                * ``"vad"`` – rely on Voice Activity Detection start/stop cues
                * ``"realtime_llm"`` – use server-side detection from a
                  realtime LLM
                * ``"manual"`` – caller controls turn boundaries explicitly
                * ``_TurnDetector`` instance – plug-in custom detector

                If *NOT_GIVEN*, the session chooses the best available mode in
                priority order ``realtime_llm → vad → stt → manual``; it
                automatically falls back if the necessary model is missing.
            stt (stt.STT, optional): Speech-to-text backend.
            vad (vad.VAD, optional): Voice-activity detector
            llm (llm.LLM | llm.RealtimeModel, optional): LLM or RealtimeModel
            tts (tts.TTS, optional): Text-to-speech engine.
            mcp_servers (list[mcp.MCPServer], optional): List of MCP servers
                providing external tools for the agent to use.
            userdata (Userdata_T, optional): Arbitrary per-session user data.
            allow_interruptions (bool): Whether the user can interrupt the
                agent mid-utterance. Default ``True``.
            discard_audio_if_uninterruptible (bool): When ``True``, buffered
                audio is dropped while the agent is speaking and cannot be
                interrupted. Default ``True``.
            min_interruption_duration (float): Minimum speech length (s) to
                register as an interruption. Default ``0.5`` s.
            min_interruption_words (int): Minimum number of words to consider
                an interruption, only used if stt enabled. Default ``0``.
            min_endpointing_delay (float): Minimum time-in-seconds the agent
                must wait after a potential end-of-utterance signal (from VAD
                or an EOU model) before it declares the user’s turn complete.
                Default ``0.5`` s.
            max_endpointing_delay (float): Maximum time-in-seconds the agent
                will wait before terminating the turn. Default ``6.0`` s.
            max_tool_steps (int): Maximum consecutive tool calls per LLM turn.
                Default ``3``.
            video_sampler (_VideoSampler, optional): Uses
                :class:`VoiceActivityVideoSampler` when *NOT_GIVEN*; that sampler
                captures video at ~1 fps while the user is speaking and ~0.3 fps
                when silent by default.
            user_away_timeout (float, optional): If set, set the user state as
                "away" after this amount of time after user and agent are silent.
                Default ``15.0`` s, set to ``None`` to disable.
            min_consecutive_speech_delay (float, optional): The minimum delay between
                consecutive speech. Default ``0.0`` s.
            conn_options (SessionConnectOptions, optional): Connection options for
                stt, llm, and tts.
            loop (asyncio.AbstractEventLoop, optional): Event loop to bind the
                session to. Falls back to :pyfunc:`asyncio.get_event_loop()`.
        """
        super().__init__()
        self._loop = loop or asyncio.get_event_loop()

        if not is_given(video_sampler):
            video_sampler = VoiceActivityVideoSampler(speaking_fps=1.0, silent_fps=0.3)

        self._video_sampler = video_sampler

        # This is the "global" chat_context, it holds the entire conversation history
        self._chat_ctx = ChatContext.empty()
        self._opts = VoiceOptions(
            allow_interruptions=allow_interruptions,
            discard_audio_if_uninterruptible=discard_audio_if_uninterruptible,
            min_interruption_duration=min_interruption_duration,
            min_interruption_words=min_interruption_words,
            min_endpointing_delay=min_endpointing_delay,
            max_endpointing_delay=max_endpointing_delay,
            max_tool_steps=max_tool_steps,
            user_away_timeout=user_away_timeout,
            min_consecutive_speech_delay=min_consecutive_speech_delay,
        )
        self._conn_options = conn_options or SessionConnectOptions()
        self._started = False
        self._turn_detection = turn_detection or None
        self._stt = stt or None
        self._vad = vad or None
        self._llm = llm or None
        self._tts = tts or None
        self._mcp_servers = mcp_servers or None

        # unrecoverable error counts, reset after agent speaking
        self._llm_error_counts = 0
        self._tts_error_counts = 0

        # configurable IO
        self._input = io.AgentInput(
            self._on_video_input_changed, self._on_audio_input_changed
        )
        self._output = io.AgentOutput(
            self._on_video_output_changed,
            self._on_audio_output_changed,
            self._on_text_output_changed,
        )

        self._forward_audio_atask: asyncio.Task[None] | None = None
        self._forward_video_atask: asyncio.Task[None] | None = None
        self._update_activity_atask: asyncio.Task[None] | None = None
        self._activity_lock = asyncio.Lock()
        self._lock = asyncio.Lock()

        # used to keep a reference to the room io
        # this is not exposed, if users want access to it, they can create their own RoomIO
        self._room_io: room_io.RoomIO | None = None

        self._agent: Agent | None = None
        self._activity: AgentActivity | None = None
        self._next_activity: AgentActivity | None = None
        self._user_state: UserState = "listening"
        self._agent_state: AgentState = "initializing"
        self._user_away_timer: asyncio.TimerHandle | None = None

        self._userdata: Userdata_T | None = userdata if is_given(userdata) else None
        self._closing_task: asyncio.Task[None] | None = None
        self._job_context_cb_registered: bool = False

    @property
    def userdata(self) -> Userdata_T:
        if self._userdata is None:
            raise ValueError("VoiceAgent userdata is not set")

        return self._userdata

    @userdata.setter
    def userdata(self, value: Userdata_T) -> None:
        self._userdata = value

    @property
    def turn_detection(self) -> TurnDetectionMode | None:
        return self._turn_detection

    @property
    def mcp_servers(self) -> list[mcp.MCPServer] | None:
        return self._mcp_servers

    @property
    def input(self) -> io.AgentInput:
        return self._input

    @property
    def output(self) -> io.AgentOutput:
        return self._output

    @property
    def options(self) -> VoiceOptions:
        return self._opts

    @property
    def conn_options(self) -> SessionConnectOptions:
        return self._conn_options

    @property
    def history(self) -> llm.ChatContext:
        return self._chat_ctx

    @property
    def current_speech(self) -> SpeechHandle | None:
        return self._activity.current_speech if self._activity is not None else None

    @property
    def user_state(self) -> UserState:
        return self._user_state

    @property
    def agent_state(self) -> AgentState:
        return self._agent_state

    @property
    def current_agent(self) -> Agent:
        if self._agent is None:
            raise RuntimeError("VoiceAgent isn't running")

        return self._agent

    async def run(
        self,
        *,
        user_input: str,
        output_type: Run_T,
    ) -> Run_T:
        run_state = _RunContextVar.get(None)
        if run_state is not None:
            raise RuntimeError("nested runs are not supported")

        run_state = _RunState(
            speech_handles=[],
            new_items=[],
            fut=self._loop.create_future(),
        )

        tk = _RunContextVar.set(run_state)
        try:
            await run_state.fut
        finally:
            _RunContextVar.reset(tk)

    async def start(
        self,
        agent: Agent,
        *,
        room: NotGivenOr[rtc.Room] = NOT_GIVEN,
        room_input_options: NotGivenOr[room_io.RoomInputOptions] = NOT_GIVEN,
        room_output_options: NotGivenOr[room_io.RoomOutputOptions] = NOT_GIVEN,
    ) -> None:
        """Start the voice agent.

        Create a default RoomIO if the input or output audio is not already set.
        If the console flag is provided, start a ChatCLI.

        Args:
            room: The room to use for input and output
            room_input_options: Options for the room input
            room_output_options: Options for the room output
        """
        async with self._lock:
            if self._started:
                return

            self._agent = agent
            self._update_agent_state("initializing")

            tasks: list[asyncio.Task[None]] = []
            if cli.CLI_ARGUMENTS is not None and cli.CLI_ARGUMENTS.console:
                from .chat_cli import ChatCLI

                if (
                    self.input.audio is not None
                    or self.output.audio is not None
                    or self.output.transcription is not None
                ):
                    logger.warning(
                        "agent started with the console subcommand, but input.audio or output.audio "  # noqa: E501
                        "or output.transcription is already set, overriding.."
                    )

                chat_cli = ChatCLI(self)
                tasks.append(
                    asyncio.create_task(chat_cli.start(), name="_chat_cli_start")
                )

            elif is_given(room) and not self._room_io:
                room_input_options = copy.copy(
                    room_input_options or room_io.DEFAULT_ROOM_INPUT_OPTIONS
                )
                room_output_options = copy.copy(
                    room_output_options or room_io.DEFAULT_ROOM_OUTPUT_OPTIONS
                )

                if self.input.audio is not None:
                    if room_input_options.audio_enabled:
                        logger.warning(
                            "RoomIO audio input is enabled but input.audio is already set, ignoring.."  # noqa: E501
                        )
                    room_input_options.audio_enabled = False

                if self.output.audio is not None:
                    if room_output_options.audio_enabled:
                        logger.warning(
                            "RoomIO audio output is enabled but output.audio is already set, ignoring.."  # noqa: E501
                        )
                    room_output_options.audio_enabled = False

                if self.output.transcription is not None:
                    if room_output_options.transcription_enabled:
                        logger.warning(
                            "RoomIO transcription output is enabled but output.transcription is already set, ignoring.."  # noqa: E501
                        )
                    room_output_options.transcription_enabled = False

                self._room_io = room_io.RoomIO(
                    room=room,
                    agent_session=self,
                    input_options=room_input_options,
                    output_options=room_output_options,
                )
                tasks.append(
                    asyncio.create_task(self._room_io.start(), name="_room_io_start")
                )

            else:
                if (
                    not self._room_io
                    and not self.output.audio
                    and not self.output.transcription
                ):
                    logger.warning(
                        "session starts without output, forgetting to pass `room` to `AgentSession.start()`?"  # noqa: E501
                    )

            # session can be restarted, register the callbacks only once
            try:
                job_ctx = get_job_context()
                if self._room_io:
                    # automatically connect to the room when room io is used
                    tasks.append(
                        asyncio.create_task(job_ctx.connect(), name="_job_ctx_connect")
                    )

                if not self._job_context_cb_registered:
                    job_ctx.add_tracing_callback(self._trace_chat_ctx)
                    job_ctx.add_shutdown_callback(
                        lambda: self._aclose_impl(reason=CloseReason.JOB_SHUTDOWN)
                    )
                    self._job_context_cb_registered = True
            except RuntimeError:
                pass  # ignore

            # it is ok to await it directly, there is no previous task to drain
            tasks.append(asyncio.create_task(self._update_activity(self._agent)))

            try:
                await asyncio.gather(*tasks)
            finally:
                await utils.aio.cancel_and_wait(*tasks)

            # important: no await should be done after this!

            if self.input.audio is not None:
                self._forward_audio_atask = asyncio.create_task(
                    self._forward_audio_task(), name="_forward_audio_task"
                )

            if self.input.video is not None:
                self._forward_video_atask = asyncio.create_task(
                    self._forward_video_task(), name="_forward_video_task"
                )

            self._started = True
            self._update_agent_state("listening")

    async def _trace_chat_ctx(self) -> None:
        if self._activity is None:
            return  # can happen at startup

        chat_ctx = self._activity.agent.chat_ctx
        debug.Tracing.store_kv(
            "chat_ctx", chat_ctx.to_dict(exclude_function_call=False)
        )
        debug.Tracing.store_kv(
            "history", self.history.to_dict(exclude_function_call=False)
        )

    async def drain(self) -> None:
        if self._activity is None:
            raise RuntimeError("AgentSession isn't running")

        await self._activity.drain()

    @utils.log_exceptions(logger=logger)
    async def _aclose_impl(
        self,
        *,
        reason: CloseReason,
        error: llm.LLMError
        | stt.STTError
        | tts.TTSError
        | llm.RealtimeModelError
        | None = None,
    ) -> None:
        async with self._lock:
            if not self._started:
                return

            if self._activity is not None:
                try:
                    await self._activity.interrupt()
                except RuntimeError:
                    # uninterruptible speech
                    # TODO(long): force interrupt or wait for it to finish?
                    # it might be an audio played from the error callback
                    pass
                await self._activity.drain()

                # wait any uninterruptible speech to finish
                if self._activity.current_speech:
                    await self._activity.current_speech

                # detach the inputs and outputs
                self.input.audio = None
                self.input.video = None
                self.output.audio = None
                self.output.transcription = None

                await self._activity.aclose()
                self._activity = None

            if self._forward_audio_atask is not None:
                await utils.aio.cancel_and_wait(self._forward_audio_atask)

            if self._room_io:
                await self._room_io.aclose()
                self._room_io = None

            self._started = False
            self.emit("close", CloseEvent(error=error, reason=reason))

        logger.debug("session closed", extra={"reason": reason.value, "error": error})

    async def aclose(self) -> None:
        await self._aclose_impl(reason=CloseReason.USER_INITIATED)

    def emit(self, event: EventTypes, ev: AgentEvent) -> None:  # type: ignore
        # don't log VAD metrics as they are too verbose
        if ev.type != "metrics_collected" or ev.metrics.type != "vad_metrics":
            debug.Tracing.log_event(f'agent.on("{event}")', ev.model_dump())

        return super().emit(event, ev)

    def update_options(self) -> None:
        pass

    def say(
        self,
        text: str | AsyncIterable[str],
        *,
        audio: NotGivenOr[AsyncIterable[rtc.AudioFrame]] = NOT_GIVEN,
        allow_interruptions: NotGivenOr[bool] = NOT_GIVEN,
        add_to_chat_ctx: bool = True,
    ) -> SpeechHandle:
        if self._activity is None:
            raise RuntimeError("AgentSession isn't running")

        if self._activity.scheduling_paused:
            if self._next_activity is None:
                raise RuntimeError("AgentSession is closing, cannot use say()")

            return self._next_activity.say(
                text,
                audio=audio,
                allow_interruptions=allow_interruptions,
                add_to_chat_ctx=add_to_chat_ctx,
            )

        return self._activity.say(
            text,
            audio=audio,
            allow_interruptions=allow_interruptions,
            add_to_chat_ctx=add_to_chat_ctx,
        )

    def generate_reply(
        self,
        *,
        user_input: NotGivenOr[str] = NOT_GIVEN,
        instructions: NotGivenOr[str] = NOT_GIVEN,
        tool_choice: NotGivenOr[llm.ToolChoice] = NOT_GIVEN,
        allow_interruptions: NotGivenOr[bool] = NOT_GIVEN,
    ) -> SpeechHandle:
        """Generate a reply for the agent to speak to the user.

        Args:
            user_input (NotGivenOr[str], optional): The user's input that may influence the reply,
                such as answering a question.
            instructions (NotGivenOr[str], optional): Additional instructions for generating the reply.
            tool_choice (NotGivenOr[llm.ToolChoice], optional): Specifies the external tool to use when
                generating the reply. If generate_reply is invoked within a function_tool, defaults to "none".
            allow_interruptions (NotGivenOr[bool], optional): Indicates whether the user can interrupt this speech.

        Returns:
            SpeechHandle: A handle to the generated reply.
        """  # noqa: E501
        if self._activity is None:
            raise RuntimeError("AgentSession isn't running")

        user_message = (
            llm.ChatMessage(role="user", content=[user_input])
            if is_given(user_input)
            else NOT_GIVEN
        )

        if self._activity.scheduling_paused:
            if self._next_activity is None:
                raise RuntimeError(
                    "AgentSession is closing, cannot use generate_reply()"
                )

            return self._next_activity._generate_reply(
                user_message=user_message,
                instructions=instructions,
                tool_choice=tool_choice,
                allow_interruptions=allow_interruptions,
            )

        return self._activity._generate_reply(
            user_message=user_message,
            instructions=instructions,
            tool_choice=tool_choice,
            allow_interruptions=allow_interruptions,
        )

    def interrupt(self) -> asyncio.Future[None]:
        """Interrupt the current speech generation.

        Returns:
            An asyncio.Future that completes when the interruption is fully processed
            and chat context has been updated.
        """
        if self._activity is None:
            raise RuntimeError("AgentSession isn't running")

        return self._activity.interrupt()

    def clear_user_turn(self) -> None:
        # clear the transcription or input audio buffer of the user turn
        if self._activity is None:
            raise RuntimeError("AgentSession isn't running")

        self._activity.clear_user_turn()

    def commit_user_turn(self, *, transcript_timeout: float = 2.0) -> None:
        """Commit the user turn and generate a reply.

        Args:
            transcript_timeout (float, optional): The timeout for the final transcript
                to be received after committing the user turn.
                Increase this value if the STT is slow to respond.

        Raises:
            RuntimeError: If the AgentSession isn't running.
        """
        if self._activity is None:
            raise RuntimeError("AgentSession isn't running")

        self._activity.commit_user_turn(transcript_timeout=transcript_timeout)

    def update_agent(self, agent: Agent) -> None:
        self._agent = agent

        if self._started:
            self._update_activity_atask = asyncio.create_task(
                self._update_activity_task(self._agent),
                name="_update_activity_task",
            )

    async def _update_activity(
        self,
        agent: Agent,
        *,
        previous_activity: Literal["close", "pause"] = "close",
        new_activity: Literal["start", "resume"] = "start",
        blocked_tasks: list[asyncio.Task] | None = None,
    ) -> None:
        async with self._activity_lock:
            # _update_activity is called directy sometimes, update for redundancy
            self._agent = agent

            if new_activity == "start":
                if agent._activity is not None:
<<<<<<< HEAD
                    raise RuntimeError("cannot start agent: an activity is already running")
=======
                    raise RuntimeError(
                        "cannot start agent: an activity is already running"
                    )
>>>>>>> 35a8b3ea

                self._next_activity = AgentActivity(agent, self)
            elif new_activity == "resume":
                if agent._activity is None:
<<<<<<< HEAD
                    raise RuntimeError("cannot resume agent: no existing active activity to resume")
=======
                    raise RuntimeError(
                        "cannot resume agent: no existing active activity to resume"
                    )
>>>>>>> 35a8b3ea

                self._next_activity = agent._activity

            if self._activity is not None:
                if previous_activity == "close":
                    await self._activity.drain()
                    await self._activity.aclose()
                elif previous_activity == "pause":
                    await self._activity.pause(blocked_tasks=blocked_tasks or [])

            self._activity = self._next_activity
            self._next_activity = None

            if new_activity == "start":
                await self._activity.start()
            elif new_activity == "resume":
                await self._activity.resume()

    @utils.log_exceptions(logger=logger)
    async def _update_activity_task(self, task: Agent) -> None:
        await self._update_activity(task)

    def _on_error(
        self,
        error: llm.LLMError | stt.STTError | tts.TTSError | llm.RealtimeModelError,
    ) -> None:
        if self._closing_task or error.recoverable:
            return

        if error.type == "llm_error":
            self._llm_error_counts += 1
            if self._llm_error_counts <= self.conn_options.max_unrecoverable_errors:
                return
        elif error.type == "tts_error":
            self._tts_error_counts += 1
            if self._tts_error_counts <= self.conn_options.max_unrecoverable_errors:
                return

        logger.error(
            "AgentSession is closing due to unrecoverable error", exc_info=error.error
        )

        def on_close_done(_: asyncio.Task[None]) -> None:
            self._closing_task = None

        self._closing_task = asyncio.create_task(
            self._aclose_impl(error=error, reason=CloseReason.ERROR)
        )
        self._closing_task.add_done_callback(on_close_done)

    @utils.log_exceptions(logger=logger)
    async def _forward_audio_task(self) -> None:
        audio_input = self.input.audio
        if audio_input is None:
            return

        async for frame in audio_input:
            if self._activity is not None:
                self._activity.push_audio(frame)

    @utils.log_exceptions(logger=logger)
    async def _forward_video_task(self) -> None:
        video_input = self.input.video
        if video_input is None:
            return

        async for frame in video_input:
            if self._activity is not None:
                if self._video_sampler is not None and not self._video_sampler(
                    frame, self
                ):
                    continue  # ignore this frame

                self._activity.push_video(frame)

    def _set_user_away_timer(self) -> None:
        self._cancel_user_away_timer()
        if self._opts.user_away_timeout is None:
            return

        self._user_away_timer = self._loop.call_later(
            self._opts.user_away_timeout, self._update_user_state, "away"
        )

    def _cancel_user_away_timer(self) -> None:
        if self._user_away_timer is not None:
            self._user_away_timer.cancel()
            self._user_away_timer = None

    def _update_agent_state(self, state: AgentState) -> None:
        if self._agent_state == state:
            return

        if state == "speaking":
            self._llm_error_counts = 0
            self._tts_error_counts = 0

        if state == "listening" and self._user_state == "listening":
            self._set_user_away_timer()
        else:
            self._cancel_user_away_timer()

        old_state = self._agent_state
        self._agent_state = state
        self.emit(
            "agent_state_changed",
            AgentStateChangedEvent(old_state=old_state, new_state=state),
        )

    def _update_user_state(self, state: UserState) -> None:
        if self._user_state == state:
            return

        if state == "listening" and self._agent_state == "listening":
            self._set_user_away_timer()
        else:
            self._cancel_user_away_timer()

        old_state = self._user_state
        self._user_state = state
        self.emit(
            "user_state_changed",
            UserStateChangedEvent(old_state=old_state, new_state=state),
        )

    def _conversation_item_added(self, message: llm.ChatMessage) -> None:
        self._chat_ctx.insert(message)
        self.emit("conversation_item_added", ConversationItemAddedEvent(item=message))

    # move them to the end to avoid shadowing the same named modules for mypy
    @property
    def stt(self) -> stt.STT | None:
        return self._stt

    @property
    def llm(self) -> llm.LLM | llm.RealtimeModel | None:
        return self._llm

    @property
    def tts(self) -> tts.TTS | None:
        return self._tts

    @property
    def vad(self) -> vad.VAD | None:
        return self._vad

    # -- User changed input/output streams/sinks --

    def _on_video_input_changed(self) -> None:
        if not self._started:
            return

        if self._forward_video_atask is not None:
            self._forward_video_atask.cancel()

        self._forward_video_atask = asyncio.create_task(
            self._forward_video_task(), name="_forward_video_task"
        )

    def _on_audio_input_changed(self) -> None:
        if not self._started:
            return

        if self._forward_audio_atask is not None:
            self._forward_audio_atask.cancel()

        self._forward_audio_atask = asyncio.create_task(
            self._forward_audio_task(), name="_forward_audio_task"
        )

    def _on_video_output_changed(self) -> None:
        pass

    def _on_audio_output_changed(self) -> None:
        pass

    def _on_text_output_changed(self) -> None:
        pass

    # ---<|MERGE_RESOLUTION|>--- conflicted
+++ resolved
@@ -46,7 +46,7 @@
     UserState,
     UserStateChangedEvent,
 )
-from .speech_handle import RunResult, SpeechHandle
+from .speech_handle import SpeechHandle
 
 if TYPE_CHECKING:
     from ..llm import mcp
@@ -722,24 +722,16 @@
 
             if new_activity == "start":
                 if agent._activity is not None:
-<<<<<<< HEAD
-                    raise RuntimeError("cannot start agent: an activity is already running")
-=======
                     raise RuntimeError(
                         "cannot start agent: an activity is already running"
                     )
->>>>>>> 35a8b3ea
 
                 self._next_activity = AgentActivity(agent, self)
             elif new_activity == "resume":
                 if agent._activity is None:
-<<<<<<< HEAD
-                    raise RuntimeError("cannot resume agent: no existing active activity to resume")
-=======
                     raise RuntimeError(
                         "cannot resume agent: no existing active activity to resume"
                     )
->>>>>>> 35a8b3ea
 
                 self._next_activity = agent._activity
 
