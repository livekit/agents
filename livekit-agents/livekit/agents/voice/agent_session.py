--- conflicted
+++ resolved
@@ -47,13 +47,10 @@
     max_endpointing_delay: float
     max_tool_steps: int
     user_away_timeout: float | None
-<<<<<<< HEAD
+    min_consecutive_speech_delay: float
     stt_conn_options: NotGivenOr[APIConnectOptions]
     llm_conn_options: NotGivenOr[APIConnectOptions]
     tts_conn_options: NotGivenOr[APIConnectOptions]
-=======
-    min_consecutive_speech_delay: float
->>>>>>> a7e03b06
 
 
 Userdata_T = TypeVar("Userdata_T")
@@ -126,14 +123,11 @@
         max_tool_steps: int = 3,
         video_sampler: NotGivenOr[_VideoSampler | None] = NOT_GIVEN,
         user_away_timeout: float | None = 15.0,
-<<<<<<< HEAD
+        min_consecutive_speech_delay: float = 0.0,
         stt_conn_options: NotGivenOr[APIConnectOptions] = NOT_GIVEN,
         llm_conn_options: NotGivenOr[APIConnectOptions] = NOT_GIVEN,
         tts_conn_options: NotGivenOr[APIConnectOptions] = NOT_GIVEN,
         max_unrecoverable_errors: int = 3,
-=======
-        min_consecutive_speech_delay: float = 0.0,
->>>>>>> a7e03b06
         loop: asyncio.AbstractEventLoop | None = None,
     ) -> None:
         """`AgentSession` is the LiveKit Agents runtime that glues together
@@ -191,16 +185,13 @@
             user_away_timeout (float, optional): If set, set the user state as
                 "away" after this amount of time after user and agent are silent.
                 Default ``15.0`` s, set to ``None`` to disable.
-<<<<<<< HEAD
+            min_consecutive_speech_delay (float, optional): The minimum delay between
+                consecutive speech. Default ``0.0`` s.
             stt_conn_options (APIConnectOptions, optional): Connection options for stt.
             llm_conn_options (APIConnectOptions, optional): Connection options for llm.
             tts_conn_options (APIConnectOptions, optional): Connection options for tts.
             max_unrecoverable_errors (int): Close the session after this number of
                 consecutive unrecoverable errors from llm or tts. Default ``3``.
-=======
-            min_consecutive_speech_delay (float, optional): The minimum delay between
-                consecutive speech. Default ``0.0`` s.
->>>>>>> a7e03b06
             loop (asyncio.AbstractEventLoop, optional): Event loop to bind the
                 session to. Falls back to :pyfunc:`asyncio.get_event_loop()`.
         """
@@ -223,13 +214,10 @@
             max_endpointing_delay=max_endpointing_delay,
             max_tool_steps=max_tool_steps,
             user_away_timeout=user_away_timeout,
-<<<<<<< HEAD
+            min_consecutive_speech_delay=min_consecutive_speech_delay,
             stt_conn_options=stt_conn_options,
             llm_conn_options=llm_conn_options,
             tts_conn_options=tts_conn_options,
-=======
-            min_consecutive_speech_delay=min_consecutive_speech_delay,
->>>>>>> a7e03b06
         )
         self._started = False
         self._turn_detection = turn_detection or None
