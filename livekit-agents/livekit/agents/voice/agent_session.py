from __future__ import annotations

import asyncio
import copy
import time
from collections.abc import AsyncIterable, Sequence
from dataclasses import dataclass
from types import TracebackType
from typing import (
    TYPE_CHECKING,
    Generic,
    Literal,
    Protocol,
    TypeVar,
    Union,
    overload,
    runtime_checkable,
)

from opentelemetry import context as otel_context, trace

from livekit import rtc

from .. import cli, inference, llm, stt, tts, utils, vad
from ..job import get_job_context
from ..llm import AgentHandoff, ChatContext
from ..log import logger
from ..telemetry import trace_types, tracer
from ..types import (
    DEFAULT_API_CONNECT_OPTIONS,
    NOT_GIVEN,
    APIConnectOptions,
    NotGivenOr,
)
from ..utils.misc import is_given
from . import io, room_io
from .agent import Agent
from .agent_activity import AgentActivity
from .audio_recognition import _TurnDetector
from .events import (
    AgentEvent,
    AgentState,
    AgentStateChangedEvent,
    CloseEvent,
    CloseReason,
    ConversationItemAddedEvent,
    EventTypes,
    UserInputTranscribedEvent,
    UserState,
    UserStateChangedEvent,
)
<<<<<<< HEAD
from .ivr import IVRActivity
=======
>>>>>>> 21c343ba
from .recorder_io import RecorderIO
from .run_result import RunResult
from .speech_handle import SpeechHandle

if TYPE_CHECKING:
    from ..inference import LLMModels, STTModels, TTSModels
    from ..llm import mcp
    from .transcription.filters import TextTransforms


@dataclass
class SessionConnectOptions:
    stt_conn_options: APIConnectOptions = DEFAULT_API_CONNECT_OPTIONS
    llm_conn_options: APIConnectOptions = DEFAULT_API_CONNECT_OPTIONS
    tts_conn_options: APIConnectOptions = DEFAULT_API_CONNECT_OPTIONS
    max_unrecoverable_errors: int = 3
    """Maximum number of consecutive unrecoverable errors from llm or tts."""


@dataclass
class AgentSessionOptions:
    allow_interruptions: bool
    discard_audio_if_uninterruptible: bool
    min_interruption_duration: float
    min_interruption_words: int
    min_endpointing_delay: float
    max_endpointing_delay: float
    max_tool_steps: int
    user_away_timeout: float | None
    false_interruption_timeout: float | None
    resume_false_interruption: bool
    min_consecutive_speech_delay: float
    use_tts_aligned_transcript: NotGivenOr[bool]
    preemptive_generation: bool
    tts_text_transforms: Sequence[TextTransforms] | None
    telephony_options: TelephonyOptions


@dataclass
class TelephonyOptions:
    ivr_detection: bool = False
    """Whether to detect if the agent is interacting with an IVR system."""
    max_ivr_silence_duration: float = 15.0
    """The maximum duration of silence in the IVR system before auto triggering a notification to the agent."""


Userdata_T = TypeVar("Userdata_T")
Run_T = TypeVar("Run_T")

TurnDetectionMode = Union[Literal["stt", "vad", "realtime_llm", "manual"], _TurnDetector]
"""
The mode of turn detection to use.

- "stt": use speech-to-text result to detect the end of the user's turn
- "vad": use VAD to detect the start and end of the user's turn
- "realtime_llm": use server-side turn detection provided by the realtime LLM
- "manual": manually manage the turn detection
- _TurnDetector: use the default mode with the provided turn detector

(default) If not provided, automatically choose the best mode based on
    available models (realtime_llm -> vad -> stt -> manual)
If the needed model (VAD, STT, or RealtimeModel) is not provided, fallback to the default mode.
"""


# _RunContextVar = contextvars.ContextVar[RunResult]("agents_run_state")


@runtime_checkable
class _VideoSampler(Protocol):
    def __call__(self, frame: rtc.VideoFrame, session: AgentSession) -> bool: ...


# TODO(theomonnom): Should this be moved to another file?
class VoiceActivityVideoSampler:
    def __init__(self, *, speaking_fps: float = 1.0, silent_fps: float = 0.3):
        self.speaking_fps = speaking_fps
        self.silent_fps = silent_fps
        self._last_sampled_time: float | None = None

    def __call__(self, frame: rtc.VideoFrame, session: AgentSession) -> bool:
        now = time.time()
        is_speaking = session.user_state == "speaking"
        target_fps = self.speaking_fps if is_speaking else self.silent_fps
        if target_fps == 0:
            return False
        min_frame_interval = 1.0 / target_fps

        if self._last_sampled_time is None:
            self._last_sampled_time = now
            return True

        if (now - self._last_sampled_time) >= min_frame_interval:
            self._last_sampled_time = now
            return True

        return False


DEFAULT_TTS_TEXT_TRANSFORMS: list[TextTransforms] = ["filter_markdown", "filter_emoji"]
DEFAULT_TELEPHONY_OPTIONS: TelephonyOptions = TelephonyOptions()


class AgentSession(rtc.EventEmitter[EventTypes], Generic[Userdata_T]):
    def __init__(
        self,
        *,
        turn_detection: NotGivenOr[TurnDetectionMode] = NOT_GIVEN,
        stt: NotGivenOr[stt.STT | STTModels | str] = NOT_GIVEN,
        vad: NotGivenOr[vad.VAD] = NOT_GIVEN,
        llm: NotGivenOr[llm.LLM | llm.RealtimeModel | LLMModels | str] = NOT_GIVEN,
        tts: NotGivenOr[tts.TTS | TTSModels | str] = NOT_GIVEN,
        tools: NotGivenOr[list[llm.FunctionTool | llm.RawFunctionTool]] = NOT_GIVEN,
        mcp_servers: NotGivenOr[list[mcp.MCPServer]] = NOT_GIVEN,
        userdata: NotGivenOr[Userdata_T] = NOT_GIVEN,
        allow_interruptions: bool = True,
        discard_audio_if_uninterruptible: bool = True,
        min_interruption_duration: float = 0.5,
        min_interruption_words: int = 0,
        min_endpointing_delay: float = 0.5,
        max_endpointing_delay: float = 6.0,
        max_tool_steps: int = 3,
        video_sampler: NotGivenOr[_VideoSampler | None] = NOT_GIVEN,
        user_away_timeout: float | None = 15.0,
        false_interruption_timeout: float | None = 2.0,
        resume_false_interruption: bool = True,
        min_consecutive_speech_delay: float = 0.0,
        use_tts_aligned_transcript: NotGivenOr[bool] = NOT_GIVEN,
        tts_text_transforms: NotGivenOr[Sequence[TextTransforms] | None] = NOT_GIVEN,
        preemptive_generation: bool = False,
        telephony_options: NotGivenOr[TelephonyOptions] = NOT_GIVEN,
        conn_options: NotGivenOr[SessionConnectOptions] = NOT_GIVEN,
        loop: asyncio.AbstractEventLoop | None = None,
        # deprecated
        agent_false_interruption_timeout: NotGivenOr[float | None] = NOT_GIVEN,
    ) -> None:
        """`AgentSession` is the LiveKit Agents runtime that glues together
        media streams, speech/LLM components, and tool orchestration into a
        single real-time voice agent.

        It links audio, video, and text I/O with STT, VAD, TTS, and the LLM;
        handles turn detection, endpointing, interruptions, and multi-step
        tool calls; and exposes everything through event callbacks so you can
        focus on writing function tools and simple hand-offs rather than
        low-level streaming logic.

        Args:
            turn_detection (TurnDetectionMode, optional): Strategy for deciding
                when the user has finifshed speaking.

                * ``"stt"`` – rely on speech-to-text end-of-utterance cues
                * ``"vad"`` – rely on Voice Activity Detection start/stop cues
                * ``"realtime_llm"`` – use server-side detection from a
                  realtime LLM
                * ``"manual"`` – caller controls turn boundaries explicitly
                * ``_TurnDetector`` instance – plug-in custom detector

                If *NOT_GIVEN*, the session chooses the best available mode in
                priority order ``realtime_llm → vad → stt → manual``; it
                automatically falls back if the necessary model is missing.
            stt (stt.STT | str, optional): Speech-to-text backend.
            vad (vad.VAD, optional): Voice-activity detector
            llm (llm.LLM | llm.RealtimeModel | str, optional): LLM or RealtimeModel
            tts (tts.TTS | str, optional): Text-to-speech engine.
            tools (list[llm.FunctionTool | llm.RawFunctionTool], optional): List of
                tools shared by every agent in the agent session.
            mcp_servers (list[mcp.MCPServer], optional): List of MCP servers
                providing external tools for the agent to use.
            userdata (Userdata_T, optional): Arbitrary per-session user data.
            allow_interruptions (bool): Whether the user can interrupt the
                agent mid-utterance. Default ``True``.
            discard_audio_if_uninterruptible (bool): When ``True``, buffered
                audio is dropped while the agent is speaking and cannot be
                interrupted. Default ``True``.
            min_interruption_duration (float): Minimum speech length (s) to
                register as an interruption. Default ``0.5`` s.
            min_interruption_words (int): Minimum number of words to consider
                an interruption, only used if stt enabled. Default ``0``.
            min_endpointing_delay (float): Minimum time-in-seconds the agent
                must wait after a potential end-of-utterance signal (from VAD
                or an EOU model) before it declares the user’s turn complete.
                Default ``0.5`` s.
            max_endpointing_delay (float): Maximum time-in-seconds the agent
                will wait before terminating the turn. Default ``6.0`` s.
            max_tool_steps (int): Maximum consecutive tool calls per LLM turn.
                Default ``3``.
            video_sampler (_VideoSampler, optional): Uses
                :class:`VoiceActivityVideoSampler` when *NOT_GIVEN*; that sampler
                captures video at ~1 fps while the user is speaking and ~0.3 fps
                when silent by default.
            user_away_timeout (float, optional): If set, set the user state as
                "away" after this amount of time after user and agent are silent.
                Default ``15.0`` s, set to ``None`` to disable.
            false_interruption_timeout (float, optional): If set, emit an
                `agent_false_interruption` event after this amount of time if
                the user is silent and no user transcript is detected after
                the interruption. Set to ``None`` to disable. Default ``2.0`` s.
            resume_false_interruption (bool): Whether to resume the false interruption
                after the false_interruption_timeout. Default ``True``.
            min_consecutive_speech_delay (float, optional): The minimum delay between
                consecutive speech. Default ``0.0`` s.
            use_tts_aligned_transcript (bool, optional): Whether to use TTS-aligned
                transcript as the input of the ``transcription_node``. Only applies
                if ``TTS.capabilities.aligned_transcript`` is ``True`` or ``streaming``
                is ``False``. When NOT_GIVEN, it's disabled.
            tts_text_transforms (Sequence[TextTransforms], optional): The transforms to apply
                to the tts input text, available built-in transforms: ``"filter_markdown"``, ``"filter_emoji"``.
                Set to ``None`` to disable. When NOT_GIVEN, all filters will be applied.
            preemptive_generation (bool): Whether to use preemptive generation.
                Default ``False``.
            preemptive_generation (bool):
                Whether to speculatively begin LLM and TTS requests before an end-of-turn is
                detected. When True, the agent sends inference calls as soon as a user
                transcript is received rather than waiting for a definitive turn boundary. This
                can reduce response latency by overlapping model inference with user audio,
                but may incur extra compute if the user interrupts or revises mid-utterance.
                Defaults to ``False``.
            telephony_options (TelephonyOptions, optional): Options for telephony.
            conn_options (SessionConnectOptions, optional): Connection options for
                stt, llm, and tts.
            loop (asyncio.AbstractEventLoop, optional): Event loop to bind the
                session to. Falls back to :pyfunc:`asyncio.get_event_loop()`.
        """
        super().__init__()
        self._loop = loop or asyncio.get_event_loop()

        if is_given(agent_false_interruption_timeout):
            logger.warning(
                "`agent_false_interruption_timeout` is deprecated, use `false_interruption_timeout` instead"  # noqa: E501
            )
            false_interruption_timeout = agent_false_interruption_timeout

        if not is_given(video_sampler):
            video_sampler = VoiceActivityVideoSampler(speaking_fps=1.0, silent_fps=0.3)

        self._video_sampler = video_sampler

        # This is the "global" chat_context, it holds the entire conversation history
        self._chat_ctx = ChatContext.empty()
        self._opts = AgentSessionOptions(
            allow_interruptions=allow_interruptions,
            discard_audio_if_uninterruptible=discard_audio_if_uninterruptible,
            min_interruption_duration=min_interruption_duration,
            min_interruption_words=min_interruption_words,
            min_endpointing_delay=min_endpointing_delay,
            max_endpointing_delay=max_endpointing_delay,
            max_tool_steps=max_tool_steps,
            user_away_timeout=user_away_timeout,
            false_interruption_timeout=false_interruption_timeout,
            resume_false_interruption=resume_false_interruption,
            min_consecutive_speech_delay=min_consecutive_speech_delay,
            tts_text_transforms=(
                tts_text_transforms
                if is_given(tts_text_transforms)
                else DEFAULT_TTS_TEXT_TRANSFORMS
            ),
            preemptive_generation=preemptive_generation,
            telephony_options=telephony_options
            if is_given(telephony_options)
            else DEFAULT_TELEPHONY_OPTIONS,
            use_tts_aligned_transcript=use_tts_aligned_transcript,
        )
        self._conn_options = conn_options or SessionConnectOptions()
        self._started = False
        self._turn_detection = turn_detection or None

        if isinstance(stt, str):
            stt = inference.STT.from_model_string(stt)

        if isinstance(llm, str):
            llm = inference.LLM.from_model_string(llm)

        if isinstance(tts, str):
            tts = inference.TTS.from_model_string(tts)

        self._stt = stt or None
        self._vad = vad or None
        self._llm = llm or None
        self._tts = tts or None
        self._mcp_servers = mcp_servers or None
        self._tools = tools if is_given(tools) else []

        # unrecoverable error counts, reset after agent speaking
        self._llm_error_counts = 0
        self._tts_error_counts = 0

        # configurable IO
        self._input = io.AgentInput(self._on_video_input_changed, self._on_audio_input_changed)
        self._output = io.AgentOutput(
            self._on_video_output_changed,
            self._on_audio_output_changed,
            self._on_text_output_changed,
        )

        self._forward_audio_atask: asyncio.Task[None] | None = None
        self._forward_video_atask: asyncio.Task[None] | None = None
        self._update_activity_atask: asyncio.Task[None] | None = None
        self._activity_lock = asyncio.Lock()
        self._lock = asyncio.Lock()

        # used to keep a reference to the room io
        # this is not exposed, if users want access to it, they can create their own RoomIO
        self._room_io: room_io.RoomIO | None = None
        self._recorder_io: RecorderIO | None = None

        self._agent: Agent | None = None
        self._activity: AgentActivity | None = None
        self._next_activity: AgentActivity | None = None
        self._user_state: UserState = "listening"
        self._agent_state: AgentState = "initializing"
        self._user_away_timer: asyncio.TimerHandle | None = None

        self._userdata: Userdata_T | None = userdata if is_given(userdata) else None
        self._closing_task: asyncio.Task[None] | None = None
        self._closing: bool = False
        self._job_context_cb_registered: bool = False

        self._global_run_state: RunResult | None = None

        # trace
        self._user_speaking_span: trace.Span | None = None
        self._agent_speaking_span: trace.Span | None = None
        self._session_span: trace.Span | None = None
        self._root_span_context: otel_context.Context | None = None

        self._recorded_events: list[AgentEvent] = []

        # ivr activity
        self._ivr_activity: IVRActivity | None = None

    def emit(self, event: EventTypes, arg: AgentEvent) -> None:
        self._recorded_events.append(arg)
        super().emit(event, arg)

    @property
    def userdata(self) -> Userdata_T:
        if self._userdata is None:
            raise ValueError("VoiceAgent userdata is not set")

        return self._userdata

    @userdata.setter
    def userdata(self, value: Userdata_T) -> None:
        self._userdata = value

    @property
    def turn_detection(self) -> TurnDetectionMode | None:
        return self._turn_detection

    @property
    def mcp_servers(self) -> list[mcp.MCPServer] | None:
        return self._mcp_servers

    @property
    def input(self) -> io.AgentInput:
        return self._input

    @property
    def output(self) -> io.AgentOutput:
        return self._output

    @property
    def options(self) -> AgentSessionOptions:
        return self._opts

    @property
    def conn_options(self) -> SessionConnectOptions:
        return self._conn_options

    @property
    def history(self) -> llm.ChatContext:
        return self._chat_ctx

    @property
    def current_speech(self) -> SpeechHandle | None:
        return self._activity.current_speech if self._activity is not None else None

    @property
    def user_state(self) -> UserState:
        return self._user_state

    @property
    def agent_state(self) -> AgentState:
        return self._agent_state

    @property
    def current_agent(self) -> Agent:
        if self._agent is None:
            raise RuntimeError("VoiceAgent isn't running")

        return self._agent

    @property
    def tools(self) -> list[llm.FunctionTool | llm.RawFunctionTool]:
        return self._tools

    def run(self, *, user_input: str, output_type: type[Run_T] | None = None) -> RunResult[Run_T]:
        if self._global_run_state is not None and not self._global_run_state.done():
            raise RuntimeError("nested runs are not supported")

        run_state = RunResult(user_input=user_input, output_type=output_type)
        self._global_run_state = run_state
        self.generate_reply(user_input=user_input)
        return run_state

    @overload
    async def start(
        self,
        agent: Agent,
        *,
        capture_run: Literal[True],
        room: NotGivenOr[rtc.Room] = NOT_GIVEN,
        room_input_options: NotGivenOr[room_io.RoomInputOptions] = NOT_GIVEN,
        room_output_options: NotGivenOr[room_io.RoomOutputOptions] = NOT_GIVEN,
    ) -> RunResult: ...

    @overload
    async def start(
        self,
        agent: Agent,
        *,
        capture_run: Literal[False] = False,
        room: NotGivenOr[rtc.Room] = NOT_GIVEN,
        room_input_options: NotGivenOr[room_io.RoomInputOptions] = NOT_GIVEN,
        room_output_options: NotGivenOr[room_io.RoomOutputOptions] = NOT_GIVEN,
    ) -> None: ...

    @tracer.start_as_current_span("agent_session", end_on_exit=False)
    async def start(
        self,
        agent: Agent,
        *,
        capture_run: bool = False,
        room: NotGivenOr[rtc.Room] = NOT_GIVEN,
        room_input_options: NotGivenOr[room_io.RoomInputOptions] = NOT_GIVEN,
        room_output_options: NotGivenOr[room_io.RoomOutputOptions] = NOT_GIVEN,
        record: bool = True,
    ) -> RunResult | None:
        """Start the voice agent.

        Create a default RoomIO if the input or output audio is not already set.
        If the console flag is provided, start a ChatCLI.

        Args:
            capture_run: Whether to return a RunResult and capture the run result during session start.
            room: The room to use for input and output
            room_input_options: Options for the room input
            room_output_options: Options for the room output
        """
        async with self._lock:
            if self._started:
                return None

            self._recorded_events = []
            self._room_io = None
            self._recorder_io = None

            self._closing = False
            self._root_span_context = otel_context.get_current()
            self._session_span = current_span = trace.get_current_span()
            current_span = trace.get_current_span()
            current_span.set_attribute(trace_types.ATTR_AGENT_LABEL, agent.label)

            self._agent = agent
            self._update_agent_state("initializing")

            tasks: list[asyncio.Task[None]] = []

            c = cli.AgentsConsole.get_instance()
            if c.enabled and not c.io_acquired:
                if self.input.audio is not None or self.output.audio is not None:
                    logger.warning(
                        "agent started with the console subcommand, but input.audio/output.audio "
                        "is already set, overriding..."
                    )

                c.acquire_io(loop=self._loop, session=self)
            elif is_given(room) and not self._room_io:
                room_input_options = copy.copy(
                    room_input_options or room_io.DEFAULT_ROOM_INPUT_OPTIONS
                )
                room_output_options = copy.copy(
                    room_output_options or room_io.DEFAULT_ROOM_OUTPUT_OPTIONS
                )

                if self.input.audio is not None:
                    if room_input_options.audio_enabled:
                        logger.warning(
                            "RoomIO audio input is enabled but input.audio is already set, ignoring.."  # noqa: E501
                        )
                    room_input_options.audio_enabled = False

                if self.output.audio is not None:
                    if room_output_options.audio_enabled:
                        logger.warning(
                            "RoomIO audio output is enabled but output.audio is already set, ignoring.."  # noqa: E501
                        )
                    room_output_options.audio_enabled = False

                if self.output.transcription is not None:
                    if room_output_options.transcription_enabled:
                        logger.warning(
                            "RoomIO transcription output is enabled but output.transcription is already set, ignoring.."  # noqa: E501
                        )
                    room_output_options.transcription_enabled = False

                self._room_io = room_io.RoomIO(
                    room=room,
                    agent_session=self,
                    input_options=room_input_options,
                    output_options=room_output_options,
                )
                await self._room_io.start()

            # session can be restarted, register the callbacks only once
            try:
                job_ctx = get_job_context()

                if self.input.audio and self.output.audio:
                    if record:
                        self._recorder_io = RecorderIO(agent_session=self)
                        self.input.audio = self._recorder_io.record_input(self.input.audio)
                        self.output.audio = self._recorder_io.record_output(self.output.audio)

                        if (c.enabled and c.record) or not c.enabled:
                            task = asyncio.create_task(
                                self._recorder_io.start(
                                    output_path=job_ctx.session_directory / "audio.ogg"
                                )
                            )
                            tasks.append(task)

                if record:
                    if job_ctx._primary_agent_session is None:
                        job_ctx._primary_agent_session = self
                    else:
                        raise RuntimeError(
                            "Only one `AgentSession` can be the primary at a time. "
                            "If you want to ignore primary designation, use session.start(record=False)."
                        )

                telephony_options = self.options.telephony_options
                if telephony_options.ivr_detection:
                    self._ivr_activity = IVRActivity(
                        self,
                        max_silence_duration=telephony_options.max_ivr_silence_duration,
                    )
                    tasks.append(
                        asyncio.create_task(self._ivr_activity.start(), name="_ivr_activity_start")
                    )

                current_span.set_attribute(trace_types.ATTR_ROOM_NAME, job_ctx.room.name)
                current_span.set_attribute(trace_types.ATTR_JOB_ID, job_ctx.job.id)
                current_span.set_attribute(trace_types.ATTR_AGENT_NAME, job_ctx.job.agent_name)
                if self._room_io:
                    # automatically connect to the room when room io is used
                    tasks.append(asyncio.create_task(job_ctx.connect(), name="_job_ctx_connect"))

                if not self._job_context_cb_registered:
                    job_ctx.add_shutdown_callback(
                        lambda: self._aclose_impl(reason=CloseReason.JOB_SHUTDOWN)
                    )
                    self._job_context_cb_registered = True
            except RuntimeError:
                pass  # ignore

            run_state: RunResult | None = None
            if capture_run:
                if self._global_run_state is not None and not self._global_run_state.done():
                    raise RuntimeError("nested runs are not supported")

                run_state = RunResult(output_type=None)
                self._global_run_state = run_state

            # it is ok to await it directly, there is no previous task to drain
            tasks.append(
                asyncio.create_task(self._update_activity(self._agent, wait_on_enter=False))
            )

            try:
                await asyncio.gather(*tasks)
            finally:
                await utils.aio.cancel_and_wait(*tasks)

            # important: no await should be done after this!

            if self.input.audio is not None:
                self._forward_audio_atask = asyncio.create_task(
                    self._forward_audio_task(), name="_forward_audio_task"
                )

            if self.input.video is not None:
                self._forward_video_atask = asyncio.create_task(
                    self._forward_video_task(), name="_forward_video_task"
                )

            self._started = True
            self._update_agent_state("listening")
            if self._room_io and self._room_io.subscribed_fut:

                def on_room_io_subscribed(_: asyncio.Future[None]) -> None:
                    if self._user_state == "listening" and self._agent_state == "listening":
                        self._set_user_away_timer()

                self._room_io.subscribed_fut.add_done_callback(on_room_io_subscribed)

            # log used IO
            def _collect_source(
                inp: io.AudioInput | io.VideoInput | None,
            ) -> list[io.AudioInput | io.VideoInput]:
                return [] if inp is None else [inp] + _collect_source(inp.source)

            def _collect_chain(
                out: io.TextOutput | io.VideoOutput | io.AudioOutput | None,
            ) -> list[io.VideoOutput | io.AudioOutput | io.TextOutput]:
                return [] if out is None else [out] + _collect_chain(out.next_in_chain)

            audio_input = _collect_source(self.input.audio)[::-1]
            video_input = _collect_source(self.input.video)[::-1]

            audio_output = _collect_chain(self.output.audio)
            video_output = _collect_chain(self.output.video)
            transcript_output = _collect_chain(self.output.transcription)

            logger.debug(
                "using audio io: %s -> `AgentSession` -> %s",
                " -> ".join([f"`{out.label}`" for out in audio_input]) or "(none)",
                " -> ".join([f"`{out.label}`" for out in audio_output]) or "(none)",
            )
            if (
                self._opts.resume_false_interruption
                and self.output.audio
                and not self.output.audio.can_pause
            ):
                logger.warning(
                    "resume_false_interruption is enabled but audio output does not support pause, it will be ignored",
                    extra={"audio_output": self.output.audio.label},
                )

            logger.debug(
                "using transcript io: `AgentSession` -> %s",
                " -> ".join([f"`{out.label}`" for out in transcript_output]) or "(none)",
            )

            if video_input or video_output:
                logger.debug(
                    "using video io: %s > `AgentSession` > %s",
                    " -> ".join([f"`{out.label}`" for out in video_input]) or "(none)",
                    " -> ".join([f"`{out.label}`" for out in video_output]) or "(none)",
                )

            if run_state:
                await run_state

            return run_state

    async def drain(self) -> None:
        if self._activity is None:
            raise RuntimeError("AgentSession isn't running")

        await self._activity.drain()

    def _close_soon(
        self,
        *,
        reason: CloseReason,
        drain: bool = False,
        error: llm.LLMError | stt.STTError | tts.TTSError | llm.RealtimeModelError | None = None,
    ) -> None:
        if self._closing_task:
            return
        self._closing_task = asyncio.create_task(
            self._aclose_impl(error=error, drain=drain, reason=reason)
        )

    def shutdown(self, *, drain: bool = True) -> None:
        self._close_soon(error=None, drain=drain, reason=CloseReason.USER_INITIATED)

    @utils.log_exceptions(logger=logger)
    async def _aclose_impl(
        self,
        *,
        reason: CloseReason,
        drain: bool = False,
        error: llm.LLMError | stt.STTError | tts.TTSError | llm.RealtimeModelError | None = None,
    ) -> None:
        if self._root_span_context:
            # make `activity.drain` and `on_exit` under the root span
            otel_context.attach(self._root_span_context)

        async with self._lock:
            if not self._started:
                return

            self._closing = True

            if self._activity is not None:
                if not drain:
                    try:
                        await self._activity.interrupt()
                    except RuntimeError:
                        # uninterruptible speech
                        # TODO(long): force interrupt or wait for it to finish?
                        # it might be an audio played from the error callback
                        pass
                await self._activity.drain()

                # wait any uninterruptible speech to finish
                if self._activity.current_speech:
                    await self._activity.current_speech

                # detach the inputs and outputs
                self.input.audio = None
                self.input.video = None
                self.output.audio = None
                self.output.transcription = None

                if (
                    reason != CloseReason.ERROR
                    and (audio_recognition := self._activity._audio_recognition) is not None
                ):
                    # wait for the user transcript to be committed
                    audio_recognition.commit_user_turn(audio_detached=True, transcript_timeout=2.0)

                await self._activity.aclose()
                self._activity = None

            if self._agent_speaking_span:
                self._agent_speaking_span.end()
                self._agent_speaking_span = None

            if self._user_speaking_span:
                self._user_speaking_span.end()
                self._user_speaking_span = None

            if self._forward_audio_atask is not None:
                await utils.aio.cancel_and_wait(self._forward_audio_atask)

            if self._room_io:
                await self._room_io.aclose()

            if self._recorder_io:
                await self._recorder_io.aclose()

            if self._ivr_activity is not None:
                await self._ivr_activity.aclose()

            self._started = False
            if self._session_span:
                self._session_span.end()
                self._session_span = None

            self.emit("close", CloseEvent(error=error, reason=reason))

            self._cancel_user_away_timer()
            self._user_state = "listening"
            self._agent_state = "initializing"
            self._llm_error_counts = 0
            self._tts_error_counts = 0
            self._root_span_context = None

        logger.debug("session closed", extra={"reason": reason.value, "error": error})

    async def aclose(self) -> None:
        await self._aclose_impl(reason=CloseReason.USER_INITIATED)

    def update_options(
        self,
        *,
        min_endpointing_delay: NotGivenOr[float] = NOT_GIVEN,
        max_endpointing_delay: NotGivenOr[float] = NOT_GIVEN,
    ) -> None:
        """
        Update the options for the agent session.

        Args:
            min_endpointing_delay (NotGivenOr[float], optional): The minimum endpointing delay.
            max_endpointing_delay (NotGivenOr[float], optional): The maximum endpointing delay.
        """
        if is_given(min_endpointing_delay):
            self._opts.min_endpointing_delay = min_endpointing_delay
        if is_given(max_endpointing_delay):
            self._opts.max_endpointing_delay = max_endpointing_delay

        if self._activity is not None:
            self._activity.update_options(
                min_endpointing_delay=min_endpointing_delay,
                max_endpointing_delay=max_endpointing_delay,
            )

    def say(
        self,
        text: str | AsyncIterable[str],
        *,
        audio: NotGivenOr[AsyncIterable[rtc.AudioFrame]] = NOT_GIVEN,
        allow_interruptions: NotGivenOr[bool] = NOT_GIVEN,
        add_to_chat_ctx: bool = True,
    ) -> SpeechHandle:
        if self._activity is None:
            raise RuntimeError("AgentSession isn't running")

        run_state = self._global_run_state
        activity = self._next_activity if self._activity.scheduling_paused else self._activity

        if activity is None:
            raise RuntimeError("AgentSession is closing, cannot use say()")

        handle = activity.say(
            text,
            audio=audio,
            allow_interruptions=allow_interruptions,
            add_to_chat_ctx=add_to_chat_ctx,
        )
        if run_state:
            run_state._watch_handle(handle)

        return handle

    def generate_reply(
        self,
        *,
        user_input: NotGivenOr[str] = NOT_GIVEN,
        instructions: NotGivenOr[str] = NOT_GIVEN,
        tool_choice: NotGivenOr[llm.ToolChoice] = NOT_GIVEN,
        allow_interruptions: NotGivenOr[bool] = NOT_GIVEN,
    ) -> SpeechHandle:
        """Generate a reply for the agent to speak to the user.

        Args:
            user_input (NotGivenOr[str], optional): The user's input that may influence the reply,
                such as answering a question.
            instructions (NotGivenOr[str], optional): Additional instructions for generating the reply.
            tool_choice (NotGivenOr[llm.ToolChoice], optional): Specifies the external tool to use when
                generating the reply. If generate_reply is invoked within a function_tool, defaults to "none".
            allow_interruptions (NotGivenOr[bool], optional): Indicates whether the user can interrupt this speech.

        Returns:
            SpeechHandle: A handle to the generated reply.
        """  # noqa: E501
        if self._activity is None:
            raise RuntimeError("AgentSession isn't running")

        user_message = (
            llm.ChatMessage(role="user", content=[user_input])
            if is_given(user_input)
            else NOT_GIVEN
        )

        run_state = self._global_run_state
        if self._activity.scheduling_paused:
            if self._next_activity is None:
                raise RuntimeError("AgentSession is closing, cannot use generate_reply()")

            handle = self._next_activity._generate_reply(
                user_message=user_message,
                instructions=instructions,
                tool_choice=tool_choice,
                allow_interruptions=allow_interruptions,
            )
            if run_state:
                run_state._watch_handle(handle)

            return handle

        handle = self._activity._generate_reply(
            user_message=user_message,
            instructions=instructions,
            tool_choice=tool_choice,
            allow_interruptions=allow_interruptions,
        )
        if run_state:
            run_state._watch_handle(handle)

        return handle

    def interrupt(self, *, force: bool = False) -> asyncio.Future[None]:
        """Interrupt the current speech generation.

        Returns:
            An asyncio.Future that completes when the interruption is fully processed
            and chat context has been updated.
        """
        if self._activity is None:
            raise RuntimeError("AgentSession isn't running")

        return self._activity.interrupt(force=force)

    def clear_user_turn(self) -> None:
        # clear the transcription or input audio buffer of the user turn
        if self._activity is None:
            raise RuntimeError("AgentSession isn't running")

        self._activity.clear_user_turn()

    def commit_user_turn(
        self, *, transcript_timeout: float = 2.0, stt_flush_duration: float = 2.0
    ) -> None:
        """Commit the user turn and generate a reply.

        Args:
            transcript_timeout (float, optional): The timeout for the final transcript
                to be received after committing the user turn.
                Increase this value if the STT is slow to respond.
            stt_flush_duration (float, optional): The duration of the silence to be appended to the STT
                to flush the buffer and generate the final transcript.

        Raises:
            RuntimeError: If the AgentSession isn't running.
        """
        if self._activity is None:
            raise RuntimeError("AgentSession isn't running")

        self._activity.commit_user_turn(
            transcript_timeout=transcript_timeout, stt_flush_duration=stt_flush_duration
        )

    def update_agent(self, agent: Agent) -> None:
        self._agent = agent

        if self._started:
            self._update_activity_atask = task = asyncio.create_task(
                self._update_activity_task(self._update_activity_atask, self._agent),
                name="_update_activity_task",
            )
            run_state = self._global_run_state
            if run_state:
                # don't mark the RunResult as done, if there is currently an agent transition happening.  # noqa: E501
                # (used to make sure we're correctly adding the AgentHandoffResult before completion)  # noqa: E501
                run_state._watch_handle(task)

    async def _update_activity(
        self,
        agent: Agent,
        *,
        previous_activity: Literal["close", "pause"] = "close",
        new_activity: Literal["start", "resume"] = "start",
        blocked_tasks: list[asyncio.Task] | None = None,
        wait_on_enter: bool = True,
    ) -> None:
        async with self._activity_lock:
            # _update_activity is called directly sometimes, update for redundancy
            self._agent = agent

            if self._ivr_activity is not None:
                await self._ivr_activity.update_agent(agent)

            if new_activity == "start":
                if agent._activity is not None:
                    raise RuntimeError("cannot start agent: an activity is already running")

                self._next_activity = AgentActivity(agent, self)
            elif new_activity == "resume":
                if agent._activity is None:
                    raise RuntimeError("cannot resume agent: no existing active activity to resume")

                self._next_activity = agent._activity

            previous_activity_v = self._activity
            if self._activity is not None:
                if previous_activity == "close":
                    await self._activity.drain()
                    await self._activity.aclose()
                elif previous_activity == "pause":
                    await self._activity.pause(blocked_tasks=blocked_tasks or [])

            self._activity = self._next_activity
            self._next_activity = None

            run_state = self._global_run_state
            if run_state:
                run_state._agent_handoff(
                    old_agent=previous_activity_v.agent if previous_activity_v else None,
                    new_agent=self._activity.agent,
                )

            self._chat_ctx.insert(
                AgentHandoff(
                    old_agent_id=previous_activity_v.agent.id if previous_activity_v else None,
                    new_agent_id=self._activity.agent.id,
                )
            )

            if new_activity == "start":
                await self._activity.start()
            elif new_activity == "resume":
                await self._activity.resume()

        # move it outside the lock to allow calling _update_activity in on_enter of a new agent
        if wait_on_enter:
            assert self._activity._on_enter_task is not None
            await asyncio.shield(self._activity._on_enter_task)

    @utils.log_exceptions(logger=logger)
    async def _update_activity_task(
        self, old_task: asyncio.Task[None] | None, agent: Agent
    ) -> None:
        if old_task is not None:
            await old_task

        if self._root_span_context is not None:
            # restore the root span context so on_exit, on_enter, and future turns
            # are direct children of the root span, not nested under a tool call.
            otel_context.attach(self._root_span_context)

        await self._update_activity(agent)

    def _on_error(
        self,
        error: llm.LLMError | stt.STTError | tts.TTSError | llm.RealtimeModelError,
    ) -> None:
        if self._closing_task or error.recoverable:
            return

        if error.type == "llm_error":
            self._llm_error_counts += 1
            if self._llm_error_counts <= self.conn_options.max_unrecoverable_errors:
                return
        elif error.type == "tts_error":
            self._tts_error_counts += 1
            if self._tts_error_counts <= self.conn_options.max_unrecoverable_errors:
                return

        logger.error("AgentSession is closing due to unrecoverable error", exc_info=error.error)

        def on_close_done(_: asyncio.Task[None]) -> None:
            self._closing_task = None

        self._closing_task = asyncio.create_task(
            self._aclose_impl(error=error, reason=CloseReason.ERROR)
        )
        self._closing_task.add_done_callback(on_close_done)

    @utils.log_exceptions(logger=logger)
    async def _forward_audio_task(self) -> None:
        audio_input = self.input.audio
        if audio_input is None:
            return

        async for frame in audio_input:
            if self._activity is not None:
                self._activity.push_audio(frame)

    @utils.log_exceptions(logger=logger)
    async def _forward_video_task(self) -> None:
        video_input = self.input.video
        if video_input is None:
            return

        async for frame in video_input:
            if self._activity is not None:
                if self._video_sampler is not None and not self._video_sampler(frame, self):
                    continue  # ignore this frame

                self._activity.push_video(frame)

    def _set_user_away_timer(self) -> None:
        self._cancel_user_away_timer()
        if self._opts.user_away_timeout is None:
            return

        if (
            (room_io := self._room_io)
            and room_io.subscribed_fut
            and not room_io.subscribed_fut.done()
        ):
            # skip the timer before user join the room
            return

        self._user_away_timer = self._loop.call_later(
            self._opts.user_away_timeout, self._update_user_state, "away"
        )

    def _cancel_user_away_timer(self) -> None:
        if self._user_away_timer is not None:
            self._user_away_timer.cancel()
            self._user_away_timer = None

    def _update_agent_state(self, state: AgentState) -> None:
        if self._agent_state == state:
            return

        if state == "speaking":
            self._llm_error_counts = 0
            self._tts_error_counts = 0

            if self._agent_speaking_span is None:
                self._agent_speaking_span = tracer.start_span("agent_speaking")
                self._agent_speaking_span.set_attribute(trace_types.ATTR_START_TIME, time.time())
        elif self._agent_speaking_span is not None:
            self._agent_speaking_span.set_attribute(trace_types.ATTR_END_TIME, time.time())
            self._agent_speaking_span.end()
            self._agent_speaking_span = None

        if state == "listening" and self._user_state == "listening":
            self._set_user_away_timer()
        else:
            self._cancel_user_away_timer()

        old_state = self._agent_state
        self._agent_state = state
        self.emit(
            "agent_state_changed",
            AgentStateChangedEvent(old_state=old_state, new_state=state),
        )

    def _update_user_state(
        self, state: UserState, *, last_speaking_time: float | None = None
    ) -> None:
        if self._user_state == state:
            return

        if state == "speaking" and self._user_speaking_span is None:
            self._user_speaking_span = tracer.start_span("user_speaking")
            self._user_speaking_span.set_attribute(trace_types.ATTR_START_TIME, time.time())
        elif self._user_speaking_span is not None:
            end_time = last_speaking_time or time.time()
            self._user_speaking_span.set_attribute(trace_types.ATTR_END_TIME, end_time)
            self._user_speaking_span.end()
            self._user_speaking_span = None

        if state == "listening" and self._agent_state == "listening":
            self._set_user_away_timer()
        else:
            self._cancel_user_away_timer()

        old_state = self._user_state
        self._user_state = state
        self.emit("user_state_changed", UserStateChangedEvent(old_state=old_state, new_state=state))

    def _user_input_transcribed(self, ev: UserInputTranscribedEvent) -> None:
        self.emit("user_input_transcribed", ev)

    def _conversation_item_added(self, message: llm.ChatMessage) -> None:
        self._chat_ctx.insert(message)
        self.emit("conversation_item_added", ConversationItemAddedEvent(item=message))

    def _tool_items_added(self, items: Sequence[llm.FunctionCall | llm.FunctionCallOutput]) -> None:
        self._chat_ctx.insert(items)

    # move them to the end to avoid shadowing the same named modules for mypy
    @property
    def stt(self) -> stt.STT | None:
        return self._stt

    @property
    def llm(self) -> llm.LLM | llm.RealtimeModel | None:
        return self._llm

    @property
    def tts(self) -> tts.TTS | None:
        return self._tts

    @property
    def vad(self) -> vad.VAD | None:
        return self._vad

    # -- User changed input/output streams/sinks --

    def _on_video_input_changed(self) -> None:
        if not self._started:
            return

        if self._forward_video_atask is not None:
            self._forward_video_atask.cancel()

        self._forward_video_atask = asyncio.create_task(
            self._forward_video_task(), name="_forward_video_task"
        )

    def _on_audio_input_changed(self) -> None:
        if not self._started:
            return

        if self._forward_audio_atask is not None:
            self._forward_audio_atask.cancel()

        self._forward_audio_atask = asyncio.create_task(
            self._forward_audio_task(), name="_forward_audio_task"
        )

    def _on_video_output_changed(self) -> None:
        pass

    def _on_audio_output_changed(self) -> None:
        if (
            self._started
            and self._opts.resume_false_interruption
            and (audio_output := self.output.audio)
            and not audio_output.can_pause
        ):
            logger.warning(
                "resume_false_interruption is enabled, but the audio output does not support pause, ignored",
                extra={"audio_output": audio_output.label},
            )

    def _on_text_output_changed(self) -> None:
        pass

    # ---

    async def __aenter__(self) -> AgentSession:
        return self

    async def __aexit__(
        self,
        exc_type: type[BaseException] | None,
        exc: BaseException | None,
        exc_tb: TracebackType | None,
    ) -> None:
        await self.aclose()<|MERGE_RESOLUTION|>--- conflicted
+++ resolved
@@ -49,10 +49,7 @@
     UserState,
     UserStateChangedEvent,
 )
-<<<<<<< HEAD
 from .ivr import IVRActivity
-=======
->>>>>>> 21c343ba
 from .recorder_io import RecorderIO
 from .run_result import RunResult
 from .speech_handle import SpeechHandle
