--- conflicted
+++ resolved
@@ -2,26 +2,19 @@
 
 import asyncio
 from dataclasses import dataclass
-<<<<<<< HEAD
-from typing import AsyncIterable, Literal, Optional
-=======
 from typing import (
     AsyncIterable,
     Literal,
+    Optional
 )
->>>>>>> 54ef4cec
 
 from livekit import rtc
 
 from .. import debug, llm, utils
 from ..log import logger
 from . import io
-<<<<<<< HEAD
-from .agent_task import ActiveTask, AgentTask
 from .room_io import RoomInput, RoomInputOptions, RoomOutput
-=======
 from .agent_task import TaskActivity, AgentTask
->>>>>>> 54ef4cec
 from .speech_handle import SpeechHandle
 
 EventTypes = Literal[
