--- conflicted
+++ resolved
@@ -239,13 +239,10 @@
         if self._forward_audio_atask is not None:
             await utils.aio.cancel_and_wait(self._forward_audio_atask)
 
-<<<<<<< HEAD
         if self._room_io:
             await self._room_io.aclose()
         self._input.close()
 
-=======
->>>>>>> 9ff4e6a5
     @property
     def options(self) -> PipelineOptions:
         return self._opts
