--- conflicted
+++ resolved
@@ -558,7 +558,80 @@
         if self._human_input is None:
             return
 
-<<<<<<< HEAD
+        self._unlink_participant()
+
+    def _on_start_of_speech(self, ev: VADEvent) -> None:
+        self._plotter.plot_event("user_started_speaking")
+        self.emit("user_started_speaking")
+        self._deferred_validation.on_human_start_of_speech(ev)
+
+    def _on_vad_inference_done(self, ev: VADEvent) -> None:
+        if not self._track_published_fut.done():
+            return
+
+        assert self._agent_output is not None
+
+        tv = 1.0
+        if self._opts.allow_interruptions:
+            tv = max(0.0, 1.0 - ev.probability)
+            self._agent_output.playout.target_volume = tv
+
+        smoothed_tv = self._agent_output.playout.smoothed_volume
+
+        self._plotter.plot_value("raw_vol", tv)
+        self._plotter.plot_value("smoothed_vol", smoothed_tv)
+        self._plotter.plot_value("vad_probability", ev.probability)
+
+        if ev.speech_duration >= self._opts.int_speech_duration:
+            self._interrupt_if_possible()
+
+        if ev.raw_accumulated_speech > 0.0:
+            self._last_speech_time = time.perf_counter() - ev.raw_accumulated_silence
+
+    def _on_end_of_speech(self, ev: VADEvent) -> None:
+        self._plotter.plot_event("user_stopped_speaking")
+        self.emit("user_stopped_speaking")
+        self._deferred_validation.on_human_end_of_speech(ev)
+
+    def _on_interim_transcript(self, ev: SpeechEvent) -> None:
+        self._transcribed_interim_text = ev.alternatives[0].text
+
+    def _on_final_transcript(self, ev: SpeechEvent) -> None:
+        new_transcript = ev.alternatives[0].text
+        if not new_transcript:
+            return
+
+        logger.debug(
+            "received user transcript",
+            extra={"user_transcript": new_transcript},
+        )
+
+        self._last_final_transcript_time = time.perf_counter()
+
+        self._transcribed_text += (
+            " " if self._transcribed_text else ""
+        ) + new_transcript
+
+        if self._opts.preemptive_synthesis:
+            if self._playing_speech is None or self._playing_speech.allow_interruptions:
+                self._synthesize_agent_reply()
+
+            self._deferred_validation.on_human_final_transcript(
+                new_transcript, ev.alternatives[0].language
+            )
+
+        words = self._opts.transcription.word_tokenizer.tokenize(text=new_transcript)
+        if len(words) >= 3:
+            # VAD can sometimes not detect that the human is speaking
+            # to make the interruption more reliable, we also interrupt on the final transcript.
+            self._interrupt_if_possible()
+
+    def _link_participant(self, identity: str) -> None:
+        participant = self._room.remote_participants.get(identity)
+        if participant is None:
+            logger.error("_link_participant must be called with a valid identity")
+            return
+
         self._human_input = HumanInput(
             room=self._room,
             vad=self._vad,
@@ -566,89 +639,6 @@
             participant=participant,
             transcription=self._opts.transcription.user_transcription,
             noise_cancellation=self._noise_cancellation,
-        )
-=======
-        self._unlink_participant()
->>>>>>> f095989d
-
-    def _on_start_of_speech(self, ev: VADEvent) -> None:
-        self._plotter.plot_event("user_started_speaking")
-        self.emit("user_started_speaking")
-        self._deferred_validation.on_human_start_of_speech(ev)
-
-    def _on_vad_inference_done(self, ev: VADEvent) -> None:
-        if not self._track_published_fut.done():
-            return
-
-        assert self._agent_output is not None
-
-        tv = 1.0
-        if self._opts.allow_interruptions:
-            tv = max(0.0, 1.0 - ev.probability)
-            self._agent_output.playout.target_volume = tv
-
-        smoothed_tv = self._agent_output.playout.smoothed_volume
-
-        self._plotter.plot_value("raw_vol", tv)
-        self._plotter.plot_value("smoothed_vol", smoothed_tv)
-        self._plotter.plot_value("vad_probability", ev.probability)
-
-        if ev.speech_duration >= self._opts.int_speech_duration:
-            self._interrupt_if_possible()
-
-        if ev.raw_accumulated_speech > 0.0:
-            self._last_speech_time = time.perf_counter() - ev.raw_accumulated_silence
-
-    def _on_end_of_speech(self, ev: VADEvent) -> None:
-        self._plotter.plot_event("user_stopped_speaking")
-        self.emit("user_stopped_speaking")
-        self._deferred_validation.on_human_end_of_speech(ev)
-
-    def _on_interim_transcript(self, ev: SpeechEvent) -> None:
-        self._transcribed_interim_text = ev.alternatives[0].text
-
-    def _on_final_transcript(self, ev: SpeechEvent) -> None:
-        new_transcript = ev.alternatives[0].text
-        if not new_transcript:
-            return
-
-        logger.debug(
-            "received user transcript",
-            extra={"user_transcript": new_transcript},
-        )
-
-        self._last_final_transcript_time = time.perf_counter()
-
-        self._transcribed_text += (
-            " " if self._transcribed_text else ""
-        ) + new_transcript
-
-        if self._opts.preemptive_synthesis:
-            if self._playing_speech is None or self._playing_speech.allow_interruptions:
-                self._synthesize_agent_reply()
-
-            self._deferred_validation.on_human_final_transcript(
-                new_transcript, ev.alternatives[0].language
-            )
-
-        words = self._opts.transcription.word_tokenizer.tokenize(text=new_transcript)
-        if len(words) >= 3:
-            # VAD can sometimes not detect that the human is speaking
-            # to make the interruption more reliable, we also interrupt on the final transcript.
-            self._interrupt_if_possible()
-
-    def _link_participant(self, identity: str) -> None:
-        participant = self._room.remote_participants.get(identity)
-        if participant is None:
-            logger.error("_link_participant must be called with a valid identity")
-            return
-
-        self._human_input = HumanInput(
-            room=self._room,
-            vad=self._vad,
-            stt=self._stt,
-            participant=participant,
-            transcription=self._opts.transcription.user_transcription,
         )
 
         # Register event handlers using class methods
