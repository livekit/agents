--- conflicted
+++ resolved
@@ -611,13 +611,9 @@
             if self._playing_speech is None or self._playing_speech.allow_interruptions:
                 self._synthesize_agent_reply()
 
-<<<<<<< HEAD
-        self._deferred_validation.on_human_final_transcript(new_transcript)
-=======
             self._deferred_validation.on_human_final_transcript(
                 new_transcript, ev.alternatives[0].language
             )
->>>>>>> 1ab8d887
 
         words = self._opts.transcription.word_tokenizer.tokenize(text=new_transcript)
         if len(words) >= 3:
