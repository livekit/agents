--- conflicted
+++ resolved
@@ -624,29 +624,15 @@
             ChatMessage.create(text=handle.user_question, role="user")
         )
 
-<<<<<<< HEAD
         tk = metrics.SpeechDataContextVar.set(metrics.SpeechData(sequence_id=handle.id))
         try:
             llm_stream = self._opts.before_llm_cb(self, copied_ctx)
+            if asyncio.iscoroutine(llm_stream):
+                llm_stream = await llm_stream
+
             if llm_stream is False:
                 handle.cancel()
                 return
-=======
-        llm_stream = self._opts.before_llm_cb(self, copied_ctx)
-        if asyncio.iscoroutine(llm_stream):
-            llm_stream = await llm_stream
-
-        if llm_stream is False:
-            handle.cancel()
-            return
-
-        # fallback to default impl if no custom/user stream is returned
-        if not isinstance(llm_stream, LLMStream):
-            llm_stream = _default_before_llm_cb(self, chat_ctx=copied_ctx)
->>>>>>> ade93d5c
-
-            if asyncio.iscoroutine(llm_stream):
-                llm_stream = await llm_stream
 
             # fallback to default impl if no custom/user stream is returned
             if not isinstance(llm_stream, LLMStream):
