from __future__ import annotations, print_function

import asyncio
from dataclasses import dataclass
<<<<<<< HEAD
from typing import AsyncIterable, Literal, Optional
=======
from typing import AsyncIterable, Literal
>>>>>>> fcd471df

from livekit import rtc

from .. import debug, llm, utils
from ..log import logger
from . import io
from .agent_task import AgentTask, TaskActivity
<<<<<<< HEAD
from .room_io import RoomInput, RoomInputOptions, RoomOutput
=======
>>>>>>> fcd471df
from .speech_handle import SpeechHandle

EventTypes = Literal[
    "user_started_speaking",
    "user_stopped_speaking",
    "agent_started_speaking",
    "agent_stopped_speaking",
    "user_message_committed",
    "agent_message_committed",
    "agent_message_interrupted",
]


@dataclass
class PipelineOptions:
    allow_interruptions: bool
    min_interruption_duration: float
    min_endpointing_delay: float
    max_fnc_steps: int


class PipelineAgent(rtc.EventEmitter[EventTypes]):
    def __init__(
        self,
        *,
        task: AgentTask,  # TODO(theomonnom): move this, pretty sure there will be complaints about this lol
        allow_interruptions: bool = True,
        min_interruption_duration: float = 0.5,
        min_endpointing_delay: float = 0.5,
        max_fnc_steps: int = 5,
        loop: asyncio.AbstractEventLoop | None = None,
    ) -> None:
        super().__init__()
        self._loop = loop or asyncio.get_event_loop()

        # This is the "global" chat_context, it holds the entire conversation history
        self._chat_ctx = task.chat_ctx.copy()
        self._opts = PipelineOptions(
            allow_interruptions=allow_interruptions,
            min_interruption_duration=min_interruption_duration,
            min_endpointing_delay=min_endpointing_delay,
            max_fnc_steps=max_fnc_steps,
        )
        self._started = False

        # configurable IO
        self._input = io.AgentInput(
            self._on_video_input_changed, self._on_audio_input_changed
        )
        self._output = io.AgentOutput(
            self._on_video_output_changed,
            self._on_audio_output_changed,
            self._on_text_output_changed,
        )

        self._forward_audio_atask: asyncio.Task | None = None
        self._update_activity_atask: asyncio.Task | None = None
        self._lock = asyncio.Lock()

        # agent tasks
        self._current_task: AgentTask = task
        self._active_task: TaskActivity | None = None

    # -- Pipeline nodes --
    # They can all be overriden by subclasses, by default they use the STT/LLM/TTS specified in the
    # constructor of the PipelineAgent

    async def start(
        self,
    ) -> None:
        """Start the pipeline agent."""
        if self._started:
            return

<<<<<<< HEAD
        if room is not None:
            # TODO(long): expose the participant and output options
            # configure room I/O if not already set
            if self.input.audio is None:
                room_input = RoomInput(room=room, options=room_input_options)
                self._input.audio = room_input.audio
                await room_input.wait_for_participant()

            if self.output.audio is None:
                room_output = RoomOutput(room=room)
                self._output.audio = room_output.audio
                await room_output.start()

=======
>>>>>>> fcd471df
        if self.input.audio is not None:
            self._forward_audio_atask = asyncio.create_task(
                self._forward_audio_task(), name="_forward_audio_task"
            )

        self._update_activity_atask = asyncio.create_task(
            self._update_activity_task(self._current_task), name="_update_activity_task"
        )

        self._started = True

    async def aclose(self) -> None:
        if not self._started:
            return

        if self._forward_audio_atask is not None:
            await utils.aio.cancel_and_wait(self._forward_audio_atask)

    @property
    def options(self) -> PipelineOptions:
        return self._opts

    def emit(self, event: EventTypes, *args) -> None:
        debug.Tracing.log_event(f'agent.on("{event}")')
        return super().emit(event, *args)

    @property
    def input(self) -> io.AgentInput:
        return self._input

    @property
    def output(self) -> io.AgentOutput:
        return self._output

    @property
    def current_speech(self) -> SpeechHandle | None:
        raise NotImplementedError()

    @property
    def current_task(self) -> AgentTask:
        return self._current_task

    @property
    def chat_ctx(self) -> llm.ChatContext:
        return self._chat_ctx

    def update_options(self) -> None:
        pass

    def say(self, text: str | AsyncIterable[str]) -> SpeechHandle:
        raise NotImplementedError()

    def generate_reply(self, user_input: str) -> SpeechHandle:
        raise NotImplementedError()

    def update_task(self, task: AgentTask) -> None:
        self._current_task = task

        if self._started:
            self._update_activity_atask = asyncio.create_task(
                self._update_activity_task(self._current_task),
                name="_update_activity_task",
            )

    @utils.log_exceptions(logger=logger)
    async def _update_activity_task(self, task: AgentTask) -> None:
        async with self._lock:
            if self._active_task is not None:
                await self._active_task.drain()
                await self._active_task.aclose()

            self._active_task = task._create_activity(self)
            await self._active_task.start()

    @utils.log_exceptions(logger=logger)
    async def _forward_audio_task(self) -> None:
        audio_input = self.input.audio
        if audio_input is None:
            return

        async for frame in audio_input:
            if self._active_task is not None:
                self._active_task.push_audio(frame)

    # -- User changed input/output streams/sinks --

    def _on_video_input_changed(self) -> None:
        pass

    def _on_audio_input_changed(self) -> None:
        if not self._started:
            return

        if self._forward_audio_atask is not None:
            self._forward_audio_atask.cancel()

        self._forward_audio_atask = asyncio.create_task(
            self._forward_audio_task(), name="_forward_audio_task"
        )

    def _on_video_output_changed(self) -> None:
        pass

    def _on_audio_output_changed(self) -> None:
        pass

    def _on_text_output_changed(self) -> None:
        pass

    # ---<|MERGE_RESOLUTION|>--- conflicted
+++ resolved
@@ -2,11 +2,7 @@
 
 import asyncio
 from dataclasses import dataclass
-<<<<<<< HEAD
-from typing import AsyncIterable, Literal, Optional
-=======
 from typing import AsyncIterable, Literal
->>>>>>> fcd471df
 
 from livekit import rtc
 
@@ -14,10 +10,6 @@
 from ..log import logger
 from . import io
 from .agent_task import AgentTask, TaskActivity
-<<<<<<< HEAD
-from .room_io import RoomInput, RoomInputOptions, RoomOutput
-=======
->>>>>>> fcd471df
 from .speech_handle import SpeechHandle
 
 EventTypes = Literal[
@@ -92,22 +84,6 @@
         if self._started:
             return
 
-<<<<<<< HEAD
-        if room is not None:
-            # TODO(long): expose the participant and output options
-            # configure room I/O if not already set
-            if self.input.audio is None:
-                room_input = RoomInput(room=room, options=room_input_options)
-                self._input.audio = room_input.audio
-                await room_input.wait_for_participant()
-
-            if self.output.audio is None:
-                room_output = RoomOutput(room=room)
-                self._output.audio = room_output.audio
-                await room_output.start()
-
-=======
->>>>>>> fcd471df
         if self.input.audio is not None:
             self._forward_audio_atask = asyncio.create_task(
                 self._forward_audio_task(), name="_forward_audio_task"
