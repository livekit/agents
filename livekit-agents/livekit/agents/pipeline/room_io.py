from __future__ import annotations

import asyncio
from dataclasses import dataclass
from typing import TYPE_CHECKING, AsyncIterator, Generic, Optional, TypeVar

from livekit import rtc

from .. import stt, utils
from ..log import logger
from ..types import ATTRIBUTE_AGENT_STATE, AgentState
from .io import AudioSink, ParallelTextSink, TextSink
from .transcription import TextSynchronizer, find_micro_track_id

if TYPE_CHECKING:
    from ..pipeline import PipelineAgent


ATTRIBUTE_PUBLISH_FOR = "lk.publish_for"
ATTRIBUTE_TRANSCRIPTION_FINAL = "lk.transcription_final"
TOPIC_CHAT = "lk.chat"


@dataclass(frozen=True)
class RoomInputOptions:
    text_enabled: bool = True
    """Whether to subscribe to text input"""
    audio_enabled: bool = True
    """Whether to subscribe to audio"""
    video_enabled: bool = False
    """Whether to subscribe to video"""
    audio_sample_rate: int = 24000
    """Sample rate of the input audio in Hz"""
    audio_num_channels: int = 1
    """Number of audio channels"""
    text_input_topic: str | None = TOPIC_CHAT
    """Topic for text input"""
    _audio_queue_capacity: int = 0
    """Capacity of the internal audio queue, 0 means unlimited"""
    _video_queue_capacity: int = 0
    """Capacity of the internal video queue, 0 means unlimited"""


@dataclass(frozen=True)
class RoomOutputOptions:
    text_enabled: bool = True
    """Whether to publish text output"""
    audio_enabled: bool = True
    """Whether to publish audio output"""
    audio_sample_rate: int = 24000
    """Sample rate of the output audio in Hz"""
    audio_num_channels: int = 1
    """Number of audio channels"""
    text_output_topic: str | None = TOPIC_CHAT
    """Topic for text output"""
    agent_text_identity: str | None = None
    """Identity of the sender for text output, default to the local participant"""
    agent_text_sync_with_audio: bool = True
    """Whether to synchronize agent transcription with audio playback"""
    audio_track_source: rtc.TrackSource.ValueType = rtc.TrackSource.SOURCE_MICROPHONE
    """Source of the audio track to publish"""


DEFAULT_ROOM_INPUT_OPTIONS = RoomInputOptions()
DEFAULT_ROOM_OUTPUT_OPTIONS = RoomOutputOptions()


class RoomIO:
    def __init__(
        self,
        room: rtc.Room,
        agent: "PipelineAgent",
        *,
        link_to_participant: Optional[rtc.RemoteParticipant | str] = None,
        input_options: RoomInputOptions = DEFAULT_ROOM_INPUT_OPTIONS,
        output_options: RoomOutputOptions = DEFAULT_ROOM_OUTPUT_OPTIONS,
    ) -> None:
        self._room = room
        self._agent = agent
        self._in_opts = input_options
        self._out_opts = output_options

        # room input
        self._participant_identity: Optional[str] = (
            link_to_participant.identity
            if isinstance(link_to_participant, rtc.RemoteParticipant)
            else link_to_participant
        )
        self._participant_connected = asyncio.Future[rtc.RemoteParticipant]()
        self._audio_input_handle: Optional[AudioStreamHandle] = None
        self._video_input_handle: Optional[VideoStreamHandle] = None

        # room output
        self._audio_output: Optional[RoomAudioSink] = None
        self._user_text_output: Optional[ParallelTextSink] = None
        self._agent_text_output: Optional[ParallelTextSink] = None
        self._text_synchronizer: Optional[TextSynchronizer] = None

        self._tasks: set[asyncio.Task] = set()
        self._update_state_task: Optional[asyncio.Task] = None

    async def start(self) -> None:
        self._room.on("participant_connected", self._on_participant_connected)
        self._room.on("participant_disconnected", self._on_participant_disconnected)
        for participant in self._room.remote_participants.values():
            self._on_participant_connected(participant)

        # room input setup
        if self._in_opts.text_enabled:
            self._room.register_text_stream_handler(
                topic=self._in_opts.text_input_topic, handler=self._on_user_text_input
            )
        if self._in_opts.audio_enabled:
            self._audio_input_handle = AudioStreamHandle(
                room=self._room,
                sample_rate=self._in_opts.audio_sample_rate,
                num_channels=self._in_opts.audio_num_channels,
                capacity=self._in_opts._audio_queue_capacity,
            )
        if self._in_opts.video_enabled:
            self._video_input_handle = VideoStreamHandle(
                room=self._room,
                capacity=self._in_opts._video_queue_capacity,
            )

        # room output setup
        if self._out_opts.audio_enabled:
            self._audio_output = RoomAudioSink(
                room=self._room,
                sample_rate=self._out_opts.audio_sample_rate,
                num_channels=self._out_opts.audio_num_channels,
                track_source=self._out_opts.audio_track_source,
            )

        if self._out_opts.text_enabled:
            self._user_text_output = self._create_text_sink(
                participant_identity=self._participant_identity,
                is_delta_stream=False,
                topic=self._out_opts.text_output_topic,
            )
            self._agent.on("user_transcript_updated", self._on_user_transcript_updated)

            self._agent_text_output = self._create_text_sink(
                participant_identity=(
                    self._out_opts.agent_text_identity or self._room.local_participant.identity
                ),
                is_delta_stream=True,
                topic=self._out_opts.text_output_topic,
            )
            if self._out_opts.agent_text_sync_with_audio:
                audio_output = self._audio_output or self._agent.output.audio
                if not audio_output:
                    logger.warning(
                        "text sync with audio is enabled but audio output is not enabled, ignoring"
                    )
                else:
                    self._text_synchronizer = TextSynchronizer(
                        audio_sink=audio_output,
                        text_sink=self._agent_text_output,
                    )

        if self._audio_output:
            await self._audio_output.start()

        # wait for the specified participant or the first participant joined
        input_participant = await self.wait_for_participant()
        self.set_participant(input_participant.identity)

        if self.audio_input:
            self._agent.input.audio = self.audio_input
        if self.video_input:
            self._agent.input.video = self.video_input

        if self.audio_output:
            self._agent.output.audio = self.audio_output
        if self.text_output:
            self._agent.output.text = self.text_output

        self._agent.on("agent_state_changed", self._on_agent_state_changed)

        self._room.local_participant.register_rpc_method("set_participant", self.on_set_participant)
        self._room.local_participant.register_rpc_method(
            "unset_participant", self.on_unset_participant
        )

    @property
    def audio_output(self) -> AudioSink | None:
        if self._text_synchronizer:
            return self._text_synchronizer.audio_sink
        return self._audio_output

    @property
    def text_output(self) -> TextSink | None:
        if self._text_synchronizer:
            return self._text_synchronizer.text_sink
        return self._agent_text_output

    @property
    def audio_input(self) -> AsyncIterator[rtc.AudioFrame] | None:
        if not self._audio_input_handle:
            return None
        return self._audio_input_handle.stream

    @property
    def video_input(self) -> AsyncIterator[rtc.VideoFrame] | None:
        if not self._video_input_handle:
            return None
        return self._video_input_handle.stream

    @property
    def linked_participant(self) -> rtc.RemoteParticipant | None:
        if not self._participant_connected.done():
            return None
        return self._participant_connected.result()

    def set_participant(self, participant_identity: str | None) -> None:
        """Switch audio and video streams to specified participant"""
        if participant_identity is None:
            self.unset_participant()
            return

        # reset future if switching to a different participant
        if (
            self._participant_identity is not None
            and self._participant_identity != participant_identity
        ):
            self._participant_connected = asyncio.Future[rtc.RemoteParticipant]()
            # check if new participant is already connected
            for participant in self._room.remote_participants.values():
                if participant.identity == participant_identity:
                    self._participant_connected.set_result(participant)
                    break

        # update participant identity and handlers
        self._participant_identity = participant_identity
        if self._audio_input_handle:
            self._audio_input_handle.set_participant(participant_identity)
        if self._video_input_handle:
            self._video_input_handle.set_participant(participant_identity)

        self._update_user_text_sink(participant_identity)

        logger.debug(
            "set participant",
            extra={"participant": participant_identity},
        )

    def unset_participant(self) -> None:
        self._participant_identity = None
        self._participant_connected = asyncio.Future[rtc.RemoteParticipant]()
        if self._audio_input_handle:
            self._audio_input_handle.set_participant(None)
        if self._video_input_handle:
            self._video_input_handle.set_participant(None)
        self._update_user_text_sink(None)
        logger.debug("unset participant")

    async def wait_for_participant(self) -> rtc.RemoteParticipant:
        return await self._participant_connected

    # -- RPC methods --
    # user can override these methods to handle RPC calls from the room

    async def on_set_participant(self, data: rtc.RpcInvocationData) -> None:
        target_identity = data.payload or data.caller_identity
        logger.debug(
            "set participant called",
            extra={
                "caller_identity": data.caller_identity,
                "payload": data.payload,
                "target_identity": target_identity,
            },
        )

        self.set_participant(target_identity)

    async def on_unset_participant(self, data: rtc.RpcInvocationData) -> None:
        logger.debug(
            "unset participant called",
            extra={"caller_identity": data.caller_identity, "payload": data.payload},
        )
        self.unset_participant()

    # -- end of RPC methods --

    def _on_participant_connected(self, participant: rtc.RemoteParticipant) -> None:
        logger.debug(
            "participant connected",
            extra={"participant": participant.identity},
        )
        if self._participant_connected.done():
            return

        if self._participant_identity is not None:
            if participant.identity != self._participant_identity:
                return
        # otherwise, skip participants that are marked as publishing for this agent
        elif (
            participant.attributes.get(ATTRIBUTE_PUBLISH_FOR)
            == self._room.local_participant.identity
        ):
            return

        self._participant_connected.set_result(participant)

    def _on_participant_disconnected(self, participant: rtc.RemoteParticipant) -> None:
        logger.debug(
            "participant disconnected",
            extra={"participant": participant.identity},
        )
        if self._participant_identity is None or self._participant_identity != participant.identity:
            return

        self._participant_connected = asyncio.Future[rtc.RemoteParticipant]()

    def _on_user_transcript_updated(self, ev: stt.SpeechEvent) -> None:
        if self._user_text_output is None:
            return

        async def _capture_text():
            if ev.alternatives:
                data = ev.alternatives[0]
                await self._user_text_output.capture_text(data.text)

            if ev.type == stt.SpeechEventType.FINAL_TRANSCRIPT:
                self._user_text_output.flush()

        task = asyncio.create_task(_capture_text())
        self._tasks.add(task)
        task.add_done_callback(self._tasks.discard)

    def _on_user_text_input(self, reader: rtc.TextStreamReader, participant_identity: str) -> None:
        if participant_identity != self._participant_identity:
            return

        async def _read_text():
            text = await reader.read_all()
            logger.debug(
                "received text input",
                extra={"text": text, "participant": self._participant_identity},
            )
            if not self._agent._started:
                logger.warning("received text input but agent is not started, ignoring")
                return

            self._agent.interrupt()
            self._agent.generate_reply(user_input=text)

        task = asyncio.create_task(_read_text())
        self._tasks.add(task)
        task.add_done_callback(self._tasks.discard)

    def _on_agent_state_changed(self, state: AgentState):
        @utils.log_exceptions(logger=logger)
        async def _set_state() -> None:
            if self._room.isconnected():
                await self._room.local_participant.set_attributes({ATTRIBUTE_AGENT_STATE: state})

        if self._update_state_task is not None:
            self._update_state_task.cancel()

        self._update_state_task = asyncio.create_task(_set_state())

    def _update_user_text_sink(self, participant_identity: str | None) -> None:
        if not self._user_text_output:
            return

        for sink in self._user_text_output._sinks:
            assert isinstance(sink, (DataStreamTextSink, RoomTranscriptEventSink))
            sink.set_participant(participant_identity)

    def _create_text_sink(
        self, participant_identity: str | None, is_delta_stream: bool, topic: str | None
    ) -> ParallelTextSink:
        return ParallelTextSink(
            RoomTranscriptEventSink(
                room=self._room,
                participant=participant_identity,
                is_delta_stream=is_delta_stream,
            ),
            DataStreamTextSink(
                room=self._room,
                participant=participant_identity,
                topic=topic,
                is_delta_stream=is_delta_stream,
            ),
        )

    async def aclose(self) -> None:
        self._room.off("participant_connected", self._on_participant_connected)
        self._room.off("participant_disconnected", self._on_participant_disconnected)

        if self._audio_input_handle:
            await self._audio_input_handle.aclose()
        if self._video_input_handle:
            await self._video_input_handle.aclose()

        # cancel and wait for all pending tasks
        await utils.aio.cancel_and_wait(*self._tasks)
        self._tasks.clear()


# -- Output Sinks --
class RoomAudioSink(AudioSink):
    """AudioSink implementation that publishes audio to a LiveKit room"""

    def __init__(
        self,
        room: rtc.Room,
        *,
        sample_rate: int = 24000,
        num_channels: int = 1,
        queue_size_ms: int = 100_000,
        track_source: rtc.TrackSource.ValueType = rtc.TrackSource.SOURCE_MICROPHONE,
    ) -> None:
        """Initialize the RoomAudioSink

        Args:
            room: The LiveKit room to publish audio to
            sample_rate: Sample rate of the audio in Hz
            num_channels: Number of audio channels
            queue_size_ms: Size of the internal audio queue in ms.
                Default to 100s to capture as fast as possible.
        """
        super().__init__(sample_rate=sample_rate)
        self._room = room
        self._track_source = track_source
        # buffer the audio frames as soon as they are captured
        self._audio_source = rtc.AudioSource(
            sample_rate=sample_rate,
            num_channels=num_channels,
            queue_size_ms=queue_size_ms,
        )

        self._publication: rtc.LocalTrackPublication | None = None
        self._pushed_duration: Optional[float] = None
        self._interrupted: bool = False
        self._flush_task: Optional[asyncio.Task[None]] = None

        self._tasks: set[asyncio.Task] = set()

        def _on_reconnected(self) -> None:
            self._publication = None
            task = asyncio.create_task(self.start())
            self._tasks.add(task)
            task.add_done_callback(self._tasks.discard)

        self._room.on("reconnected", _on_reconnected)

    async def start(self) -> None:
        """Start publishing the audio track to the room"""
        if self._publication:
            return

        track = rtc.LocalAudioTrack.create_audio_track("assistant_voice", self._audio_source)
        self._publication = await self._room.local_participant.publish_track(
            track=track,
            options=rtc.TrackPublishOptions(source=self._track_source),
        )
        await self._publication.wait_for_subscription()

    async def capture_frame(self, frame: rtc.AudioFrame) -> None:
        """Capture an audio frame and publish it to the room"""
        await super().capture_frame(frame)

        if self._pushed_duration is None:
            self._pushed_duration = 0.0
            self._interrupted = False  # reset interrupted flag
        self._pushed_duration += frame.duration
        await self._audio_source.capture_frame(frame)

    def flush(self) -> None:
        """Flush the current audio segment and notify when complete"""
        super().flush()
        if self._pushed_duration is None:
            return
        if self._flush_task and not self._flush_task.done():
            # shouldn't happen if only one active speech handle at a time
            logger.error("flush called while playback is in progress")
            self._flush_task.cancel()
            self._flush_task = None

        def _playback_finished(task: asyncio.Task[None]) -> None:
            pushed_duration, interrupted = self._pushed_duration, self._interrupted
            self._pushed_duration = None
            self._interrupted = False
            self.on_playback_finished(playback_position=pushed_duration, interrupted=interrupted)

        self._flush_task = asyncio.create_task(self._audio_source.wait_for_playout())
        self._flush_task.add_done_callback(_playback_finished)

    def clear_buffer(self) -> None:
        """Clear the audio buffer immediately"""
        super().clear_buffer()
        if self._pushed_duration is None:
            return

        queued_duration = self._audio_source.queued_duration
        self._pushed_duration = max(0, self._pushed_duration - queued_duration)
        self._interrupted = True
        self._audio_source.clear_queue()


class RoomTranscriptEventSink(TextSink):
    """TextSink implementation that publishes transcription segments to a LiveKit room"""

    def __init__(
        self,
        room: rtc.Room,
        participant: rtc.Participant | str | None,
        *,
        track: rtc.Track | rtc.TrackPublication | str | None = None,
        is_delta_stream: bool = True,
    ):
        super().__init__()
        self._room = room
        self._is_delta_stream = is_delta_stream
        self._tasks: set[asyncio.Task] = set()
        self._track_id: str | None = None
        self._participant_identity: str | None = None

        self._room.on("track_published", self._on_track_published)
        self._room.on("local_track_published", self._on_local_track_published)
        self.set_participant(participant, track)

    def set_participant(
        self,
        participant: rtc.Participant | str | None = None,
        track: rtc.Track | rtc.TrackPublication | str | None = None,
    ) -> None:
        identity = participant.identity if isinstance(participant, rtc.Participant) else participant
        self._participant_identity = identity

        if identity is None:
            self._track_id = None
        else:
            if isinstance(track, (rtc.TrackPublication, rtc.Track)):
                track = track.sid
            else:
                try:
                    track = find_micro_track_id(self._room, identity)
                except ValueError:
                    track = None
            self._track_id = track

        self._capturing = False
        self._pushed_text = ""
        self._current_id = utils.shortuuid("SG_")

    async def capture_text(self, text: str) -> None:
        if self._participant_identity is None:
            return

        if not self._capturing:
            self._capturing = True
            self._pushed_text = ""
            self._current_id = utils.shortuuid("SG_")

        if self._is_delta_stream:
            self._pushed_text += text
        else:
            self._pushed_text = text
        await self._publish_transcription(self._current_id, self._pushed_text, final=False)

    def flush(self) -> None:
        if self._participant_identity is None or not self._capturing:
            return
        self._capturing = False
        task = asyncio.create_task(
            self._publish_transcription(self._current_id, self._pushed_text, final=True)
        )
        self._tasks.add(task)
        task.add_done_callback(self._tasks.discard)

    async def _publish_transcription(self, id: str, text: str, final: bool) -> None:
        if self._participant_identity is None:
            return

        if self._track_id is None:
            logger.warning(
                "track not found, skipping transcription publish",
                extra={
                    "participant_identity": self._participant_identity,
                    "text": text,
                    "final": final,
                },
            )
            return

        transcription = rtc.Transcription(
            participant_identity=self._participant_identity,
            track_sid=self._track_id,
            segments=[
                rtc.TranscriptionSegment(
                    id=id,
                    text=text,
                    start_time=0,
                    end_time=0,
                    final=final,
                    language="",
                )
            ],
        )
        try:
            await self._room.local_participant.publish_transcription(transcription)
        except Exception:
            logger.exception("Failed to publish transcription")

    def _on_track_published(
        self, track: rtc.RemoteTrackPublication, participant: rtc.RemoteParticipant
    ) -> None:
        if (
            self._track_id is not None
            or self._participant_identity is None
            or participant.identity != self._participant_identity
            or track.source != rtc.TrackSource.SOURCE_MICROPHONE
        ):
            return
        self._track_id = track.sid

    def _on_local_track_published(self, track: rtc.LocalTrackPublication, _: rtc.Track) -> None:
        if (
            self._track_id is not None
            or self._participant_identity is None
            or self._participant_identity != self._room.local_participant.identity
            or track.source != rtc.TrackSource.SOURCE_MICROPHONE
        ):
            return
        self._track_id = track.sid


class DataStreamTextSink(TextSink):
    """TextSink implementation that publishes transcriptions as text streams to a LiveKit room"""

    def __init__(
        self,
        room: rtc.Room,
        participant: rtc.Participant | str | None,
        *,
        topic: str | None = None,
        is_delta_stream: bool = True,
    ):
        super().__init__()
        self._room = room
        self._is_delta_stream = is_delta_stream
        self._tasks: set[asyncio.Task] = set()

        self._participant_identity: str | None = None

        self._topic = topic or TOPIC_CHAT
        self._text_writer: rtc.TextStreamWriter | None = None
        self._writer_lock = asyncio.Lock()

        self._latest_text = ""
        self._current_id = utils.shortuuid("SG_")
        self._is_capturing = False
        self.set_participant(participant)

    def set_participant(
        self,
        participant: rtc.Participant | str | None,
        track: rtc.Track | rtc.TrackPublication | str | None = None,
    ) -> None:
<<<<<<< HEAD
        identity = (
            participant.identity
            if isinstance(participant, rtc.Participant)
            else participant
        )
=======
        identity = participant.identity if isinstance(participant, rtc.Participant) else participant
        if identity != self._participant_identity and self._text_writer:
            # close the previous stream if the participant has changed
            current_writer = self._text_writer
            self._text_writer = None
            task = asyncio.create_task(current_writer.aclose())
            self._tasks.add(task)
            task.add_done_callback(self._tasks.discard)
>>>>>>> 25a84254

        if identity == self._participant_identity:
            return

        self.flush()
        self._participant_identity = identity
        self._latest_text = ""
        self._current_id = utils.shortuuid("SG_")
        self._is_capturing = False

    async def capture_text(self, text: str) -> None:
        """Capture text and publish it to the stream

        Note: This method assumes it won't be called concurrently with flush()
        """
        if self._participant_identity is None:
            return

        self._latest_text = text
        if not self._is_capturing:
            self._current_id = utils.shortuuid("SG_")
            self._is_capturing = True

        async def _create_writer() -> rtc.TextStreamWriter:
            return await self._room.local_participant.stream_text(
                topic=self._topic,
                stream_id=self._current_id,
                sender_identity=self._participant_identity,
                attributes={ATTRIBUTE_TRANSCRIPTION_FINAL: "false"},
            )

        try:
            if self._is_delta_stream:
                # for delta streams, create writer if needed
                async with self._writer_lock:
                    if not self._text_writer:
                        self._text_writer = await _create_writer()
                    await self._text_writer.write(text)
            else:
                # for non-delta streams, always create a new writer
                if self._text_writer:
                    logger.error("non-delta stream should not have an active writer")
                    await self._text_writer.aclose()
                    self._text_writer = None

                writer = await _create_writer()
                await writer.write(text)
                await writer.aclose()
        except Exception:
            logger.exception("Failed to publish transcription to stream")

    def flush(self) -> None:
        """Flush the current text stream, marking it as complete

        Note: This method assumes it won't be called concurrently with capture_text()
        """
        if not self._is_capturing or self._participant_identity is None:
            return

        self._is_capturing = False

        current_writer = self._text_writer
        current_text = self._latest_text
        current_id = self._current_id
        self._text_writer = None

        async def _close_writer():
            attributes = {ATTRIBUTE_TRANSCRIPTION_FINAL: "true"}
            try:
                if self._is_delta_stream:
                    # for delta streams, close the existing writer
                    if current_writer:
                        async with self._writer_lock:
                            await current_writer.aclose(attributes=attributes)
                else:
                    # for non-delta streams, create a final writer
                    writer = await self._room.local_participant.stream_text(
                        topic=self._topic,
                        stream_id=current_id,
                        sender_identity=self._participant_identity,
                        attributes=attributes,
                    )
                    await writer.write(current_text)
                    await writer.aclose(attributes=attributes)
            except Exception:
                logger.exception("Failed to flush text stream")

        task = asyncio.create_task(_close_writer())
        self._tasks.add(task)
        task.add_done_callback(self._tasks.discard)


# -- Input Streams --

T = TypeVar("T", bound=rtc.AudioFrame | rtc.VideoFrame)


class BaseStreamHandle(Generic[T]):
    """Base class for handling audio/video streams from a participant"""

    def __init__(self, room: rtc.Room, name: str = "") -> None:
        self._room = room
        self._name = name

        self._participant_identity: Optional[str] = None
        self._stream: Optional[rtc.VideoStream | rtc.AudioStream] = None
        self._track: Optional[rtc.Track] = None
        self._stream_ready = asyncio.Event()

        self._tasks: set[asyncio.Task] = set()
        self._room.on("track_subscribed", self._on_track_subscribed)
        self._continuous_stream = self._read_stream()

    @property
    def stream(self) -> AsyncIterator[T] | None:
        return self._continuous_stream

    def set_participant(self, participant_identity: str | None) -> None:
        """Start streaming from the participant"""
        if participant_identity is None:
            self._participant_identity = None
            self._close_current_stream()
            return

        if self._participant_identity == participant_identity:
            return

        if self._participant_identity and self._participant_identity != participant_identity:
            self._close_current_stream()

        self._participant_identity = participant_identity

        participant = self._room.remote_participants.get(participant_identity)
        if participant:
            for publication in participant.track_publications.values():
                if publication.track:
                    self._on_track_subscribed(publication.track, publication, participant)

    async def aclose(self) -> None:
        if self._stream:
            await self._stream.aclose()
            self._stream = None
            self._track = None
            self._stream_ready.clear()

    def _create_stream(self, track: rtc.Track) -> Optional[rtc.VideoStream | rtc.AudioStream]:
        raise NotImplementedError()

    def _close_current_stream(self) -> None:
        """Close the current stream"""
        if self._stream is None:
            return

        # TODO(long): stream cannot be closed if it's created from participant?
        # self._stream._queue.put(None)
        task = asyncio.create_task(self._stream.aclose())
        self._tasks.add(task)
        task.add_done_callback(self._tasks.discard)
        self._stream = None
        self._track = None
        self._stream_ready.clear()

    async def _read_stream(self) -> AsyncIterator[T]:
        while True:
            if self._stream is None:
                await self._stream_ready.wait()
                continue

            stream = self._stream
            logger.debug(
                "start reading stream",
                extra={
                    "participant": self._participant_identity,
                    "stream_name": self._name,
                },
            )
            try:
                async for event in stream:
                    yield event.frame

                logger.debug(
                    "stream ended",
                    extra={
                        "participant": self._participant_identity,
                        "stream_name": self._name,
                    },
                )
                if stream is self._stream:
                    self._close_current_stream()
            except Exception:
                logger.exception(f"Error reading {self._name} stream")

    def _on_track_subscribed(
        self,
        track: rtc.Track,
        publication: rtc.RemoteTrackPublication,
        participant: rtc.RemoteParticipant,
    ) -> None:
        if not self._participant_identity or self._participant_identity != participant.identity:
            return

        if self._track and self._track.sid == track.sid:
            return

        new_stream = self._create_stream(track)
        if new_stream and self._stream:
            self._close_current_stream()
        self._stream = new_stream
        self._track = track
        self._stream_ready.set()


class AudioStreamHandle(BaseStreamHandle[rtc.AudioFrame]):
    def __init__(
        self,
        room: rtc.Room,
        *,
        sample_rate: int = 24000,
        num_channels: int = 1,
        capacity: int = 0,
    ) -> None:
        super().__init__(room=room, name="audio")
        self.sample_rate = sample_rate
        self.num_channels = num_channels
        self.capacity = capacity

    def _create_stream(self, track: rtc.Track) -> rtc.AudioStream:
        return rtc.AudioStream.from_track(
            track=track,
            sample_rate=self.sample_rate,
            num_channels=self.num_channels,
            capacity=self.capacity,
        )


class VideoStreamHandle(BaseStreamHandle[rtc.VideoFrame]):
    def __init__(self, room: rtc.Room, *, capacity: int = 0) -> None:
        super().__init__(room=room, name="video")
        self.capacity = capacity

    def _create_stream(self, track: rtc.Track) -> rtc.VideoStream:
        return rtc.VideoStream.from_track(track=track, capacity=self.capacity)<|MERGE_RESOLUTION|>--- conflicted
+++ resolved
@@ -661,22 +661,7 @@
         participant: rtc.Participant | str | None,
         track: rtc.Track | rtc.TrackPublication | str | None = None,
     ) -> None:
-<<<<<<< HEAD
-        identity = (
-            participant.identity
-            if isinstance(participant, rtc.Participant)
-            else participant
-        )
-=======
         identity = participant.identity if isinstance(participant, rtc.Participant) else participant
-        if identity != self._participant_identity and self._text_writer:
-            # close the previous stream if the participant has changed
-            current_writer = self._text_writer
-            self._text_writer = None
-            task = asyncio.create_task(current_writer.aclose())
-            self._tasks.add(task)
-            task.add_done_callback(self._tasks.discard)
->>>>>>> 25a84254
 
         if identity == self._participant_identity:
             return
