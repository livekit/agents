--- conflicted
+++ resolved
@@ -107,11 +107,7 @@
         agent.input.video = self.video
         if self._options.forward_user_transcript:
             self._text_sink = RoomTranscriptEventSink(
-<<<<<<< HEAD
-                room=self._room, participant=participant
-=======
-                room=self._room, participant=self._participant, capture_delta=False
->>>>>>> ea54b5b6
+                room=self._room, participant=participant, capture_delta=False
             )
             agent.on("user_transcript_updated", self._on_user_transcript_updated)
 
