--- conflicted
+++ resolved
@@ -2,11 +2,7 @@
 
 import asyncio
 from dataclasses import dataclass
-<<<<<<< HEAD
-from typing import TYPE_CHECKING, AsyncIterable, Generic, Optional, TypeVar
-=======
-from typing import TYPE_CHECKING, AsyncIterator, Generic, Optional, TypeVar, Union
->>>>>>> de0dc08e
+from typing import TYPE_CHECKING, AsyncIterable, Generic, Optional, TypeVar, Union
 
 from livekit import rtc
 
@@ -776,16 +772,12 @@
 class BaseStreamHandle(Generic[T]):
     """Base class for handling audio/video streams from a participant"""
 
-<<<<<<< HEAD
-    def __init__(self, room: rtc.Room, *, capacity: int = 0, name: str = "") -> None:
-        self._room = room
-        self._name = name
-        self._closed = False
-=======
-    def __init__(self, room: rtc.Room, *, track_source: rtc.TrackSource.ValueType) -> None:
+    def __init__(
+        self, room: rtc.Room, *, track_source: rtc.TrackSource.ValueType, capacity: int = 0
+    ) -> None:
         self._room = room
         self._track_source = track_source
->>>>>>> de0dc08e
+        self._closed = False
 
         self._participant_identity: Optional[str] = None
         self._stream: Optional[rtc.VideoStream | rtc.AudioStream] = None
@@ -925,11 +917,9 @@
         num_channels: int = 1,
         capacity: int = 0,
     ) -> None:
-<<<<<<< HEAD
-        super().__init__(room=room, capacity=capacity, name="audio")
-=======
-        super().__init__(room=room, track_source=rtc.TrackSource.SOURCE_MICROPHONE)
->>>>>>> de0dc08e
+        super().__init__(
+            room=room, capacity=capacity, track_source=rtc.TrackSource.SOURCE_MICROPHONE
+        )
         self.sample_rate = sample_rate
         self.num_channels = num_channels
         self.capacity = capacity
@@ -945,11 +935,7 @@
 
 class VideoStreamHandle(BaseStreamHandle[rtc.VideoFrame]):
     def __init__(self, room: rtc.Room, *, capacity: int = 0) -> None:
-<<<<<<< HEAD
-        super().__init__(room=room, capacity=capacity, name="video")
-=======
-        super().__init__(room=room, track_source=rtc.TrackSource.SOURCE_CAMERA)
->>>>>>> de0dc08e
+        super().__init__(room=room, capacity=capacity, track_source=rtc.TrackSource.SOURCE_CAMERA)
         self.capacity = capacity
 
     def _create_stream(self, track: rtc.Track) -> rtc.VideoStream:
