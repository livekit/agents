from __future__ import annotations

import asyncio
from dataclasses import dataclass
from typing import AsyncIterator, Literal, Optional

from livekit import rtc

<<<<<<< HEAD
from .. import utils
from ..transcription import TranscriptionRoomForwarder, TranscriptionSyncIO
from .io import AudioSink, TextSink
=======
>>>>>>> 405e4a70
from ..log import logger
from .io import AudioSink


@dataclass
class RoomInputOptions:
    audio_enabled: bool = True
    """Whether to subscribe to audio"""
    video_enabled: bool = False
    """Whether to subscribe to video"""
    audio_sample_rate: int = 24000
    """Sample rate of the input audio in Hz"""
    audio_num_channels: int = 1
    """Number of audio channels"""
    audio_queue_capacity: int = 0
    """Capacity of the internal audio queue, 0 means unlimited"""
    video_queue_capacity: int = 0
    """Capacity of the internal video queue, 0 means unlimited"""


@dataclass
class RoomOutputOptions:
    sample_rate: int = 24000
    num_channels: int = 1
    forward_transcription: bool = True
    """Whether to forward transcription segments to the room"""
    sync_transcription: bool = True
    """Whether to sync transcription segments with audio playback"""


DEFAULT_ROOM_INPUT_OPTIONS = RoomInputOptions()
DEFAULT_ROOM_OUTPUT_OPTIONS = RoomOutputOptions()


class RoomInput:
    """Creates video and audio streams from a remote participant in a LiveKit room"""

    def __init__(
        self,
        room: rtc.Room,
        participant_identity: Optional[str] = None,
        options: RoomInputOptions = DEFAULT_ROOM_INPUT_OPTIONS,
    ) -> None:
        """
        Args:
            room: The LiveKit room to get streams from
            participant_identity: Optional identity of the participant to get streams from.
                                If None, will use the first participant that joins.
            options: RoomInputOptions
        """
        self._options = options
        self._room = room
        self._expected_identity = participant_identity
        self._participant: rtc.RemoteParticipant | None = None
        self._closed = False

        # streams
        self._audio_stream: Optional[rtc.AudioStream] = None
        self._video_stream: Optional[rtc.VideoStream] = None

        self._participant_ready = asyncio.Event()
        self._room.on("participant_connected", self._on_participant_connected)

        # try to find participant
        if self._expected_identity is not None:
            participant = self._room.remote_participants.get(self._expected_identity)
            if participant is not None:
                self._link_participant(participant)
        else:
            for participant in self._room.remote_participants.values():
                self._link_participant(participant)
                if self._participant:
                    break

    async def wait_for_participant(self) -> rtc.RemoteParticipant:
        await self._participant_ready.wait()
        assert self._participant is not None
        return self._participant

    @property
    def audio(self) -> AsyncIterator[rtc.AudioFrame] | None:
        if self._audio_stream is None:
            return None

        async def _read_stream():
            async for event in self._audio_stream:
                yield event.frame
                await asyncio.sleep(0)

        return _read_stream()

    @property
    def video(self) -> AsyncIterator[rtc.VideoFrame] | None:
        if self._video_stream is None:
            return None

        async def _read_stream():
            async for event in self._video_stream:
                yield event.frame
                await asyncio.sleep(0)

        return _read_stream()

    def _link_participant(self, participant: rtc.RemoteParticipant) -> None:
        if (
            self._expected_identity is not None
            and participant.identity != self._expected_identity
        ):
            return

        if self._expected_identity is None and participant.metadata == "avatar_worker":
            # ignore the avatar worker participant
            return

        self._participant = participant

        # set up tracks
        if self._options.audio_enabled:
            self._audio_stream = rtc.AudioStream.from_participant(
                participant=participant,
                track_source=rtc.TrackSource.SOURCE_MICROPHONE,
                sample_rate=self._options.audio_sample_rate,
                num_channels=self._options.audio_num_channels,
                capacity=self._options.audio_queue_capacity,
            )
        if self._options.video_enabled:
            self._video_stream = rtc.VideoStream.from_participant(
                participant=participant,
                track_source=rtc.TrackSource.SOURCE_CAMERA,
                capacity=self._options.video_queue_capacity,
            )

        self._participant_ready.set()

    def _on_participant_connected(self, participant: rtc.RemoteParticipant) -> None:
        if self._participant is not None:
            return
        self._link_participant(participant)

    async def aclose(self) -> None:
        if self._closed:
            raise RuntimeError("RoomInput already closed")

        self._closed = True
        self._room.off("participant_connected", self._on_participant_connected)
        self._participant = None

        if self._audio_stream is not None:
            await self._audio_stream.aclose()
            self._audio_stream = None
        if self._video_stream is not None:
            await self._video_stream.aclose()
            self._video_stream = None


class RoomOutput(rtc.EventEmitter[Literal["transcription_segment"]]):
    """Manages audio output to a LiveKit room"""

    def __init__(
        self, room: rtc.Room, options: RoomOutputOptions = DEFAULT_ROOM_OUTPUT_OPTIONS
    ) -> None:
        super().__init__()

        self._options = options
        self._room = room
        self._room_audio_sink = RoomAudioSink(
            room=room,
            sample_rate=self._options.sample_rate,
            num_channels=self._options.num_channels,
        )

        self._tr_forwarder: Optional[TranscriptionRoomForwarder] = None
        self._tr_sync: Optional[TranscriptionSyncIO] = None
        if not self._options.sync_transcription:
            self._audio_sink = self._room_audio_sink
            self._text_sink = _TranscriptionTextSink()
            self._text_sink.on(
                "transcription_segment",
                lambda ev: self.emit("transcription_segment", ev),
            )
        else:
            self._tr_sync = TranscriptionSyncIO(self._room_audio_sink)
            self._audio_sink = self._tr_sync.audio_output
            self._text_sink = self._tr_sync.text_output
            self._tr_sync.on(
                "transcription_segment",
                lambda ev: self.emit("transcription_segment", ev),
            )

    async def start(self) -> None:
        await self._room_audio_sink.start()

        if self._options.forward_transcription:
            self._tr_forwarder = TranscriptionRoomForwarder(
                room=self._room, participant=self._room.local_participant
            )
            self.on("transcription_segment", self._tr_forwarder.update)

    @property
    def audio(self) -> AudioSink:
        return self._audio_sink

    @property
    def text(self) -> TextSink:
        return self._text_sink


class RoomAudioSink(AudioSink):
    """AudioSink implementation that publishes audio to a LiveKit room"""

    def __init__(
        self,
        room: rtc.Room,
        *,
        sample_rate: int = 24000,
        num_channels: int = 1,
        queue_size_ms: int = 100_000,
    ) -> None:
        """Initialize the RoomAudioSink

        Args:
            room: The LiveKit room to publish audio to
            sample_rate: Sample rate of the audio in Hz
            num_channels: Number of audio channels
            queue_size_ms: Size of the internal audio queue in ms.
                Default to 100s to capture as fast as possible.
        """
        super().__init__(sample_rate=sample_rate)
        self._room = room

        # buffer the audio frames as soon as they are captured
        self._audio_source = rtc.AudioSource(
            sample_rate=sample_rate,
            num_channels=num_channels,
            queue_size_ms=queue_size_ms,
        )

        self._publication: rtc.LocalTrackPublication | None = None
        self._pushed_duration: Optional[float] = None
        self._interrupted: bool = False
        self._flush_task: Optional[asyncio.Task[None]] = None

        def _on_reconnected(self) -> None:
            self._publication = None
            asyncio.create_task(self.start())

        self._room.on("reconnected", _on_reconnected)

    async def start(self) -> None:
        """Start publishing the audio track to the room"""
        if self._publication:
            return

        track = rtc.LocalAudioTrack.create_audio_track(
            "assistant_voice", self._audio_source
        )
        self._publication = await self._room.local_participant.publish_track(
            track=track,
            options=rtc.TrackPublishOptions(source=rtc.TrackSource.SOURCE_MICROPHONE),
        )
        await self._publication.wait_for_subscription()

    async def capture_frame(self, frame: rtc.AudioFrame) -> None:
        """Capture an audio frame and publish it to the room"""
        await super().capture_frame(frame)

        if self._pushed_duration is None:
            self._pushed_duration = 0.0
            self._interrupted = False  # reset interrupted flag
        self._pushed_duration += frame.duration
        await self._audio_source.capture_frame(frame)

    def flush(self) -> None:
        """Flush the current audio segment and notify when complete"""
        super().flush()
        if self._pushed_duration is None:
            return
        if self._flush_task and not self._flush_task.done():
            # shouldn't happen if only one active speech handle at a time
            logger.error("flush called while playback is in progress")
            self._flush_task.cancel()
            self._flush_task = None

        def _playback_finished(task: asyncio.Task[None]) -> None:
            pushed_duration, interrupted = self._pushed_duration, self._interrupted
            self._pushed_duration = None
            self._interrupted = False
            self.on_playback_finished(
                playback_position=pushed_duration, interrupted=interrupted
            )

        self._flush_task = asyncio.create_task(self._audio_source.wait_for_playout())
        self._flush_task.add_done_callback(_playback_finished)

    def clear_buffer(self) -> None:
        """Clear the audio buffer immediately"""
        super().clear_buffer()
        if self._pushed_duration is None:
            return

        queued_duration = self._audio_source.queued_duration
        self._pushed_duration = max(0, self._pushed_duration - queued_duration)
        self._interrupted = True
        self._audio_source.clear_queue()


class _TranscriptionTextSink(
    TextSink, rtc.EventEmitter[Literal["transcription_segment"]]
):
    def __init__(self) -> None:
        super().__init__()
        self._current_id = utils.shortuuid("SG_")

    async def capture_text(self, text: str) -> None:
        self.emit(
            "transcription_segment",
            rtc.TranscriptionSegment(
                id=self._current_id,
                text=text,
                start_time=0,
                end_time=0,
                language="",
                final=False,
            ),
        )

    def flush(self) -> None:
        self.emit(
            "transcription_segment",
            rtc.TranscriptionSegment(
                id=self._current_id,
                text="",
                start_time=0,
                end_time=0,
                language="",
                final=True,
            ),
        )
        self._current_id = utils.shortuuid("SG_")<|MERGE_RESOLUTION|>--- conflicted
+++ resolved
@@ -6,12 +6,9 @@
 
 from livekit import rtc
 
-<<<<<<< HEAD
 from .. import utils
 from ..transcription import TranscriptionRoomForwarder, TranscriptionSyncIO
 from .io import AudioSink, TextSink
-=======
->>>>>>> 405e4a70
 from ..log import logger
 from .io import AudioSink
 
