--- conflicted
+++ resolved
@@ -13,17 +13,11 @@
 
 
 class STTMetrics(TypedDict):
-<<<<<<< HEAD
-    request_id: str # can be empty when just emitting usage (in streaming mode)
+    request_id: str  # can be empty when just emitting usage (in streaming mode)
     timestamp: float
     duration: float
     label: str
     audio_duration: float
-=======
-    timestamp: float
-    duration: float
-    label: str
->>>>>>> ca3e47ae
 
 
 @unique
@@ -105,13 +99,7 @@
         )
 
     async def aclose(self) -> None:
-<<<<<<< HEAD
         """Close the STT, and every stream/requests associated with it"""
-=======
-        """
-        Close the STT, and every stream/requests associated with it
-        """
->>>>>>> ca3e47ae
         ...
 
 
