<!--BEGIN_BANNER_IMAGE-->

<picture>
  <source media="(prefers-color-scheme: dark)" srcset="/.github/banner_dark.png">
  <source media="(prefers-color-scheme: light)" srcset="/.github/banner_light.png">
  <img style="width:100%;" alt="The LiveKit icon, the name of the repository and some sample code in the background." src="https://raw.githubusercontent.com/livekit/agents/main/.github/banner_light.png">
</picture>

<!--END_BANNER_IMAGE-->

# LiveKit Agents

<!--BEGIN_DESCRIPTION-->

<<<<<<< HEAD
LiveKit Agents is an end-to-end framework for building real-time, multimodal AI "agents" that interact with end-users through voice, video, and data channels. This framework allows you to build an agent using Python.
=======
Agents is designed for building real-time, programmable participants
that run on servers. Easily tap into LiveKit WebRTC sessions and process or generate
audio, video, and data streams.
>>>>>>> 9dc5f863

<!--END_DESCRIPTION-->

The framework includes plugins for common workflows, such as voice activity detection and speech-to-text.

Furthermore, it integrates seamlessly with LiveKit server, offloading job queuing and scheduling responsibilities to it. This approach eliminates the need for additional queuing infrastructure. The code developed on your local machine is fully scalable when deployed to a server, supporting thousands of concurrent sessions.

## Docs & Guides

- [Overview](https://docs.livekit.io/agents/)
- [Quickstart](https://docs.livekit.io/agents/quickstart)
- [Working with plugins](https://docs.livekit.io/agents/plugins)
- [Deploying agents](https://docs.livekit.io/agents/deployment)

## Examples

### KITT

An voice assistant using DeepGram STT, ChatGPT-4, and ElevenLabs TTS

- [Live Demo](https://kitt.livekit.io)
- [Source Code](https://github.com/livekit/agents/tree/main/examples/kitt)

## Installation

To install the core agent library:

```bash
pip install livekit-agents
```

Agent Framework includes a set of prebuilt plugins that make it easier to compose together agents. These plugins cover common workflows involving speech-to-text, text-to-speech, and image generation. The following plugins are available today:

| Plugin                                                                             | Features                        |
| ---------------------------------------------------------------------------------- | ------------------------------- |
| [livekit-plugins-deepgram](https://pypi.org/project/livekit-plugins-deepgram/)     | STT                             |
| [livekit-plugins-directai](https://pypi.org/project/livekit-plugins-directai/)     | Vision, object detection        |
| [livekit-plugins-elevenlabs](https://pypi.org/project/livekit-plugins-elevenlabs/) | TTS                             |
| [livekit-plugins-fal](https://pypi.org/project/livekit-plugins-fal/)               | Image generation                |
| [livekit-plugins-google](https://pypi.org/project/livekit-plugins-google/)         | STT                             |
| [livekit-plugins-nltk](https://pypi.org/project/livekit-plugins-nltk/)             | Utilities for working with text |
| [livekit-plugins-openai](https://pypi.org/project/livekit-plugins-openai/)         | Dalle 3, STT, TTS               |
| [livekit-plugins-silero](https://pypi.org/project/livekit-plugins-silero/)         | VAD                             |

## Concepts

- **Agent**: A function that defines the workflow of the server-side participant. This is what you will be developing.
- **Worker**: A container process responsible for managing job queuing with LiveKit server. Each worker is capable of running multiple agents simultaneously.
- **Plugin**: A library class that perform a specific task like speech-to-text with a specific provider. Agents can compose multiple plugins together to perform more complex tasks.

## Running an Agent

<<<<<<< HEAD
The Agent Framework expose a CLI interface to run your agent. To get started, you'll need the following environment variables set:

- LIVEKIT_URL
- LIVEKIT_API_KEY
- LIVEKIT_API_SECRET

### Running in worker mode

This will start the worker and wait for users to connect to your LiveKit server:
=======
The framework expose a cli interface to run your agent. To start the above agent, run:
>>>>>>> 9dc5f863

```bash
python my_agent.py start
```

### Joining a specific room

To join a particular LiveKit room that's already active, you can use the `simulate-job` command:

```bash
python my_agent.py simulate-job --room-name <my-room>
```

### What is happening when I run my Agent?

When you run your agent with the above commands, a worker is started that opens an authenticated websocket connection to a LiveKit server (defined by your `LIVEKIT_URL` and authenticated with an access token).

This doesn't actually run any agents. Instead, the worker sits waiting for LiveKit server to give it a job.

When a room is created, LiveKit server notifies one of the registered workers about the job. The first worker to accept a job will instantiate your agent and have it join the room. A worker can manage multiple agent instances simultaneously.

Once the LiveKit server is given a job, the worker can decide whether or not to accept it. Accepting the job will create a LiveKit participant that joins the room and begin subscribing to tracks.

### What happens when I SIGTERM one of my Workers?

The framework was designed for production use cases. Since agents are more stateful entities than typical web-servers, it's important that workers can't be terminated while they are running active agents.

When calling SIGTERM on a worker, the worker will signal to the LiveKit server that it does not want to be given any more jobs. It will also auto-decline any new job requests that might sneak in before the server signaling has occurred. The worker will remain alive while it manages an agent that is still connected to a room.

<!--BEGIN_REPO_NAV-->

<br/><table>

<thead><tr><th colspan="2">LiveKit Ecosystem</th></tr></thead>
<tbody>
<tr><td>Real-time SDKs</td><td><a href="https://github.com/livekit/components-js">React Components</a> · <a href="https://github.com/livekit/client-sdk-js">JavaScript</a> · <a href="https://github.com/livekit/client-sdk-swift">iOS/macOS</a> · <a href="https://github.com/livekit/client-sdk-android">Android</a> · <a href="https://github.com/livekit/client-sdk-flutter">Flutter</a> · <a href="https://github.com/livekit/client-sdk-react-native">React Native</a> · <a href="https://github.com/livekit/client-sdk-rust">Rust</a> · <a href="https://github.com/livekit/client-sdk-python">Python</a> · <a href="https://github.com/livekit/client-sdk-unity-web">Unity (web)</a> · <a href="https://github.com/livekit/client-sdk-unity">Unity (beta)</a></td></tr><tr></tr>
<tr><td>Server APIs</td><td><a href="https://github.com/livekit/server-sdk-js">Node.js</a> · <a href="https://github.com/livekit/server-sdk-go">Golang</a> · <a href="https://github.com/livekit/server-sdk-ruby">Ruby</a> · <a href="https://github.com/livekit/server-sdk-kotlin">Java/Kotlin</a> · <a href="https://github.com/livekit/client-sdk-python">Python</a> · <a href="https://github.com/livekit/client-sdk-rust">Rust</a> · <a href="https://github.com/agence104/livekit-server-sdk-php">PHP (community)</a></td></tr><tr></tr>
<tr><td>Agents</td><td><b>Python</b> · <a href="https://github.com/livekit/agent-playground">Playground</a></td></tr><tr></tr>
<tr><td>Services</td><td><a href="https://github.com/livekit/livekit">Livekit server</a> · <a href="https://github.com/livekit/egress">Egress</a> · <a href="https://github.com/livekit/ingress">Ingress</a> · <a href="https://github.com/livekit/sip">SIP</a></td></tr><tr></tr>
<tr><td>Resources</td><td><a href="https://docs.livekit.io">Docs</a> · <a href="https://github.com/livekit-examples">Example apps</a> · <a href="https://livekit.io/cloud">Cloud</a> · <a href="https://docs.livekit.io/oss/deployment">Self-hosting</a> · <a href="https://github.com/livekit/livekit-cli">CLI</a></td></tr>
</tbody>
</table>
<!--END_REPO_NAV--><|MERGE_RESOLUTION|>--- conflicted
+++ resolved
@@ -12,13 +12,7 @@
 
 <!--BEGIN_DESCRIPTION-->
 
-<<<<<<< HEAD
 LiveKit Agents is an end-to-end framework for building real-time, multimodal AI "agents" that interact with end-users through voice, video, and data channels. This framework allows you to build an agent using Python.
-=======
-Agents is designed for building real-time, programmable participants
-that run on servers. Easily tap into LiveKit WebRTC sessions and process or generate
-audio, video, and data streams.
->>>>>>> 9dc5f863
 
 <!--END_DESCRIPTION-->
 
@@ -71,7 +65,6 @@
 
 ## Running an Agent
 
-<<<<<<< HEAD
 The Agent Framework expose a CLI interface to run your agent. To get started, you'll need the following environment variables set:
 
 - LIVEKIT_URL
@@ -81,9 +74,6 @@
 ### Running in worker mode
 
 This will start the worker and wait for users to connect to your LiveKit server:
-=======
-The framework expose a cli interface to run your agent. To start the above agent, run:
->>>>>>> 9dc5f863
 
 ```bash
 python my_agent.py start
